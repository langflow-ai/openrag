--- conflicted
+++ resolved
@@ -3,8 +3,11 @@
 from starlette.requests import Request
 from starlette.responses import JSONResponse
 
+from config.settings import DISABLE_INGEST_WITH_LANGFLOW
 from utils.logging_config import get_logger
-from .upload_utils import extract_user_context, create_temp_files_from_form_files
+
+# Import the actual endpoint implementations
+from .upload import upload as traditional_upload
 
 logger = get_logger(__name__)
 
@@ -26,75 +29,23 @@
     All langflow uploads are processed as background tasks for better scalability.
     """
     try:
-<<<<<<< HEAD
-        # Read setting at request time to avoid stale module-level values
-        from config import settings as cfg
-        disable_langflow_ingest = cfg.DISABLE_INGEST_WITH_LANGFLOW
-        logger.debug("Router upload_ingest endpoint called", disable_langflow_ingest=disable_langflow_ingest)
-        
-=======
         logger.debug(
             "Router upload_ingest endpoint called",
             disable_langflow_ingest=DISABLE_INGEST_WITH_LANGFLOW,
         )
 
->>>>>>> 22746368
         # Route based on configuration
-        if disable_langflow_ingest:
-            # Traditional OpenRAG path: create a background task via TaskService
-            logger.debug("Routing to traditional OpenRAG upload via task service (async)")
-            form = await request.form()
-            upload_files = form.getlist("file")
-            if not upload_files:
-                return JSONResponse({"error": "Missing file"}, status_code=400)
-            # Extract user context
-            ctx = await extract_user_context(request)
-
-            # Create temporary files
-            temp_file_paths = await create_temp_files_from_form_files(upload_files)
-            try:
-                # Create traditional upload task for all files
-                task_id = await task_service.create_upload_task(
-                    ctx["owner_user_id"],
-                    temp_file_paths,
-                    jwt_token=ctx["jwt_token"],
-                    owner_name=ctx["owner_name"],
-                    owner_email=ctx["owner_email"],
-                )
-                return JSONResponse(
-                    {
-                        "task_id": task_id,
-                        "message": f"Traditional upload task created for {len(upload_files)} file(s)",
-                        "file_count": len(upload_files),
-                    },
-                    status_code=201,
-                )
-            except Exception:
-                # Clean up temp files on error
-                import os
-                for p in temp_file_paths:
-                    try:
-                        if os.path.exists(p):
-                            os.unlink(p)
-                    except Exception:
-                        pass
-                raise
+        if DISABLE_INGEST_WITH_LANGFLOW:
+            # Route to traditional OpenRAG upload
+            logger.debug("Routing to traditional OpenRAG upload")
+            return await traditional_upload(request, document_service, session_manager)
         else:
-<<<<<<< HEAD
-            # Route to Langflow upload-ingest via task service for async processing (202 + task_id)
-            logger.debug("Routing to Langflow upload-ingest pipeline via task service (async)")
-            return await langflow_upload_ingest_task(
-                request, langflow_file_service, session_manager, task_service
-            )
-            
-=======
             # Route to Langflow upload and ingest using task service
             logger.debug("Routing to Langflow upload-ingest pipeline via task service")
             return await langflow_upload_ingest_task(
                 request, langflow_file_service, session_manager, task_service
             )
 
->>>>>>> 22746368
     except Exception as e:
         logger.error("Error in upload_ingest_router", error=str(e))
         error_msg = str(e)
@@ -149,14 +100,6 @@
                 logger.error("Invalid tweaks JSON", error=str(e))
                 return JSONResponse({"error": "Invalid tweaks JSON"}, status_code=400)
 
-<<<<<<< HEAD
-        # Get user/auth context (allows no-auth mode)
-        ctx = await extract_user_context(request)
-        user_id = ctx["owner_user_id"]
-        user_name = ctx["owner_name"]
-        user_email = ctx["owner_email"]
-        jwt_token = ctx["jwt_token"]
-=======
         # Get user info from request state
         user = getattr(request.state, "user", None)
         user_id = user.user_id if user else None
@@ -168,18 +111,15 @@
             return JSONResponse(
                 {"error": "User authentication required"}, status_code=401
             )
->>>>>>> 22746368
 
         # Create temporary files for task processing
+        import tempfile
         import os
 
         temp_file_paths = []
         original_filenames = []
 
         try:
-<<<<<<< HEAD
-            temp_file_paths = await create_temp_files_from_form_files(upload_files)
-=======
             # Create temp directory reference once
             temp_dir = tempfile.gettempdir()
 
@@ -200,7 +140,6 @@
                     temp_file.write(content)
 
                 temp_file_paths.append(temp_path)
->>>>>>> 22746368
 
             logger.debug(
                 "Created temporary files for task-based processing",
@@ -237,15 +176,6 @@
             )
 
             logger.debug("Langflow upload task created successfully", task_id=task_id)
-<<<<<<< HEAD
-            
-            return JSONResponse({
-                "task_id": task_id,
-                "message": f"Langflow upload task created for {len(upload_files)} file(s)",
-                "file_count": len(upload_files)
-            }, status_code=201)
-            
-=======
 
             return JSONResponse(
                 {
@@ -256,7 +186,6 @@
                 status_code=202,
             )  # 202 Accepted for async processing
 
->>>>>>> 22746368
         except Exception:
             # Clean up temp files on error
             from utils.file_utils import safe_unlink
