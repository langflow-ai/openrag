import sys

# Check for TUI flag FIRST, before any heavy imports
if __name__ == "__main__" and len(sys.argv) > 1 and sys.argv[1] == "--tui":
    from tui.main import run_tui
    run_tui()
    sys.exit(0)

# Configure structured logging early
from utils.logging_config import configure_from_env, get_logger
configure_from_env()
logger = get_logger(__name__)

import asyncio
import atexit
import multiprocessing
import os
import subprocess
from functools import partial
from starlette.applications import Starlette
from starlette.routing import Route
from utils.process_pool import process_pool

import torch

# Configuration and setup
from config.settings import clients, INDEX_NAME, INDEX_BODY, SESSION_SECRET

# Services
from services.document_service import DocumentService
from services.search_service import SearchService
from services.task_service import TaskService
from services.auth_service import AuthService
from services.chat_service import ChatService
from services.knowledge_filter_service import KnowledgeFilterService
from services.monitor_service import MonitorService

# Existing services
from connectors.service import ConnectorService
from session_manager import SessionManager
from auth_middleware import require_auth, optional_auth

# API endpoints
from api import (
    upload,
    search,
    chat,
    auth,
    connectors,
    tasks,
    oidc,
    knowledge_filter,
    settings,
)

<<<<<<< HEAD
# Set multiprocessing start method to 'spawn' for CUDA compatibility
multiprocessing.set_start_method("spawn", force=True)

print("CUDA available:", torch.cuda.is_available())
print("CUDA version PyTorch was built with:", torch.version.cuda)
=======
logger.info("CUDA device information", cuda_available=torch.cuda.is_available(), cuda_version=torch.version.cuda)
>>>>>>> cad27135


async def wait_for_opensearch():
    """Wait for OpenSearch to be ready with retries"""
    max_retries = 30
    retry_delay = 2

    for attempt in range(max_retries):
        try:
            await clients.opensearch.info()
            logger.info("OpenSearch is ready")
            return
        except Exception as e:
            logger.warning("OpenSearch not ready yet", attempt=attempt + 1, max_retries=max_retries, error=str(e))
            if attempt < max_retries - 1:
                await asyncio.sleep(retry_delay)
            else:
                raise Exception("OpenSearch failed to become ready")


async def configure_alerting_security():
    """Configure OpenSearch alerting plugin security settings"""
    try:
        # For testing, disable backend role filtering to allow all authenticated users
        # In production, you'd want to configure proper roles instead
        alerting_settings = {
            "persistent": {
                "plugins.alerting.filter_by_backend_roles": "false",
                "opendistro.alerting.filter_by_backend_roles": "false",
                "opensearch.notifications.general.filter_by_backend_roles": "false",
            }
        }

        # Use admin client (clients.opensearch uses admin credentials)
        response = await clients.opensearch.cluster.put_settings(body=alerting_settings)
        logger.info("Alerting security settings configured successfully", response=response)
    except Exception as e:
        logger.warning("Failed to configure alerting security settings", error=str(e))
        # Don't fail startup if alerting config fails


async def init_index():
    """Initialize OpenSearch index and security roles"""
    await wait_for_opensearch()

    # Create documents index
    if not await clients.opensearch.indices.exists(index=INDEX_NAME):
        await clients.opensearch.indices.create(index=INDEX_NAME, body=INDEX_BODY)
        logger.info("Created OpenSearch index", index_name=INDEX_NAME)
    else:
        logger.info("Index already exists, skipping creation", index_name=INDEX_NAME)

    # Create knowledge filters index
    knowledge_filter_index_name = "knowledge_filters"
    knowledge_filter_index_body = {
        "mappings": {
            "properties": {
                "id": {"type": "keyword"},
                "name": {"type": "text", "analyzer": "standard"},
                "description": {"type": "text", "analyzer": "standard"},
                "query_data": {"type": "text"},  # Store as text for searching
                "owner": {"type": "keyword"},
                "allowed_users": {"type": "keyword"},
                "allowed_groups": {"type": "keyword"},
                "subscriptions": {"type": "object"},  # Store subscription data
                "created_at": {"type": "date"},
                "updated_at": {"type": "date"},
            }
        }
    }

    if not await clients.opensearch.indices.exists(index=knowledge_filter_index_name):
        await clients.opensearch.indices.create(
            index=knowledge_filter_index_name, body=knowledge_filter_index_body
        )
        logger.info("Created knowledge filters index", index_name=knowledge_filter_index_name)
    else:
        logger.info("Knowledge filters index already exists, skipping creation", index_name=knowledge_filter_index_name)

    # Configure alerting plugin security settings
    await configure_alerting_security()


def generate_jwt_keys():
    """Generate RSA keys for JWT signing if they don't exist"""
    keys_dir = "keys"
    private_key_path = os.path.join(keys_dir, "private_key.pem")
    public_key_path = os.path.join(keys_dir, "public_key.pem")

    # Create keys directory if it doesn't exist
    os.makedirs(keys_dir, exist_ok=True)

    # Generate keys if they don't exist
    if not os.path.exists(private_key_path):
        try:
            # Generate private key
            subprocess.run(
                ["openssl", "genrsa", "-out", private_key_path, "2048"],
                check=True,
                capture_output=True,
            )

            # Generate public key
            subprocess.run(
                [
                    "openssl",
                    "rsa",
                    "-in",
                    private_key_path,
                    "-pubout",
                    "-out",
                    public_key_path,
                ],
                check=True,
                capture_output=True,
            )

            logger.info("Generated RSA keys for JWT signing")
        except subprocess.CalledProcessError as e:
            logger.error("Failed to generate RSA keys", error=str(e))
            raise
    else:
        logger.info("RSA keys already exist, skipping generation")


async def init_index_when_ready():
    """Initialize OpenSearch index when it becomes available"""
    try:
        await init_index()
        logger.info("OpenSearch index initialization completed successfully")
    except Exception as e:
        logger.error("OpenSearch index initialization failed", error=str(e))
        logger.warning("OIDC endpoints will still work, but document operations may fail until OpenSearch is ready")


async def initialize_services():
    """Initialize all services and their dependencies"""
    # Generate JWT keys if they don't exist
    generate_jwt_keys()

    # Initialize clients (now async to generate Langflow API key)
    await clients.initialize()

    # Initialize session manager
    session_manager = SessionManager(SESSION_SECRET)

    # Initialize services
    document_service = DocumentService(session_manager=session_manager)
    search_service = SearchService(session_manager)
    task_service = TaskService(document_service, process_pool)
    chat_service = ChatService()
    knowledge_filter_service = KnowledgeFilterService(session_manager)
    monitor_service = MonitorService(session_manager)

    # Set process pool for document service
    document_service.process_pool = process_pool

    # Initialize connector service
    connector_service = ConnectorService(
        patched_async_client=clients.patched_async_client,
        process_pool=process_pool,
        embed_model="text-embedding-3-small",
        index_name=INDEX_NAME,
        task_service=task_service,
        session_manager=session_manager,
    )

    # Initialize auth service
    auth_service = AuthService(session_manager, connector_service)

    # Load persisted connector connections at startup so webhooks and syncs
    # can resolve existing subscriptions immediately after server boot
    # Skip in no-auth mode since connectors require OAuth
    from config.settings import is_no_auth_mode

    if not is_no_auth_mode():
        try:
            await connector_service.initialize()
            loaded_count = len(connector_service.connection_manager.connections)
            logger.info("Loaded persisted connector connections on startup", loaded_count=loaded_count)
        except Exception as e:
            logger.warning("Failed to load persisted connections on startup", error=str(e))
    else:
<<<<<<< HEAD
        print("[CONNECTORS] Skipping connection loading in no-auth mode")
=======
        logger.info("Skipping connector loading in no-auth mode")
>>>>>>> cad27135

    return {
        "document_service": document_service,
        "search_service": search_service,
        "task_service": task_service,
        "chat_service": chat_service,
        "auth_service": auth_service,
        "connector_service": connector_service,
        "knowledge_filter_service": knowledge_filter_service,
        "monitor_service": monitor_service,
        "session_manager": session_manager,
    }


async def create_app():
    """Create and configure the Starlette application"""
    services = await initialize_services()

    # Create route handlers with service dependencies injected
    routes = [
        # Upload endpoints
        Route(
            "/upload",
            require_auth(services["session_manager"])(
                partial(
                    upload.upload,
                    document_service=services["document_service"],
                    session_manager=services["session_manager"],
                )
            ),
            methods=["POST"],
        ),
        Route(
            "/upload_context",
            require_auth(services["session_manager"])(
                partial(
                    upload.upload_context,
                    document_service=services["document_service"],
                    chat_service=services["chat_service"],
                    session_manager=services["session_manager"],
                )
            ),
            methods=["POST"],
        ),
        Route(
            "/upload_path",
            require_auth(services["session_manager"])(
                partial(
                    upload.upload_path,
                    task_service=services["task_service"],
                    session_manager=services["session_manager"],
                )
            ),
            methods=["POST"],
        ),
        Route(
            "/upload_options",
            require_auth(services["session_manager"])(
                partial(
                    upload.upload_options, session_manager=services["session_manager"]
                )
            ),
            methods=["GET"],
        ),
        Route(
            "/upload_bucket",
            require_auth(services["session_manager"])(
                partial(
                    upload.upload_bucket,
                    task_service=services["task_service"],
                    session_manager=services["session_manager"],
                )
            ),
            methods=["POST"],
        ),
        Route(
            "/tasks/{task_id}",
            require_auth(services["session_manager"])(
                partial(
                    tasks.task_status,
                    task_service=services["task_service"],
                    session_manager=services["session_manager"],
                )
            ),
            methods=["GET"],
        ),
        Route(
            "/tasks",
            require_auth(services["session_manager"])(
                partial(
                    tasks.all_tasks,
                    task_service=services["task_service"],
                    session_manager=services["session_manager"],
                )
            ),
            methods=["GET"],
        ),
        Route(
            "/tasks/{task_id}/cancel",
            require_auth(services["session_manager"])(
                partial(
                    tasks.cancel_task,
                    task_service=services["task_service"],
                    session_manager=services["session_manager"],
                )
            ),
            methods=["POST"],
        ),
        # Search endpoint
        Route(
            "/search",
            require_auth(services["session_manager"])(
                partial(
                    search.search,
                    search_service=services["search_service"],
                    session_manager=services["session_manager"],
                )
            ),
            methods=["POST"],
        ),
        # Knowledge Filter endpoints
        Route(
            "/knowledge-filter",
            require_auth(services["session_manager"])(
                partial(
                    knowledge_filter.create_knowledge_filter,
                    knowledge_filter_service=services["knowledge_filter_service"],
                    session_manager=services["session_manager"],
                )
            ),
            methods=["POST"],
        ),
        Route(
            "/knowledge-filter/search",
            require_auth(services["session_manager"])(
                partial(
                    knowledge_filter.search_knowledge_filters,
                    knowledge_filter_service=services["knowledge_filter_service"],
                    session_manager=services["session_manager"],
                )
            ),
            methods=["POST"],
        ),
        Route(
            "/knowledge-filter/{filter_id}",
            require_auth(services["session_manager"])(
                partial(
                    knowledge_filter.get_knowledge_filter,
                    knowledge_filter_service=services["knowledge_filter_service"],
                    session_manager=services["session_manager"],
                )
            ),
            methods=["GET"],
        ),
        Route(
            "/knowledge-filter/{filter_id}",
            require_auth(services["session_manager"])(
                partial(
                    knowledge_filter.update_knowledge_filter,
                    knowledge_filter_service=services["knowledge_filter_service"],
                    session_manager=services["session_manager"],
                )
            ),
            methods=["PUT"],
        ),
        Route(
            "/knowledge-filter/{filter_id}",
            require_auth(services["session_manager"])(
                partial(
                    knowledge_filter.delete_knowledge_filter,
                    knowledge_filter_service=services["knowledge_filter_service"],
                    session_manager=services["session_manager"],
                )
            ),
            methods=["DELETE"],
        ),
        # Knowledge Filter Subscription endpoints
        Route(
            "/knowledge-filter/{filter_id}/subscribe",
            require_auth(services["session_manager"])(
                partial(
                    knowledge_filter.subscribe_to_knowledge_filter,
                    knowledge_filter_service=services["knowledge_filter_service"],
                    monitor_service=services["monitor_service"],
                    session_manager=services["session_manager"],
                )
            ),
            methods=["POST"],
        ),
        Route(
            "/knowledge-filter/{filter_id}/subscriptions",
            require_auth(services["session_manager"])(
                partial(
                    knowledge_filter.list_knowledge_filter_subscriptions,
                    knowledge_filter_service=services["knowledge_filter_service"],
                    session_manager=services["session_manager"],
                )
            ),
            methods=["GET"],
        ),
        Route(
            "/knowledge-filter/{filter_id}/subscribe/{subscription_id}",
            require_auth(services["session_manager"])(
                partial(
                    knowledge_filter.cancel_knowledge_filter_subscription,
                    knowledge_filter_service=services["knowledge_filter_service"],
                    monitor_service=services["monitor_service"],
                    session_manager=services["session_manager"],
                )
            ),
            methods=["DELETE"],
        ),
        # Knowledge Filter Webhook endpoint (no auth required - called by OpenSearch)
        Route(
            "/knowledge-filter/{filter_id}/webhook/{subscription_id}",
            partial(
                knowledge_filter.knowledge_filter_webhook,
                knowledge_filter_service=services["knowledge_filter_service"],
                session_manager=services["session_manager"],
            ),
            methods=["POST"],
        ),
        # Chat endpoints
        Route(
            "/chat",
            require_auth(services["session_manager"])(
                partial(
                    chat.chat_endpoint,
                    chat_service=services["chat_service"],
                    session_manager=services["session_manager"],
                )
            ),
            methods=["POST"],
        ),
        Route(
            "/langflow",
            require_auth(services["session_manager"])(
                partial(
                    chat.langflow_endpoint,
                    chat_service=services["chat_service"],
                    session_manager=services["session_manager"],
                )
            ),
            methods=["POST"],
        ),
        # Chat history endpoints
        Route(
            "/chat/history",
            require_auth(services["session_manager"])(
                partial(
                    chat.chat_history_endpoint,
                    chat_service=services["chat_service"],
                    session_manager=services["session_manager"],
                )
            ),
            methods=["GET"],
        ),
        Route(
            "/langflow/history",
            require_auth(services["session_manager"])(
                partial(
                    chat.langflow_history_endpoint,
                    chat_service=services["chat_service"],
                    session_manager=services["session_manager"],
                )
            ),
            methods=["GET"],
        ),
        # Authentication endpoints
        Route(
            "/auth/init",
            optional_auth(services["session_manager"])(
                partial(
                    auth.auth_init,
                    auth_service=services["auth_service"],
                    session_manager=services["session_manager"],
                )
            ),
            methods=["POST"],
        ),
        Route(
            "/auth/callback",
            partial(
                auth.auth_callback,
                auth_service=services["auth_service"],
                session_manager=services["session_manager"],
            ),
            methods=["POST"],
        ),
        Route(
            "/auth/me",
            optional_auth(services["session_manager"])(
                partial(
                    auth.auth_me,
                    auth_service=services["auth_service"],
                    session_manager=services["session_manager"],
                )
            ),
            methods=["GET"],
        ),
        Route(
            "/auth/logout",
            require_auth(services["session_manager"])(
                partial(
                    auth.auth_logout,
                    auth_service=services["auth_service"],
                    session_manager=services["session_manager"],
                )
            ),
            methods=["POST"],
        ),
        # Connector endpoints
        Route(
            "/connectors",
            require_auth(services["session_manager"])(
                partial(
                    connectors.list_connectors,
                    connector_service=services["connector_service"],
                    session_manager=services["session_manager"],
                )
            ),
            methods=["GET"],
        ),
        Route(
            "/connectors/{connector_type}/sync",
            require_auth(services["session_manager"])(
                partial(
                    connectors.connector_sync,
                    connector_service=services["connector_service"],
                    session_manager=services["session_manager"],
                )
            ),
            methods=["POST"],
        ),
        Route(
            "/connectors/{connector_type}/status",
            require_auth(services["session_manager"])(
                partial(
                    connectors.connector_status,
                    connector_service=services["connector_service"],
                    session_manager=services["session_manager"],
                )
            ),
            methods=["GET"],
        ),
        Route(
            "/connectors/{connector_type}/token",
            require_auth(services["session_manager"])(
                partial(
                    connectors.connector_token,
                    connector_service=services["connector_service"],
                    session_manager=services["session_manager"],
                )
            ),
            methods=["GET"],
        ),
        Route(
            "/connectors/{connector_type}/webhook",
            partial(
                connectors.connector_webhook,
                connector_service=services["connector_service"],
                session_manager=services["session_manager"],
            ),
            methods=["POST", "GET"],
        ),
        # OIDC endpoints
        Route(
            "/.well-known/openid-configuration",
            partial(oidc.oidc_discovery, session_manager=services["session_manager"]),
            methods=["GET"],
        ),
        Route(
            "/auth/jwks",
            partial(oidc.jwks_endpoint, session_manager=services["session_manager"]),
            methods=["GET"],
        ),
        Route(
            "/auth/introspect",
            partial(
                oidc.token_introspection, session_manager=services["session_manager"]
            ),
            methods=["POST"],
        ),
        # Settings endpoint
        Route(
            "/settings",
            require_auth(services["session_manager"])(
                partial(
                    settings.get_settings, session_manager=services["session_manager"]
                )
            ),
            methods=["GET"],
        ),
    ]

    app = Starlette(debug=True, routes=routes)
    app.state.services = services  # Store services for cleanup

    # Add startup event handler
    @app.on_event("startup")
    async def startup_event():
        # Start index initialization in background to avoid blocking OIDC endpoints
        asyncio.create_task(init_index_when_ready())

    # Add shutdown event handler
    @app.on_event("shutdown")
    async def shutdown_event():
        await cleanup_subscriptions_proper(services)

    return app


async def startup():
    """Application startup tasks"""
    await init_index()
    # Get services from app state if needed for initialization
    # services = app.state.services
    # await services['connector_service'].initialize()


def cleanup():
    """Cleanup on application shutdown"""
    # Cleanup process pools only (webhooks handled by Starlette shutdown)
    logger.info("Application shutting down")
    pass


async def cleanup_subscriptions_proper(services):
    """Cancel all active webhook subscriptions"""
    logger.info("Cancelling active webhook subscriptions")

    try:
        connector_service = services["connector_service"]
        await connector_service.connection_manager.load_connections()

        # Get all active connections with webhook subscriptions
        all_connections = await connector_service.connection_manager.list_connections()
        active_connections = [
            c
            for c in all_connections
            if c.is_active and c.config.get("webhook_channel_id")
        ]

        for connection in active_connections:
            try:
                logger.info("Cancelling subscription for connection", connection_id=connection.connection_id)
                connector = await connector_service.get_connector(
                    connection.connection_id
                )
                if connector:
                    subscription_id = connection.config.get("webhook_channel_id")
                    await connector.cleanup_subscription(subscription_id)
                    logger.info("Cancelled subscription", subscription_id=subscription_id)
            except Exception as e:
                logger.error("Failed to cancel subscription", connection_id=connection.connection_id, error=str(e))

        logger.info("Finished cancelling subscriptions", subscription_count=len(active_connections))

    except Exception as e:
        logger.error("Failed to cleanup subscriptions", error=str(e))


if __name__ == "__main__":
    import uvicorn

    # TUI check already handled at top of file
    # Register cleanup function
    atexit.register(cleanup)

    # Create app asynchronously
    app = asyncio.run(create_app())

    # Run the server (startup tasks now handled by Starlette startup event)
    uvicorn.run(
        app,
        workers=1,
        host="0.0.0.0",
        port=8000,
        reload=False,  # Disable reload since we're running from main
    )<|MERGE_RESOLUTION|>--- conflicted
+++ resolved
@@ -53,15 +53,11 @@
     settings,
 )
 
-<<<<<<< HEAD
 # Set multiprocessing start method to 'spawn' for CUDA compatibility
 multiprocessing.set_start_method("spawn", force=True)
 
-print("CUDA available:", torch.cuda.is_available())
-print("CUDA version PyTorch was built with:", torch.version.cuda)
-=======
-logger.info("CUDA device information", cuda_available=torch.cuda.is_available(), cuda_version=torch.version.cuda)
->>>>>>> cad27135
+logger.info("CUDA available:", torch.cuda.is_available())
+logger.info("CUDA version PyTorch was built with:", torch.version.cuda)
 
 
 async def wait_for_opensearch():
@@ -245,11 +241,7 @@
         except Exception as e:
             logger.warning("Failed to load persisted connections on startup", error=str(e))
     else:
-<<<<<<< HEAD
-        print("[CONNECTORS] Skipping connection loading in no-auth mode")
-=======
-        logger.info("Skipping connector loading in no-auth mode")
->>>>>>> cad27135
+        logger.info("[CONNECTORS] Skipping connection loading in no-auth mode")
 
     return {
         "document_service": document_service,
