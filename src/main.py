
# Configure structured logging early
<<<<<<< HEAD
from services.flows_service import FlowsService
=======
from connectors.langflow_connector_service import LangflowConnectorService
>>>>>>> 79c0c50e
from utils.logging_config import configure_from_env, get_logger

configure_from_env()
logger = get_logger(__name__)

import asyncio
import atexit
import multiprocessing
import os
import subprocess
from functools import partial

from starlette.applications import Starlette
from starlette.routing import Route

# Set multiprocessing start method to 'spawn' for CUDA compatibility
multiprocessing.set_start_method("spawn", force=True)

# Create process pool FIRST, before any torch/CUDA imports
from utils.process_pool import process_pool

import torch

# API endpoints
from api import (
    auth,
    chat,
    connectors,
    knowledge_filter,
    langflow_files,
    oidc,
    search,
    settings,
    tasks,
    upload,
)
from auth_middleware import optional_auth, require_auth

# Configuration and setup
from config.settings import (
    INDEX_BODY,
    INDEX_NAME,
    SESSION_SECRET,
    clients,
    is_no_auth_mode,
)

# Existing services
from services.auth_service import AuthService
from services.chat_service import ChatService

# Services
from services.document_service import DocumentService
from services.knowledge_filter_service import KnowledgeFilterService

# Configuration and setup
# Services
from services.langflow_file_service import LangflowFileService
from services.monitor_service import MonitorService
from services.search_service import SearchService
from services.task_service import TaskService
from session_manager import SessionManager
from utils.process_pool import process_pool

# API endpoints
from api import (
    flows,
    nudges,
    upload,
    search,
    chat,
    auth,
    connectors,
    tasks,
    oidc,
    knowledge_filter,
    settings,
)


logger.info(
    "CUDA device information",
    cuda_available=torch.cuda.is_available(),
    cuda_version=torch.version.cuda,
)


async def wait_for_opensearch():
    """Wait for OpenSearch to be ready with retries"""
    max_retries = 30
    retry_delay = 2

    for attempt in range(max_retries):
        try:
            await clients.opensearch.info()
            logger.info("OpenSearch is ready")
            return
        except Exception as e:
            logger.warning(
                "OpenSearch not ready yet",
                attempt=attempt + 1,
                max_retries=max_retries,
                error=str(e),
            )
            if attempt < max_retries - 1:
                await asyncio.sleep(retry_delay)
            else:
                raise Exception("OpenSearch failed to become ready")


async def configure_alerting_security():
    """Configure OpenSearch alerting plugin security settings"""
    try:
        # For testing, disable backend role filtering to allow all authenticated users
        # In production, you'd want to configure proper roles instead
        alerting_settings = {
            "persistent": {
                "plugins.alerting.filter_by_backend_roles": "false",
                "opendistro.alerting.filter_by_backend_roles": "false",
                "opensearch.notifications.general.filter_by_backend_roles": "false",
            }
        }

        # Use admin client (clients.opensearch uses admin credentials)
        response = await clients.opensearch.cluster.put_settings(body=alerting_settings)
        logger.info(
            "Alerting security settings configured successfully", response=response
        )
    except Exception as e:
        logger.warning("Failed to configure alerting security settings", error=str(e))
        # Don't fail startup if alerting config fails


async def init_index():
    """Initialize OpenSearch index and security roles"""
    await wait_for_opensearch()

    # Create documents index
    if not await clients.opensearch.indices.exists(index=INDEX_NAME):
        await clients.opensearch.indices.create(index=INDEX_NAME, body=INDEX_BODY)
        logger.info("Created OpenSearch index", index_name=INDEX_NAME)
    else:
        logger.info("Index already exists, skipping creation", index_name=INDEX_NAME)

    # Create knowledge filters index
    knowledge_filter_index_name = "knowledge_filters"
    knowledge_filter_index_body = {
        "mappings": {
            "properties": {
                "id": {"type": "keyword"},
                "name": {"type": "text", "analyzer": "standard"},
                "description": {"type": "text", "analyzer": "standard"},
                "query_data": {"type": "text"},  # Store as text for searching
                "owner": {"type": "keyword"},
                "allowed_users": {"type": "keyword"},
                "allowed_groups": {"type": "keyword"},
                "subscriptions": {"type": "object"},  # Store subscription data
                "created_at": {"type": "date"},
                "updated_at": {"type": "date"},
            }
        }
    }

    if not await clients.opensearch.indices.exists(index=knowledge_filter_index_name):
        await clients.opensearch.indices.create(
            index=knowledge_filter_index_name, body=knowledge_filter_index_body
        )
        logger.info(
            "Created knowledge filters index", index_name=knowledge_filter_index_name
        )
    else:
        logger.info(
            "Knowledge filters index already exists, skipping creation",
            index_name=knowledge_filter_index_name,
        )

    # Configure alerting plugin security settings
    await configure_alerting_security()


def generate_jwt_keys():
    """Generate RSA keys for JWT signing if they don't exist"""
    keys_dir = "keys"
    private_key_path = os.path.join(keys_dir, "private_key.pem")
    public_key_path = os.path.join(keys_dir, "public_key.pem")

    # Create keys directory if it doesn't exist
    os.makedirs(keys_dir, exist_ok=True)

    # Generate keys if they don't exist
    if not os.path.exists(private_key_path):
        try:
            # Generate private key
            subprocess.run(
                ["openssl", "genrsa", "-out", private_key_path, "2048"],
                check=True,
                capture_output=True,
            )

            # Generate public key
            subprocess.run(
                [
                    "openssl",
                    "rsa",
                    "-in",
                    private_key_path,
                    "-pubout",
                    "-out",
                    public_key_path,
                ],
                check=True,
                capture_output=True,
            )

            logger.info("Generated RSA keys for JWT signing")
        except subprocess.CalledProcessError as e:
            logger.error("Failed to generate RSA keys", error=str(e))
            raise
    else:
        logger.info("RSA keys already exist, skipping generation")


async def init_index_when_ready():
    """Initialize OpenSearch index when it becomes available"""
    try:
        await init_index()
        logger.info("OpenSearch index initialization completed successfully")
    except Exception as e:
        logger.error("OpenSearch index initialization failed", error=str(e))
        logger.warning(
            "OIDC endpoints will still work, but document operations may fail until OpenSearch is ready"
        )


async def ingest_default_documents_when_ready(services):
    """Scan the local documents folder and ingest files like a non-auth upload."""
    try:
        logger.info("Ingesting default documents when ready")
        base_dir = os.path.abspath(os.path.join(os.getcwd(), "documents"))
        if not os.path.isdir(base_dir):
            logger.info(
                "Default documents directory not found; skipping ingestion",
                base_dir=base_dir,
            )
            return

        # Collect files recursively
        file_paths = [
            os.path.join(root, fn)
            for root, _, files in os.walk(base_dir)
            for fn in files
        ]

        if not file_paths:
            logger.info(
                "No default documents found; nothing to ingest", base_dir=base_dir
            )
            return

        # Build a processor that DOES NOT set 'owner' on documents (owner_user_id=None)
        from models.processors import DocumentFileProcessor

        processor = DocumentFileProcessor(
            services["document_service"],
            owner_user_id=None,
            jwt_token=None,
            owner_name=None,
            owner_email=None,
        )

        task_id = await services["task_service"].create_custom_task(
            "anonymous", file_paths, processor
        )
        logger.info(
            "Started default documents ingestion task",
            task_id=task_id,
            file_count=len(file_paths),
        )
    except Exception as e:
        logger.error("Default documents ingestion failed", error=str(e))


async def startup_tasks(services):
    """Startup tasks"""
    logger.info("Starting startup tasks")
    await init_index()
    await ingest_default_documents_when_ready(services)


async def initialize_services():
    """Initialize all services and their dependencies"""
    # Generate JWT keys if they don't exist
    generate_jwt_keys()

    # Initialize clients (now async to generate Langflow API key)
    await clients.initialize()

    # Initialize session manager
    session_manager = SessionManager(SESSION_SECRET)

    # Initialize services
    document_service = DocumentService(session_manager=session_manager)
    search_service = SearchService(session_manager)
    task_service = TaskService(document_service, process_pool)
    chat_service = ChatService()
    flows_service = FlowsService()
    knowledge_filter_service = KnowledgeFilterService(session_manager)
    monitor_service = MonitorService(session_manager)

    # Set process pool for document service
    document_service.process_pool = process_pool

    # Initialize connector service
    connector_service = LangflowConnectorService(
        task_service=task_service,
        session_manager=session_manager,
    )

    # Initialize auth service
    auth_service = AuthService(session_manager, connector_service)

    # Load persisted connector connections at startup so webhooks and syncs
    # can resolve existing subscriptions immediately after server boot
    # Skip in no-auth mode since connectors require OAuth

    if not is_no_auth_mode():
        try:
            await connector_service.initialize()
            loaded_count = len(connector_service.connection_manager.connections)
            logger.info(
                "Loaded persisted connector connections on startup",
                loaded_count=loaded_count,
            )
        except Exception as e:
            logger.warning(
                "Failed to load persisted connections on startup", error=str(e)
            )
    else:
        logger.info("[CONNECTORS] Skipping connection loading in no-auth mode")

    langflow_file_service = LangflowFileService()

    return {
        "document_service": document_service,
        "search_service": search_service,
        "task_service": task_service,
        "chat_service": chat_service,
<<<<<<< HEAD
        "flows_service": flows_service,
=======
        "langflow_file_service": langflow_file_service,
>>>>>>> 79c0c50e
        "auth_service": auth_service,
        "connector_service": connector_service,
        "knowledge_filter_service": knowledge_filter_service,
        "monitor_service": monitor_service,
        "session_manager": session_manager,
    }


async def create_app():
    """Create and configure the Starlette application"""
    services = await initialize_services()

    # Create route handlers with service dependencies injected
    routes = [
        # Upload endpoints
        Route(
            "/upload",
            require_auth(services["session_manager"])(
                partial(
                    upload.upload,
                    document_service=services["document_service"],
                    session_manager=services["session_manager"],
                )
            ),
            methods=["POST"],
        ),
        # Langflow Files endpoints
        Route(
            "/langflow/files/upload",
            optional_auth(services["session_manager"])(
                partial(
                    langflow_files.upload_user_file,
                    langflow_file_service=services["langflow_file_service"],
                    session_manager=services["session_manager"],
                )
            ),
            methods=["POST"],
        ),
        Route(
            "/langflow/ingest",
            require_auth(services["session_manager"])(
                partial(
                    langflow_files.run_ingestion,
                    langflow_file_service=services["langflow_file_service"],
                    session_manager=services["session_manager"],
                )
            ),
            methods=["POST"],
        ),
        Route(
            "/langflow/files",
            require_auth(services["session_manager"])(
                partial(
                    langflow_files.delete_user_files,
                    langflow_file_service=services["langflow_file_service"],
                    session_manager=services["session_manager"],
                )
            ),
            methods=["DELETE"],
        ),
        Route(
            "/upload_context",
            require_auth(services["session_manager"])(
                partial(
                    upload.upload_context,
                    document_service=services["document_service"],
                    chat_service=services["chat_service"],
                    session_manager=services["session_manager"],
                )
            ),
            methods=["POST"],
        ),
        Route(
            "/upload_path",
            require_auth(services["session_manager"])(
                partial(
                    upload.upload_path,
                    task_service=services["task_service"],
                    session_manager=services["session_manager"],
                )
            ),
            methods=["POST"],
        ),
        Route(
            "/upload_options",
            require_auth(services["session_manager"])(
                partial(
                    upload.upload_options, session_manager=services["session_manager"]
                )
            ),
            methods=["GET"],
        ),
        Route(
            "/upload_bucket",
            require_auth(services["session_manager"])(
                partial(
                    upload.upload_bucket,
                    task_service=services["task_service"],
                    session_manager=services["session_manager"],
                )
            ),
            methods=["POST"],
        ),
        Route(
            "/tasks/{task_id}",
            require_auth(services["session_manager"])(
                partial(
                    tasks.task_status,
                    task_service=services["task_service"],
                    session_manager=services["session_manager"],
                )
            ),
            methods=["GET"],
        ),
        Route(
            "/tasks",
            require_auth(services["session_manager"])(
                partial(
                    tasks.all_tasks,
                    task_service=services["task_service"],
                    session_manager=services["session_manager"],
                )
            ),
            methods=["GET"],
        ),
        Route(
            "/tasks/{task_id}/cancel",
            require_auth(services["session_manager"])(
                partial(
                    tasks.cancel_task,
                    task_service=services["task_service"],
                    session_manager=services["session_manager"],
                )
            ),
            methods=["POST"],
        ),
        # Search endpoint
        Route(
            "/search",
            require_auth(services["session_manager"])(
                partial(
                    search.search,
                    search_service=services["search_service"],
                    session_manager=services["session_manager"],
                )
            ),
            methods=["POST"],
        ),
        # Knowledge Filter endpoints
        Route(
            "/knowledge-filter",
            require_auth(services["session_manager"])(
                partial(
                    knowledge_filter.create_knowledge_filter,
                    knowledge_filter_service=services["knowledge_filter_service"],
                    session_manager=services["session_manager"],
                )
            ),
            methods=["POST"],
        ),
        Route(
            "/knowledge-filter/search",
            require_auth(services["session_manager"])(
                partial(
                    knowledge_filter.search_knowledge_filters,
                    knowledge_filter_service=services["knowledge_filter_service"],
                    session_manager=services["session_manager"],
                )
            ),
            methods=["POST"],
        ),
        Route(
            "/knowledge-filter/{filter_id}",
            require_auth(services["session_manager"])(
                partial(
                    knowledge_filter.get_knowledge_filter,
                    knowledge_filter_service=services["knowledge_filter_service"],
                    session_manager=services["session_manager"],
                )
            ),
            methods=["GET"],
        ),
        Route(
            "/knowledge-filter/{filter_id}",
            require_auth(services["session_manager"])(
                partial(
                    knowledge_filter.update_knowledge_filter,
                    knowledge_filter_service=services["knowledge_filter_service"],
                    session_manager=services["session_manager"],
                )
            ),
            methods=["PUT"],
        ),
        Route(
            "/knowledge-filter/{filter_id}",
            require_auth(services["session_manager"])(
                partial(
                    knowledge_filter.delete_knowledge_filter,
                    knowledge_filter_service=services["knowledge_filter_service"],
                    session_manager=services["session_manager"],
                )
            ),
            methods=["DELETE"],
        ),
        # Knowledge Filter Subscription endpoints
        Route(
            "/knowledge-filter/{filter_id}/subscribe",
            require_auth(services["session_manager"])(
                partial(
                    knowledge_filter.subscribe_to_knowledge_filter,
                    knowledge_filter_service=services["knowledge_filter_service"],
                    monitor_service=services["monitor_service"],
                    session_manager=services["session_manager"],
                )
            ),
            methods=["POST"],
        ),
        Route(
            "/knowledge-filter/{filter_id}/subscriptions",
            require_auth(services["session_manager"])(
                partial(
                    knowledge_filter.list_knowledge_filter_subscriptions,
                    knowledge_filter_service=services["knowledge_filter_service"],
                    session_manager=services["session_manager"],
                )
            ),
            methods=["GET"],
        ),
        Route(
            "/knowledge-filter/{filter_id}/subscribe/{subscription_id}",
            require_auth(services["session_manager"])(
                partial(
                    knowledge_filter.cancel_knowledge_filter_subscription,
                    knowledge_filter_service=services["knowledge_filter_service"],
                    monitor_service=services["monitor_service"],
                    session_manager=services["session_manager"],
                )
            ),
            methods=["DELETE"],
        ),
        # Knowledge Filter Webhook endpoint (no auth required - called by OpenSearch)
        Route(
            "/knowledge-filter/{filter_id}/webhook/{subscription_id}",
            partial(
                knowledge_filter.knowledge_filter_webhook,
                knowledge_filter_service=services["knowledge_filter_service"],
                session_manager=services["session_manager"],
            ),
            methods=["POST"],
        ),
        # Chat endpoints
        Route(
            "/chat",
            require_auth(services["session_manager"])(
                partial(
                    chat.chat_endpoint,
                    chat_service=services["chat_service"],
                    session_manager=services["session_manager"],
                )
            ),
            methods=["POST"],
        ),
        Route(
            "/langflow",
            require_auth(services["session_manager"])(
                partial(
                    chat.langflow_endpoint,
                    chat_service=services["chat_service"],
                    session_manager=services["session_manager"],
                )
            ),
            methods=["POST"],
        ),
        # Chat history endpoints
        Route(
            "/chat/history",
            require_auth(services["session_manager"])(
                partial(
                    chat.chat_history_endpoint,
                    chat_service=services["chat_service"],
                    session_manager=services["session_manager"],
                )
            ),
            methods=["GET"],
        ),
        Route(
            "/langflow/history",
            require_auth(services["session_manager"])(
                partial(
                    chat.langflow_history_endpoint,
                    chat_service=services["chat_service"],
                    session_manager=services["session_manager"],
                )
            ),
            methods=["GET"],
        ),
        # Authentication endpoints
        Route(
            "/auth/init",
            optional_auth(services["session_manager"])(
                partial(
                    auth.auth_init,
                    auth_service=services["auth_service"],
                    session_manager=services["session_manager"],
                )
            ),
            methods=["POST"],
        ),
        Route(
            "/auth/callback",
            partial(
                auth.auth_callback,
                auth_service=services["auth_service"],
                session_manager=services["session_manager"],
            ),
            methods=["POST"],
        ),
        Route(
            "/auth/me",
            optional_auth(services["session_manager"])(
                partial(
                    auth.auth_me,
                    auth_service=services["auth_service"],
                    session_manager=services["session_manager"],
                )
            ),
            methods=["GET"],
        ),
        Route(
            "/auth/logout",
            require_auth(services["session_manager"])(
                partial(
                    auth.auth_logout,
                    auth_service=services["auth_service"],
                    session_manager=services["session_manager"],
                )
            ),
            methods=["POST"],
        ),
        # Connector endpoints
        Route(
            "/connectors",
            require_auth(services["session_manager"])(
                partial(
                    connectors.list_connectors,
                    connector_service=services["connector_service"],
                    session_manager=services["session_manager"],
                )
            ),
            methods=["GET"],
        ),
        Route(
            "/connectors/{connector_type}/sync",
            require_auth(services["session_manager"])(
                partial(
                    connectors.connector_sync,
                    connector_service=services["connector_service"],
                    session_manager=services["session_manager"],
                )
            ),
            methods=["POST"],
        ),
        Route(
            "/connectors/{connector_type}/status",
            require_auth(services["session_manager"])(
                partial(
                    connectors.connector_status,
                    connector_service=services["connector_service"],
                    session_manager=services["session_manager"],
                )
            ),
            methods=["GET"],
        ),
        Route(
            "/connectors/{connector_type}/token",
            require_auth(services["session_manager"])(
                partial(
                    connectors.connector_token,
                    connector_service=services["connector_service"],
                    session_manager=services["session_manager"],
                )
            ),
            methods=["GET"],
        ),
        Route(
            "/connectors/{connector_type}/webhook",
            partial(
                connectors.connector_webhook,
                connector_service=services["connector_service"],
                session_manager=services["session_manager"],
            ),
            methods=["POST", "GET"],
        ),
        # OIDC endpoints
        Route(
            "/.well-known/openid-configuration",
            partial(oidc.oidc_discovery, session_manager=services["session_manager"]),
            methods=["GET"],
        ),
        Route(
            "/auth/jwks",
            partial(oidc.jwks_endpoint, session_manager=services["session_manager"]),
            methods=["GET"],
        ),
        Route(
            "/auth/introspect",
            partial(
                oidc.token_introspection, session_manager=services["session_manager"]
            ),
            methods=["POST"],
        ),
        # Settings endpoint
        Route(
            "/settings",
            require_auth(services["session_manager"])(
                partial(
                    settings.get_settings, session_manager=services["session_manager"]
                )
            ),
            methods=["GET"],
        ),
        Route(
            "/nudges",
            require_auth(services["session_manager"])(
                partial(
                    nudges.nudges_from_kb_endpoint,
                    chat_service=services["chat_service"],
                    session_manager=services["session_manager"],
                )
            ),
            methods=["GET"],
        ),
        Route(
            "/nudges/{chat_id}",
            require_auth(services["session_manager"])(
                partial(
                    nudges.nudges_from_chat_id_endpoint,
                    chat_service=services["chat_service"],
                    session_manager=services["session_manager"],
                )
            ),
            methods=["GET"],
        ),
        # Reset Flow endpoint
        Route(
            "/reset-flow/{flow_type}",
            require_auth(services["session_manager"])(
                partial(
                    flows.reset_flow_endpoint,
                    chat_service=services["flows_service"],
                )
            ),
            methods=["POST"],
        ),
    ]

    app = Starlette(debug=True, routes=routes)
    app.state.services = services  # Store services for cleanup
    app.state.background_tasks = set()

    # Add startup event handler
    @app.on_event("startup")
    async def startup_event():
        # Start index initialization in background to avoid blocking OIDC endpoints
        t1 = asyncio.create_task(startup_tasks(services))
        app.state.background_tasks.add(t1)
        t1.add_done_callback(app.state.background_tasks.discard)

    # Add shutdown event handler
    @app.on_event("shutdown")
    async def shutdown_event():
        await cleanup_subscriptions_proper(services)

    return app


async def startup():
    """Application startup tasks"""
    await init_index()
    # Get services from app state if needed for initialization
    # services = app.state.services
    # await services['connector_service'].initialize()


def cleanup():
    """Cleanup on application shutdown"""
    # Cleanup process pools only (webhooks handled by Starlette shutdown)
    logger.info("Application shutting down")
    pass


async def cleanup_subscriptions_proper(services):
    """Cancel all active webhook subscriptions"""
    logger.info("Cancelling active webhook subscriptions")

    try:
        connector_service = services["connector_service"]
        await connector_service.connection_manager.load_connections()

        # Get all active connections with webhook subscriptions
        all_connections = await connector_service.connection_manager.list_connections()
        active_connections = [
            c
            for c in all_connections
            if c.is_active and c.config.get("webhook_channel_id")
        ]

        for connection in active_connections:
            try:
                logger.info(
                    "Cancelling subscription for connection",
                    connection_id=connection.connection_id,
                )
                connector = await connector_service.get_connector(
                    connection.connection_id
                )
                if connector:
                    subscription_id = connection.config.get("webhook_channel_id")
                    await connector.cleanup_subscription(subscription_id)
                    logger.info(
                        "Cancelled subscription", subscription_id=subscription_id
                    )
            except Exception as e:
                logger.error(
                    "Failed to cancel subscription",
                    connection_id=connection.connection_id,
                    error=str(e),
                )

        logger.info(
            "Finished cancelling subscriptions",
            subscription_count=len(active_connections),
        )

    except Exception as e:
        logger.error("Failed to cleanup subscriptions", error=str(e))


if __name__ == "__main__":
    import uvicorn

    # TUI check already handled at top of file
    # Register cleanup function
    atexit.register(cleanup)

    # Create app asynchronously
    app = asyncio.run(create_app())

    # Run the server (startup tasks now handled by Starlette startup event)
    uvicorn.run(
        app,
        workers=1,
        host="0.0.0.0",
        port=8000,
        reload=False,  # Disable reload since we're running from main
    )<|MERGE_RESOLUTION|>--- conflicted
+++ resolved
@@ -1,10 +1,7 @@
 
 # Configure structured logging early
-<<<<<<< HEAD
 from services.flows_service import FlowsService
-=======
 from connectors.langflow_connector_service import LangflowConnectorService
->>>>>>> 79c0c50e
 from utils.logging_config import configure_from_env, get_logger
 
 configure_from_env()
@@ -352,11 +349,8 @@
         "search_service": search_service,
         "task_service": task_service,
         "chat_service": chat_service,
-<<<<<<< HEAD
         "flows_service": flows_service,
-=======
         "langflow_file_service": langflow_file_service,
->>>>>>> 79c0c50e
         "auth_service": auth_service,
         "connector_service": connector_service,
         "knowledge_filter_service": knowledge_filter_service,
