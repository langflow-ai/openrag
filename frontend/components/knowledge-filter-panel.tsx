--- conflicted
+++ resolved
@@ -241,16 +241,8 @@
   };
 
   return (
-<<<<<<< HEAD
-    <div
-      className={`fixed right-0 bottom-0 w-80 bg-background border-l z-40 overflow-y-auto`}
-      style={{ top: `${totalTopOffset}px` }}
-    >
-      <Card className="h-full rounded-none border-0 shadow-lg flex flex-col">
-=======
     <div className="h-full bg-background border-l">
       <Card className="h-full rounded-none border-0 flex flex-col">
->>>>>>> 7372a5ef
         <CardHeader className="pb-3">
           <div className="flex items-center justify-between">
             <CardTitle className="text-lg flex items-center gap-2">
