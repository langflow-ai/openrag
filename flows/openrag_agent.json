{
  "data": {
    "edges": [
      {
        "animated": false,
        "className": "",
        "data": {
          "sourceHandle": {
            "dataType": "EmbeddingModel",
            "id": "EmbeddingModel-eZ6bT",
            "name": "embeddings",
            "output_types": [
              "Embeddings"
            ]
          },
          "targetHandle": {
            "fieldName": "embedding",
            "id": "OpenSearch-iYfjf",
            "inputTypes": [
              "Embeddings"
            ],
            "type": "other"
          }
        },
        "id": "xy-edge__EmbeddingModel-eZ6bT{œdataTypeœ:œEmbeddingModelœ,œidœ:œEmbeddingModel-eZ6bTœ,œnameœ:œembeddingsœ,œoutput_typesœ:[œEmbeddingsœ]}-OpenSearch-iYfjf{œfieldNameœ:œembeddingœ,œidœ:œOpenSearch-iYfjfœ,œinputTypesœ:[œEmbeddingsœ],œtypeœ:œotherœ}",
        "selected": false,
        "source": "EmbeddingModel-eZ6bT",
        "sourceHandle": "{œdataTypeœ:œEmbeddingModelœ,œidœ:œEmbeddingModel-eZ6bTœ,œnameœ:œembeddingsœ,œoutput_typesœ:[œEmbeddingsœ]}",
        "target": "OpenSearch-iYfjf",
        "targetHandle": "{œfieldNameœ:œembeddingœ,œidœ:œOpenSearch-iYfjfœ,œinputTypesœ:[œEmbeddingsœ],œtypeœ:œotherœ}"
      },
      {
        "animated": false,
        "className": "",
        "data": {
          "sourceHandle": {
            "dataType": "ChatInput",
            "id": "ChatInput-bqH7H",
            "name": "message",
            "output_types": [
              "Message"
            ]
          },
          "targetHandle": {
            "fieldName": "input_value",
            "id": "Agent-crjWf",
            "inputTypes": [
              "Message"
            ],
            "type": "str"
          }
        },
        "id": "xy-edge__ChatInput-bqH7H{œdataTypeœ:œChatInputœ,œidœ:œChatInput-bqH7Hœ,œnameœ:œmessageœ,œoutput_typesœ:[œMessageœ]}-Agent-crjWf{œfieldNameœ:œinput_valueœ,œidœ:œAgent-crjWfœ,œinputTypesœ:[œMessageœ],œtypeœ:œstrœ}",
        "selected": false,
        "source": "ChatInput-bqH7H",
        "sourceHandle": "{œdataTypeœ:œChatInputœ,œidœ:œChatInput-bqH7Hœ,œnameœ:œmessageœ,œoutput_typesœ:[œMessageœ]}",
        "target": "Agent-crjWf",
        "targetHandle": "{œfieldNameœ:œinput_valueœ,œidœ:œAgent-crjWfœ,œinputTypesœ:[œMessageœ],œtypeœ:œstrœ}"
      },
      {
        "animated": false,
        "className": "",
        "data": {
          "sourceHandle": {
            "dataType": "Agent",
            "id": "Agent-crjWf",
            "name": "response",
            "output_types": [
              "Message"
            ]
          },
          "targetHandle": {
            "fieldName": "input_value",
            "id": "ChatOutput-BMVN5",
            "inputTypes": [
              "Data",
              "DataFrame",
              "Message"
            ],
            "type": "other"
          }
        },
        "id": "xy-edge__Agent-crjWf{œdataTypeœ:œAgentœ,œidœ:œAgent-crjWfœ,œnameœ:œresponseœ,œoutput_typesœ:[œMessageœ]}-ChatOutput-BMVN5{œfieldNameœ:œinput_valueœ,œidœ:œChatOutput-BMVN5œ,œinputTypesœ:[œDataœ,œDataFrameœ,œMessageœ],œtypeœ:œotherœ}",
        "selected": false,
        "source": "Agent-crjWf",
        "sourceHandle": "{œdataTypeœ:œAgentœ,œidœ:œAgent-crjWfœ,œnameœ:œresponseœ,œoutput_typesœ:[œMessageœ]}",
        "target": "ChatOutput-BMVN5",
        "targetHandle": "{œfieldNameœ:œinput_valueœ,œidœ:œChatOutput-BMVN5œ,œinputTypesœ:[œDataœ,œDataFrameœ,œMessageœ],œtypeœ:œotherœ}"
      },
      {
        "animated": false,
        "className": "",
        "data": {
          "sourceHandle": {
            "dataType": "OpenSearchVectorStoreComponent",
            "id": "OpenSearch-iYfjf",
            "name": "component_as_tool",
            "output_types": [
              "Tool"
            ]
          },
          "targetHandle": {
            "fieldName": "tools",
            "id": "Agent-crjWf",
            "inputTypes": [
              "Tool"
            ],
            "type": "other"
          }
        },
        "id": "xy-edge__OpenSearch-iYfjf{œdataTypeœ:œOpenSearchVectorStoreComponentœ,œidœ:œOpenSearch-iYfjfœ,œnameœ:œcomponent_as_toolœ,œoutput_typesœ:[œToolœ]}-Agent-crjWf{œfieldNameœ:œtoolsœ,œidœ:œAgent-crjWfœ,œinputTypesœ:[œToolœ],œtypeœ:œotherœ}",
        "selected": false,
        "source": "OpenSearch-iYfjf",
        "sourceHandle": "{œdataTypeœ:œOpenSearchVectorStoreComponentœ,œidœ:œOpenSearch-iYfjfœ,œnameœ:œcomponent_as_toolœ,œoutput_typesœ:[œToolœ]}",
        "target": "Agent-crjWf",
        "targetHandle": "{œfieldNameœ:œtoolsœ,œidœ:œAgent-crjWfœ,œinputTypesœ:[œToolœ],œtypeœ:œotherœ}"
      },
      {
        "animated": false,
        "className": "",
        "data": {
          "sourceHandle": {
            "dataType": "LanguageModelComponent",
            "id": "LanguageModelComponent-0YME7",
            "name": "model_output",
            "output_types": [
              "LanguageModel"
            ]
          },
          "targetHandle": {
            "fieldName": "agent_llm",
            "id": "Agent-crjWf",
            "inputTypes": [
              "LanguageModel"
            ],
            "type": "str"
          }
        },
        "id": "xy-edge__LanguageModelComponent-0YME7{œdataTypeœ:œLanguageModelComponentœ,œidœ:œLanguageModelComponent-0YME7œ,œnameœ:œmodel_outputœ,œoutput_typesœ:[œLanguageModelœ]}-Agent-crjWf{œfieldNameœ:œagent_llmœ,œidœ:œAgent-crjWfœ,œinputTypesœ:[œLanguageModelœ],œtypeœ:œstrœ}",
        "selected": false,
        "source": "LanguageModelComponent-0YME7",
        "sourceHandle": "{œdataTypeœ:œLanguageModelComponentœ,œidœ:œLanguageModelComponent-0YME7œ,œnameœ:œmodel_outputœ,œoutput_typesœ:[œLanguageModelœ]}",
        "target": "Agent-crjWf",
        "targetHandle": "{œfieldNameœ:œagent_llmœ,œidœ:œAgent-crjWfœ,œinputTypesœ:[œLanguageModelœ],œtypeœ:œstrœ}"
      },
      {
        "animated": false,
        "className": "",
        "data": {
          "sourceHandle": {
            "dataType": "TextInput",
            "id": "TextInput-aHsQb",
            "name": "text",
            "output_types": [
              "Message"
            ]
          },
          "targetHandle": {
            "fieldName": "filter_expression",
            "id": "OpenSearch-iYfjf",
            "inputTypes": [
              "Message"
            ],
            "type": "str"
          }
        },
        "id": "xy-edge__TextInput-aHsQb{œdataTypeœ:œTextInputœ,œidœ:œTextInput-aHsQbœ,œnameœ:œtextœ,œoutput_typesœ:[œMessageœ]}-OpenSearch-iYfjf{œfieldNameœ:œfilter_expressionœ,œidœ:œOpenSearch-iYfjfœ,œinputTypesœ:[œMessageœ],œtypeœ:œstrœ}",
        "selected": false,
        "source": "TextInput-aHsQb",
        "sourceHandle": "{œdataTypeœ:œTextInputœ,œidœ:œTextInput-aHsQbœ,œnameœ:œtextœ,œoutput_typesœ:[œMessageœ]}",
        "target": "OpenSearch-iYfjf",
        "targetHandle": "{œfieldNameœ:œfilter_expressionœ,œidœ:œOpenSearch-iYfjfœ,œinputTypesœ:[œMessageœ],œtypeœ:œstrœ}"
      },
      {
        "data": {
          "sourceHandle": {
            "dataType": "MCP",
            "id": "MCP-7EY21",
            "name": "component_as_tool",
            "output_types": [
              "Tool"
            ]
          },
          "targetHandle": {
            "fieldName": "tools",
            "id": "Agent-crjWf",
            "inputTypes": [
              "Tool"
            ],
            "type": "other"
          }
        },
        "id": "xy-edge__MCP-7EY21{œdataTypeœ:œMCPœ,œidœ:œMCP-7EY21œ,œnameœ:œcomponent_as_toolœ,œoutput_typesœ:[œToolœ]}-Agent-crjWf{œfieldNameœ:œtoolsœ,œidœ:œAgent-crjWfœ,œinputTypesœ:[œToolœ],œtypeœ:œotherœ}",
        "selected": false,
        "source": "MCP-7EY21",
        "sourceHandle": "{œdataTypeœ:œMCPœ,œidœ:œMCP-7EY21œ,œnameœ:œcomponent_as_toolœ,œoutput_typesœ:[œToolœ]}",
        "target": "Agent-crjWf",
        "targetHandle": "{œfieldNameœ:œtoolsœ,œidœ:œAgent-crjWfœ,œinputTypesœ:[œToolœ],œtypeœ:œotherœ}"
      }
    ],
    "nodes": [
      {
        "data": {
          "id": "ChatInput-bqH7H",
          "node": {
            "base_classes": [
              "Message"
            ],
            "beta": false,
            "conditional_paths": [],
            "custom_fields": {},
            "description": "Get chat inputs from the Playground.",
            "display_name": "Chat Input",
            "documentation": "https://docs.langflow.org/components-io#chat-input",
            "edited": false,
            "field_order": [
              "input_value",
              "should_store_message",
              "sender",
              "sender_name",
              "session_id",
              "files"
            ],
            "frozen": false,
            "icon": "MessagesSquare",
            "legacy": false,
            "lf_version": "1.6.0",
            "metadata": {
              "code_hash": "f701f686b325",
              "dependencies": {
                "dependencies": [
                  {
                    "name": "lfx",
                    "version": null
                  }
                ],
                "total_dependencies": 1
              },
              "module": "custom_components.chat_input"
            },
            "minimized": true,
            "output_types": [],
            "outputs": [
              {
                "allows_loop": false,
                "cache": true,
                "display_name": "Chat Message",
                "group_outputs": false,
                "method": "message_response",
                "name": "message",
                "options": null,
                "required_inputs": null,
                "selected": "Message",
                "tool_mode": true,
                "types": [
                  "Message"
                ],
                "value": "__UNDEFINED__"
              }
            ],
            "pinned": false,
            "template": {
              "_type": "Component",
              "code": {
                "advanced": true,
                "dynamic": true,
                "fileTypes": [],
                "file_path": "",
                "info": "",
                "list": false,
                "load_from_db": false,
                "multiline": true,
                "name": "code",
                "password": false,
                "placeholder": "",
                "required": true,
                "show": true,
                "title_case": false,
                "type": "code",
                "value": "from lfx.base.data.utils import IMG_FILE_TYPES, TEXT_FILE_TYPES\nfrom lfx.base.io.chat import ChatComponent\nfrom lfx.inputs.inputs import BoolInput\nfrom lfx.io import (\n    DropdownInput,\n    FileInput,\n    MessageTextInput,\n    MultilineInput,\n    Output,\n)\nfrom lfx.schema.message import Message\nfrom lfx.utils.constants import (\n    MESSAGE_SENDER_AI,\n    MESSAGE_SENDER_NAME_USER,\n    MESSAGE_SENDER_USER,\n)\n\n\nclass ChatInput(ChatComponent):\n    display_name = \"Chat Input\"\n    description = \"Get chat inputs from the Playground.\"\n    documentation: str = \"https://docs.langflow.org/components-io#chat-input\"\n    icon = \"MessagesSquare\"\n    name = \"ChatInput\"\n    minimized = True\n\n    inputs = [\n        MultilineInput(\n            name=\"input_value\",\n            display_name=\"Input Text\",\n            value=\"\",\n            info=\"Message to be passed as input.\",\n            input_types=[],\n        ),\n        BoolInput(\n            name=\"should_store_message\",\n            display_name=\"Store Messages\",\n            info=\"Store the message in the history.\",\n            value=True,\n            advanced=True,\n        ),\n        DropdownInput(\n            name=\"sender\",\n            display_name=\"Sender Type\",\n            options=[MESSAGE_SENDER_AI, MESSAGE_SENDER_USER],\n            value=MESSAGE_SENDER_USER,\n            info=\"Type of sender.\",\n            advanced=True,\n        ),\n        MessageTextInput(\n            name=\"sender_name\",\n            display_name=\"Sender Name\",\n            info=\"Name of the sender.\",\n            value=MESSAGE_SENDER_NAME_USER,\n            advanced=True,\n        ),\n        MessageTextInput(\n            name=\"session_id\",\n            display_name=\"Session ID\",\n            info=\"The session ID of the chat. If empty, the current session ID parameter will be used.\",\n            advanced=True,\n        ),\n        FileInput(\n            name=\"files\",\n            display_name=\"Files\",\n            file_types=TEXT_FILE_TYPES + IMG_FILE_TYPES,\n            info=\"Files to be sent with the message.\",\n            advanced=True,\n            is_list=True,\n            temp_file=True,\n        ),\n    ]\n    outputs = [\n        Output(display_name=\"Chat Message\", name=\"message\", method=\"message_response\"),\n    ]\n\n    async def message_response(self) -> Message:\n        # Ensure files is a list and filter out empty/None values\n        files = self.files if self.files else []\n        if files and not isinstance(files, list):\n            files = [files]\n        # Filter out None/empty values\n        files = [f for f in files if f is not None and f != \"\"]\n\n        message = await Message.create(\n            text=self.input_value,\n            sender=self.sender,\n            sender_name=self.sender_name,\n            session_id=self.session_id,\n            files=files,\n        )\n        if self.session_id and isinstance(message, Message) and self.should_store_message:\n            stored_message = await self.send_message(\n                message,\n            )\n            self.message.value = stored_message\n            message = stored_message\n\n        self.status = message\n        return message\n"
              },
              "files": {
                "_input_type": "FileInput",
                "advanced": true,
                "display_name": "Files",
                "dynamic": false,
                "fileTypes": [
                  "csv",
                  "json",
                  "pdf",
                  "txt",
                  "md",
                  "mdx",
                  "yaml",
                  "yml",
                  "xml",
                  "html",
                  "htm",
                  "docx",
                  "py",
                  "sh",
                  "sql",
                  "js",
                  "ts",
                  "tsx",
                  "jpg",
                  "jpeg",
                  "png",
                  "bmp",
                  "image"
                ],
                "file_path": "",
                "info": "Files to be sent with the message.",
                "list": true,
                "list_add_label": "Add More",
                "name": "files",
                "placeholder": "",
                "required": false,
                "show": true,
                "temp_file": true,
                "title_case": false,
                "trace_as_metadata": true,
                "type": "file",
                "value": ""
              },
              "input_value": {
                "_input_type": "MultilineInput",
                "advanced": false,
                "copy_field": false,
                "display_name": "Input Text",
                "dynamic": false,
                "info": "Message to be passed as input.",
                "input_types": [],
                "list": false,
                "list_add_label": "Add More",
                "load_from_db": false,
                "multiline": true,
                "name": "input_value",
                "placeholder": "",
                "required": false,
                "show": true,
                "title_case": false,
                "tool_mode": false,
                "trace_as_input": true,
                "trace_as_metadata": true,
                "type": "str",
                "value": ""
              },
              "sender": {
                "_input_type": "DropdownInput",
                "advanced": true,
                "combobox": false,
                "dialog_inputs": {},
                "display_name": "Sender Type",
                "dynamic": false,
                "external_options": {},
                "info": "Type of sender.",
                "name": "sender",
                "options": [
                  "Machine",
                  "User"
                ],
                "options_metadata": [],
                "placeholder": "",
                "required": false,
                "show": true,
                "title_case": false,
                "toggle": false,
                "tool_mode": false,
                "trace_as_metadata": true,
                "type": "str",
                "value": "User"
              },
              "sender_name": {
                "_input_type": "MessageTextInput",
                "advanced": true,
                "display_name": "Sender Name",
                "dynamic": false,
                "info": "Name of the sender.",
                "input_types": [
                  "Message"
                ],
                "list": false,
                "list_add_label": "Add More",
                "load_from_db": false,
                "name": "sender_name",
                "placeholder": "",
                "required": false,
                "show": true,
                "title_case": false,
                "tool_mode": false,
                "trace_as_input": true,
                "trace_as_metadata": true,
                "type": "str",
                "value": "User"
              },
              "session_id": {
                "_input_type": "MessageTextInput",
                "advanced": true,
                "display_name": "Session ID",
                "dynamic": false,
                "info": "The session ID of the chat. If empty, the current session ID parameter will be used.",
                "input_types": [
                  "Message"
                ],
                "list": false,
                "list_add_label": "Add More",
                "load_from_db": false,
                "name": "session_id",
                "placeholder": "",
                "required": false,
                "show": true,
                "title_case": false,
                "tool_mode": false,
                "trace_as_input": true,
                "trace_as_metadata": true,
                "type": "str",
                "value": ""
              },
              "should_store_message": {
                "_input_type": "BoolInput",
                "advanced": true,
                "display_name": "Store Messages",
                "dynamic": false,
                "info": "Store the message in the history.",
                "list": false,
                "list_add_label": "Add More",
                "name": "should_store_message",
                "placeholder": "",
                "required": false,
                "show": true,
                "title_case": false,
                "tool_mode": false,
                "trace_as_metadata": true,
                "type": "bool",
                "value": true
              }
            },
            "tool_mode": false
          },
          "selected_output": "message",
          "showNode": false,
          "type": "ChatInput"
        },
        "dragging": false,
        "id": "ChatInput-bqH7H",
        "measured": {
          "height": 48,
          "width": 192
        },
        "position": {
          "x": 1338.2905337667046,
          "y": 1206.5715335979264
        },
        "selected": false,
        "type": "genericNode"
      },
      {
        "data": {
          "id": "ChatOutput-BMVN5",
          "node": {
            "base_classes": [
              "Message"
            ],
            "beta": false,
            "conditional_paths": [],
            "custom_fields": {},
            "description": "Display a chat message in the Playground.",
            "display_name": "Chat Output",
            "documentation": "https://docs.langflow.org/components-io#chat-output",
            "edited": false,
            "field_order": [
              "input_value",
              "should_store_message",
              "sender",
              "sender_name",
              "session_id",
              "data_template",
              "clean_data"
            ],
            "frozen": false,
            "icon": "MessagesSquare",
            "legacy": false,
            "lf_version": "1.6.0",
            "metadata": {
              "code_hash": "9647f4d2f4b4",
              "dependencies": {
                "dependencies": [
                  {
                    "name": "orjson",
                    "version": "3.10.15"
                  },
                  {
                    "name": "fastapi",
                    "version": "0.117.1"
                  },
                  {
                    "name": "lfx",
                    "version": null
                  }
                ],
                "total_dependencies": 3
              },
              "module": "custom_components.chat_output"
            },
            "minimized": true,
            "output_types": [],
            "outputs": [
              {
                "allows_loop": false,
                "cache": true,
                "display_name": "Output Message",
                "group_outputs": false,
                "method": "message_response",
                "name": "message",
                "options": null,
                "required_inputs": null,
                "selected": "Message",
                "tool_mode": true,
                "types": [
                  "Message"
                ],
                "value": "__UNDEFINED__"
              }
            ],
            "pinned": false,
            "template": {
              "_type": "Component",
              "clean_data": {
                "_input_type": "BoolInput",
                "advanced": true,
                "display_name": "Basic Clean Data",
                "dynamic": false,
                "info": "Whether to clean data before converting to string.",
                "list": false,
                "list_add_label": "Add More",
                "name": "clean_data",
                "placeholder": "",
                "required": false,
                "show": true,
                "title_case": false,
                "tool_mode": false,
                "trace_as_metadata": true,
                "type": "bool",
                "value": true
              },
              "code": {
                "advanced": true,
                "dynamic": true,
                "fileTypes": [],
                "file_path": "",
                "info": "",
                "list": false,
                "load_from_db": false,
                "multiline": true,
                "name": "code",
                "password": false,
                "placeholder": "",
                "required": true,
                "show": true,
                "title_case": false,
                "type": "code",
                "value": "from collections.abc import Generator\nfrom typing import Any\n\nimport orjson\nfrom fastapi.encoders import jsonable_encoder\n\nfrom lfx.base.io.chat import ChatComponent\nfrom lfx.helpers.data import safe_convert\nfrom lfx.inputs.inputs import BoolInput, DropdownInput, HandleInput, MessageTextInput\nfrom lfx.schema.data import Data\nfrom lfx.schema.dataframe import DataFrame\nfrom lfx.schema.message import Message\nfrom lfx.schema.properties import Source\nfrom lfx.template.field.base import Output\nfrom lfx.utils.constants import (\n    MESSAGE_SENDER_AI,\n    MESSAGE_SENDER_NAME_AI,\n    MESSAGE_SENDER_USER,\n)\n\n\nclass ChatOutput(ChatComponent):\n    display_name = \"Chat Output\"\n    description = \"Display a chat message in the Playground.\"\n    documentation: str = \"https://docs.langflow.org/components-io#chat-output\"\n    icon = \"MessagesSquare\"\n    name = \"ChatOutput\"\n    minimized = True\n\n    inputs = [\n        HandleInput(\n            name=\"input_value\",\n            display_name=\"Inputs\",\n            info=\"Message to be passed as output.\",\n            input_types=[\"Data\", \"DataFrame\", \"Message\"],\n            required=True,\n        ),\n        BoolInput(\n            name=\"should_store_message\",\n            display_name=\"Store Messages\",\n            info=\"Store the message in the history.\",\n            value=True,\n            advanced=True,\n        ),\n        DropdownInput(\n            name=\"sender\",\n            display_name=\"Sender Type\",\n            options=[MESSAGE_SENDER_AI, MESSAGE_SENDER_USER],\n            value=MESSAGE_SENDER_AI,\n            advanced=True,\n            info=\"Type of sender.\",\n        ),\n        MessageTextInput(\n            name=\"sender_name\",\n            display_name=\"Sender Name\",\n            info=\"Name of the sender.\",\n            value=MESSAGE_SENDER_NAME_AI,\n            advanced=True,\n        ),\n        MessageTextInput(\n            name=\"session_id\",\n            display_name=\"Session ID\",\n            info=\"The session ID of the chat. If empty, the current session ID parameter will be used.\",\n            advanced=True,\n        ),\n        MessageTextInput(\n            name=\"data_template\",\n            display_name=\"Data Template\",\n            value=\"{text}\",\n            advanced=True,\n            info=\"Template to convert Data to Text. If left empty, it will be dynamically set to the Data's text key.\",\n        ),\n        BoolInput(\n            name=\"clean_data\",\n            display_name=\"Basic Clean Data\",\n            value=True,\n            advanced=True,\n            info=\"Whether to clean data before converting to string.\",\n        ),\n    ]\n    outputs = [\n        Output(\n            display_name=\"Output Message\",\n            name=\"message\",\n            method=\"message_response\",\n        ),\n    ]\n\n    def _build_source(self, id_: str | None, display_name: str | None, source: str | None) -> Source:\n        source_dict = {}\n        if id_:\n            source_dict[\"id\"] = id_\n        if display_name:\n            source_dict[\"display_name\"] = display_name\n        if source:\n            # Handle case where source is a ChatOpenAI object\n            if hasattr(source, \"model_name\"):\n                source_dict[\"source\"] = source.model_name\n            elif hasattr(source, \"model\"):\n                source_dict[\"source\"] = str(source.model)\n            else:\n                source_dict[\"source\"] = str(source)\n        return Source(**source_dict)\n\n    async def message_response(self) -> Message:\n        # First convert the input to string if needed\n        text = self.convert_to_string()\n\n        # Get source properties\n        source, _, display_name, source_id = self.get_properties_from_source_component()\n\n        # Create or use existing Message object\n        if isinstance(self.input_value, Message):\n            message = self.input_value\n            # Update message properties\n            message.text = text\n        else:\n            message = Message(text=text)\n\n        # Set message properties\n        message.sender = self.sender\n        message.sender_name = self.sender_name\n        message.session_id = self.session_id\n        message.flow_id = self.graph.flow_id if hasattr(self, \"graph\") else None\n        message.properties.source = self._build_source(source_id, display_name, source)\n\n        # Store message if needed\n        if self.session_id and self.should_store_message:\n            stored_message = await self.send_message(message)\n            self.message.value = stored_message\n            message = stored_message\n\n        self.status = message\n        return message\n\n    def _serialize_data(self, data: Data) -> str:\n        \"\"\"Serialize Data object to JSON string.\"\"\"\n        # Convert data.data to JSON-serializable format\n        serializable_data = jsonable_encoder(data.data)\n        # Serialize with orjson, enabling pretty printing with indentation\n        json_bytes = orjson.dumps(serializable_data, option=orjson.OPT_INDENT_2)\n        # Convert bytes to string and wrap in Markdown code blocks\n        return \"```json\\n\" + json_bytes.decode(\"utf-8\") + \"\\n```\"\n\n    def _validate_input(self) -> None:\n        \"\"\"Validate the input data and raise ValueError if invalid.\"\"\"\n        if self.input_value is None:\n            msg = \"Input data cannot be None\"\n            raise ValueError(msg)\n        if isinstance(self.input_value, list) and not all(\n            isinstance(item, Message | Data | DataFrame | str) for item in self.input_value\n        ):\n            invalid_types = [\n                type(item).__name__\n                for item in self.input_value\n                if not isinstance(item, Message | Data | DataFrame | str)\n            ]\n            msg = f\"Expected Data or DataFrame or Message or str, got {invalid_types}\"\n            raise TypeError(msg)\n        if not isinstance(\n            self.input_value,\n            Message | Data | DataFrame | str | list | Generator | type(None),\n        ):\n            type_name = type(self.input_value).__name__\n            msg = f\"Expected Data or DataFrame or Message or str, Generator or None, got {type_name}\"\n            raise TypeError(msg)\n\n    def convert_to_string(self) -> str | Generator[Any, None, None]:\n        \"\"\"Convert input data to string with proper error handling.\"\"\"\n        self._validate_input()\n        if isinstance(self.input_value, list):\n            clean_data: bool = getattr(self, \"clean_data\", False)\n            return \"\\n\".join([safe_convert(item, clean_data=clean_data) for item in self.input_value])\n        if isinstance(self.input_value, Generator):\n            return self.input_value\n        return safe_convert(self.input_value)\n"
              },
              "data_template": {
                "_input_type": "MessageTextInput",
                "advanced": true,
                "display_name": "Data Template",
                "dynamic": false,
                "info": "Template to convert Data to Text. If left empty, it will be dynamically set to the Data's text key.",
                "input_types": [
                  "Message"
                ],
                "list": false,
                "list_add_label": "Add More",
                "load_from_db": false,
                "name": "data_template",
                "placeholder": "",
                "required": false,
                "show": true,
                "title_case": false,
                "tool_mode": false,
                "trace_as_input": true,
                "trace_as_metadata": true,
                "type": "str",
                "value": "{text}"
              },
              "input_value": {
                "_input_type": "HandleInput",
                "advanced": false,
                "display_name": "Inputs",
                "dynamic": false,
                "info": "Message to be passed as output.",
                "input_types": [
                  "Data",
                  "DataFrame",
                  "Message"
                ],
                "list": false,
                "list_add_label": "Add More",
                "name": "input_value",
                "placeholder": "",
                "required": true,
                "show": true,
                "title_case": false,
                "trace_as_metadata": true,
                "type": "other",
                "value": ""
              },
              "sender": {
                "_input_type": "DropdownInput",
                "advanced": true,
                "combobox": false,
                "dialog_inputs": {},
                "display_name": "Sender Type",
                "dynamic": false,
                "external_options": {},
                "info": "Type of sender.",
                "name": "sender",
                "options": [
                  "Machine",
                  "User"
                ],
                "options_metadata": [],
                "placeholder": "",
                "required": false,
                "show": true,
                "title_case": false,
                "toggle": false,
                "tool_mode": false,
                "trace_as_metadata": true,
                "type": "str",
                "value": "Machine"
              },
              "sender_name": {
                "_input_type": "MessageTextInput",
                "advanced": true,
                "display_name": "Sender Name",
                "dynamic": false,
                "info": "Name of the sender.",
                "input_types": [
                  "Message"
                ],
                "list": false,
                "list_add_label": "Add More",
                "load_from_db": false,
                "name": "sender_name",
                "placeholder": "",
                "required": false,
                "show": true,
                "title_case": false,
                "tool_mode": false,
                "trace_as_input": true,
                "trace_as_metadata": true,
                "type": "str",
                "value": "AI"
              },
              "session_id": {
                "_input_type": "MessageTextInput",
                "advanced": true,
                "display_name": "Session ID",
                "dynamic": false,
                "info": "The session ID of the chat. If empty, the current session ID parameter will be used.",
                "input_types": [
                  "Message"
                ],
                "list": false,
                "list_add_label": "Add More",
                "load_from_db": false,
                "name": "session_id",
                "placeholder": "",
                "required": false,
                "show": true,
                "title_case": false,
                "tool_mode": false,
                "trace_as_input": true,
                "trace_as_metadata": true,
                "type": "str",
                "value": ""
              },
              "should_store_message": {
                "_input_type": "BoolInput",
                "advanced": true,
                "display_name": "Store Messages",
                "dynamic": false,
                "info": "Store the message in the history.",
                "list": false,
                "list_add_label": "Add More",
                "name": "should_store_message",
                "placeholder": "",
                "required": false,
                "show": true,
                "title_case": false,
                "tool_mode": false,
                "trace_as_metadata": true,
                "type": "bool",
                "value": true
              }
            },
            "tool_mode": false
          },
          "showNode": false,
          "type": "ChatOutput"
        },
        "id": "ChatOutput-BMVN5",
        "measured": {
          "height": 48,
          "width": 192
        },
        "position": {
          "x": 2145,
          "y": 660
        },
        "selected": false,
        "type": "genericNode"
      },
      {
        "data": {
          "id": "OpenSearch-iYfjf",
          "node": {
            "base_classes": [
              "Data",
              "DataFrame",
              "VectorStore"
            ],
            "beta": false,
            "conditional_paths": [],
            "custom_fields": {},
            "description": "Store and search documents using OpenSearch with hybrid semantic and keyword search capabilities.",
            "display_name": "OpenSearch",
            "documentation": "",
            "edited": true,
            "field_order": [
              "docs_metadata",
              "opensearch_url",
              "index_name",
              "engine",
              "space_type",
              "ef_construction",
              "m",
              "ingest_data",
              "search_query",
              "should_cache_vector_store",
              "embedding",
              "vector_field",
              "number_of_results",
              "filter_expression",
              "auth_mode",
              "username",
              "password",
              "jwt_token",
              "jwt_header",
              "bearer_prefix",
              "use_ssl",
              "verify_certs"
            ],
            "frozen": false,
            "icon": "OpenSearch",
            "last_updated": "2025-10-09T17:03:19.845Z",
            "legacy": false,
            "lf_version": "1.6.0",
            "metadata": {
              "code_hash": "07eef12db820",
              "dependencies": {
                "dependencies": [
                  {
                    "name": "opensearchpy",
                    "version": "2.8.0"
                  },
                  {
                    "name": "lfx",
                    "version": null
                  }
                ],
                "total_dependencies": 2
              },
              "module": "custom_components.opensearch"
            },
            "minimized": false,
            "output_types": [],
            "outputs": [
              {
                "allows_loop": false,
                "cache": true,
                "display_name": "Toolset",
                "group_outputs": false,
                "hidden": null,
                "method": "to_toolkit",
                "name": "component_as_tool",
                "options": null,
                "required_inputs": null,
                "selected": "Tool",
                "tool_mode": true,
                "types": [
                  "Tool"
                ],
                "value": "__UNDEFINED__"
              }
            ],
            "pinned": false,
            "template": {
              "_type": "Component",
              "auth_mode": {
                "_input_type": "DropdownInput",
                "advanced": false,
                "combobox": false,
                "dialog_inputs": {},
                "display_name": "Authentication Mode",
                "dynamic": false,
                "external_options": {},
                "info": "Authentication method: 'basic' for username/password authentication, or 'jwt' for JSON Web Token (Bearer) authentication.",
                "load_from_db": false,
                "name": "auth_mode",
                "options": [
                  "basic",
                  "jwt"
                ],
                "options_metadata": [],
                "placeholder": "",
                "real_time_refresh": true,
                "required": false,
                "show": true,
                "title_case": false,
                "toggle": false,
                "tool_mode": false,
                "trace_as_metadata": true,
                "type": "str",
                "value": "jwt"
              },
              "bearer_prefix": {
                "_input_type": "BoolInput",
                "advanced": true,
                "display_name": "Prefix 'Bearer '",
                "dynamic": false,
                "info": "",
                "list": false,
                "list_add_label": "Add More",
                "name": "bearer_prefix",
                "placeholder": "",
                "required": false,
                "show": false,
                "title_case": false,
                "tool_mode": false,
                "trace_as_metadata": true,
                "type": "bool",
                "value": true
              },
              "code": {
                "advanced": true,
                "dynamic": true,
                "fileTypes": [],
                "file_path": "",
                "info": "",
                "list": false,
                "load_from_db": false,
                "multiline": true,
                "name": "code",
                "password": false,
                "placeholder": "",
                "required": true,
                "show": true,
                "title_case": false,
                "type": "code",
                "value": "from __future__ import annotations\n\nimport copy\nimport json\nimport time\nimport uuid\nfrom typing import Any, List, Optional\n\nfrom concurrent.futures import ThreadPoolExecutor, as_completed\n\nfrom opensearchpy import OpenSearch, helpers\nfrom opensearchpy.exceptions import RequestError\n\nfrom lfx.base.vectorstores.model import LCVectorStoreComponent, check_cached_vector_store\nfrom lfx.base.vectorstores.vector_store_connection_decorator import vector_store_connection\nfrom lfx.io import BoolInput, DropdownInput, HandleInput, IntInput, MultilineInput, SecretStrInput, StrInput, TableInput\nfrom lfx.log import logger\nfrom lfx.schema.data import Data\n\n\ndef normalize_model_name(model_name: str) -> str:\n    \"\"\"Normalize embedding model name for use as field suffix.\n\n    Converts model names to valid OpenSearch field names by replacing\n    special characters and ensuring alphanumeric format.\n\n    Args:\n        model_name: Original embedding model name (e.g., \"text-embedding-3-small\")\n\n    Returns:\n        Normalized field suffix (e.g., \"text_embedding_3_small\")\n    \"\"\"\n    normalized = model_name.lower()\n    # Replace common separators with underscores\n    normalized = normalized.replace(\"-\", \"_\").replace(\":\", \"_\").replace(\"/\", \"_\").replace(\".\", \"_\")\n    # Remove any non-alphanumeric characters except underscores\n    normalized = \"\".join(c if c.isalnum() or c == \"_\" else \"_\" for c in normalized)\n    # Remove duplicate underscores\n    while \"__\" in normalized:\n        normalized = normalized.replace(\"__\", \"_\")\n    return normalized.strip(\"_\")\n\n\ndef get_embedding_field_name(model_name: str) -> str:\n    \"\"\"Get the dynamic embedding field name for a model.\n\n    Args:\n        model_name: Embedding model name\n\n    Returns:\n        Field name in format: chunk_embedding_{normalized_model_name}\n    \"\"\"\n    return f\"chunk_embedding_{normalize_model_name(model_name)}\"\n\n\n@vector_store_connection\nclass OpenSearchVectorStoreComponent(LCVectorStoreComponent):\n    \"\"\"OpenSearch Vector Store Component with Multi-Model Hybrid Search Capabilities.\n\n    This component provides vector storage and retrieval using OpenSearch, combining semantic\n    similarity search (KNN) with keyword-based search for optimal results. It supports:\n    - Multiple embedding models per index with dynamic field names\n    - Automatic detection and querying of all available embedding models\n    - Parallel embedding generation for multi-model search\n    - Document ingestion with model tracking\n    - Advanced filtering and aggregations\n    - Flexible authentication options\n\n    Features:\n    - Multi-model vector storage with dynamic fields (chunk_embedding_{model_name})\n    - Hybrid search combining multiple KNN queries (dis_max) + keyword matching\n    - Auto-detection of available models in the index\n    - Parallel query embedding generation for all detected models\n    - Vector storage with configurable engines (jvector, nmslib, faiss, lucene)\n    - Flexible authentication (Basic auth, JWT tokens)\n    \"\"\"\n\n    display_name: str = \"OpenSearch (Multi-Model)\"\n    icon: str = \"OpenSearch\"\n    description: str = (\n        \"Store and search documents using OpenSearch with multi-model hybrid semantic and keyword search.\"\n    )\n\n    # Keys we consider baseline\n    default_keys: list[str] = [\n        \"opensearch_url\",\n        \"index_name\",\n        *[i.name for i in LCVectorStoreComponent.inputs],  # search_query, add_documents, etc.\n        \"embedding\",\n        \"embedding_model_name\",\n        \"vector_field\",\n        \"number_of_results\",\n        \"auth_mode\",\n        \"username\",\n        \"password\",\n        \"jwt_token\",\n        \"jwt_header\",\n        \"bearer_prefix\",\n        \"use_ssl\",\n        \"verify_certs\",\n        \"filter_expression\",\n        \"engine\",\n        \"space_type\",\n        \"ef_construction\",\n        \"m\",\n        \"num_candidates\",\n        \"docs_metadata\",\n    ]\n\n    inputs = [\n        TableInput(\n            name=\"docs_metadata\",\n            display_name=\"Document Metadata\",\n            info=(\n                \"Additional metadata key-value pairs to be added to all ingested documents. \"\n                \"Useful for tagging documents with source information, categories, or other custom attributes.\"\n            ),\n            table_schema=[\n                {\n                    \"name\": \"key\",\n                    \"display_name\": \"Key\",\n                    \"type\": \"str\",\n                    \"description\": \"Key name\",\n                },\n                {\n                    \"name\": \"value\",\n                    \"display_name\": \"Value\",\n                    \"type\": \"str\",\n                    \"description\": \"Value of the metadata\",\n                },\n            ],\n            value=[],\n            input_types=[\"Data\"]\n        ),\n        StrInput(\n            name=\"opensearch_url\",\n            display_name=\"OpenSearch URL\",\n            value=\"http://localhost:9200\",\n            info=(\n                \"The connection URL for your OpenSearch cluster \"\n                \"(e.g., http://localhost:9200 for local development or your cloud endpoint).\"\n            ),\n        ),\n        StrInput(\n            name=\"index_name\",\n            display_name=\"Index Name\",\n            value=\"langflow\",\n            info=(\n                \"The OpenSearch index name where documents will be stored and searched. \"\n                \"Will be created automatically if it doesn't exist.\"\n            ),\n        ),\n        DropdownInput(\n            name=\"engine\",\n            display_name=\"Vector Engine\",\n            options=[\"jvector\", \"nmslib\", \"faiss\", \"lucene\"],\n            value=\"jvector\",\n            info=(\n                \"Vector search engine for similarity calculations. 'jvector' is recommended for most use cases. \"\n                \"Note: Amazon OpenSearch Serverless only supports 'nmslib' or 'faiss'.\"\n            ),\n            advanced=True,\n        ),\n        DropdownInput(\n            name=\"space_type\",\n            display_name=\"Distance Metric\",\n            options=[\"l2\", \"l1\", \"cosinesimil\", \"linf\", \"innerproduct\"],\n            value=\"l2\",\n            info=(\n                \"Distance metric for calculating vector similarity. 'l2' (Euclidean) is most common, \"\n                \"'cosinesimil' for cosine similarity, 'innerproduct' for dot product.\"\n            ),\n            advanced=True,\n        ),\n        IntInput(\n            name=\"ef_construction\",\n            display_name=\"EF Construction\",\n            value=512,\n            info=(\n                \"Size of the dynamic candidate list during index construction. \"\n                \"Higher values improve recall but increase indexing time and memory usage.\"\n            ),\n            advanced=True,\n        ),\n        IntInput(\n            name=\"m\",\n            display_name=\"M Parameter\",\n            value=16,\n            info=(\n                \"Number of bidirectional connections for each vector in the HNSW graph. \"\n                \"Higher values improve search quality but increase memory usage and indexing time.\"\n            ),\n            advanced=True,\n        ),\n        IntInput(\n            name=\"num_candidates\",\n            display_name=\"Candidate Pool Size\",\n            value=1000,\n            info=(\n                \"Number of approximate neighbors to consider for each KNN query. \"\n                \"Some OpenSearch deployments do not support this parameter; set to 0 to disable.\"\n            ),\n            advanced=True,\n        ),\n        *LCVectorStoreComponent.inputs,  # includes search_query, add_documents, etc.\n        HandleInput(name=\"embedding\", display_name=\"Embedding\", input_types=[\"Embeddings\"]),\n        StrInput(\n            name=\"embedding_model_name\",\n            display_name=\"Embedding Model Name\",\n            value=\"\",\n            info=(\n                \"Name of the embedding model being used (e.g., 'text-embedding-3-small'). \"\n                \"Used to create dynamic vector field names and track which model embedded each document. \"\n                \"Auto-detected from embedding component if not specified.\"\n            ),\n        ),\n        StrInput(\n            name=\"vector_field\",\n            display_name=\"Legacy Vector Field Name\",\n            value=\"chunk_embedding\",\n            advanced=True,\n            info=(\n                \"Legacy field name for backward compatibility. New documents use dynamic fields \"\n                \"(chunk_embedding_{model_name}) based on the embedding_model_name.\"\n            ),\n        ),\n        IntInput(\n            name=\"number_of_results\",\n            display_name=\"Default Result Limit\",\n            value=10,\n            advanced=True,\n            info=(\n                \"Default maximum number of search results to return when no limit is \"\n                \"specified in the filter expression.\"\n            ),\n        ),\n        MultilineInput(\n            name=\"filter_expression\",\n            display_name=\"Search Filters (JSON)\",\n            value=\"\",\n            info=(\n                \"Optional JSON configuration for search filtering, result limits, and score thresholds.\\n\\n\"\n                \"Format 1 - Explicit filters:\\n\"\n                '{\"filter\": [{\"term\": {\"filename\":\"doc.pdf\"}}, '\n                '{\"terms\":{\"owner\":[\"user1\",\"user2\"]}}], \"limit\": 10, \"score_threshold\": 1.6}\\n\\n'\n                \"Format 2 - Context-style mapping:\\n\"\n                '{\"data_sources\":[\"file.pdf\"], \"document_types\":[\"application/pdf\"], \"owners\":[\"user123\"]}\\n\\n'\n                \"Use __IMPOSSIBLE_VALUE__ as placeholder to ignore specific filters.\"\n            ),\n        ),\n        # ----- Auth controls (dynamic) -----\n        DropdownInput(\n            name=\"auth_mode\",\n            display_name=\"Authentication Mode\",\n            value=\"basic\",\n            options=[\"basic\", \"jwt\"],\n            info=(\n                \"Authentication method: 'basic' for username/password authentication, \"\n                \"or 'jwt' for JSON Web Token (Bearer) authentication.\"\n            ),\n            real_time_refresh=True,\n            advanced=False,\n        ),\n        StrInput(\n            name=\"username\",\n            display_name=\"Username\",\n            value=\"admin\",\n            show=False,\n        ),\n        SecretStrInput(\n            name=\"password\",\n            display_name=\"OpenSearch Password\",\n            value=\"admin\",\n            show=False,\n        ),\n        SecretStrInput(\n            name=\"jwt_token\",\n            display_name=\"JWT Token\",\n            value=\"JWT\",\n            load_from_db=False,\n            show=True,\n            info=(\n                \"Valid JSON Web Token for authentication. \"\n                \"Will be sent in the Authorization header (with optional 'Bearer ' prefix).\"\n            ),\n        ),\n        StrInput(\n            name=\"jwt_header\",\n            display_name=\"JWT Header Name\",\n            value=\"Authorization\",\n            show=False,\n            advanced=True,\n        ),\n        BoolInput(\n            name=\"bearer_prefix\",\n            display_name=\"Prefix 'Bearer '\",\n            value=True,\n            show=False,\n            advanced=True,\n        ),\n        # ----- TLS -----\n        BoolInput(\n            name=\"use_ssl\",\n            display_name=\"Use SSL/TLS\",\n            value=True,\n            advanced=True,\n            info=\"Enable SSL/TLS encryption for secure connections to OpenSearch.\",\n        ),\n        BoolInput(\n            name=\"verify_certs\",\n            display_name=\"Verify SSL Certificates\",\n            value=False,\n            advanced=True,\n            info=(\n                \"Verify SSL certificates when connecting. \"\n                \"Disable for self-signed certificates in development environments.\"\n            ),\n        ),\n    ]\n\n    def _get_embedding_model_name(self) -> str:\n        \"\"\"Get the embedding model name from component config or embedding object.\n\n        Returns:\n            Embedding model name\n\n        Raises:\n            ValueError: If embedding model name cannot be determined\n        \"\"\"\n        # First try explicit embedding_model_name input\n        if hasattr(self, \"embedding_model_name\") and self.embedding_model_name:\n            return self.embedding_model_name.strip()\n\n        # Try to get from embedding component\n        if hasattr(self, \"embedding\") and self.embedding:\n            if hasattr(self.embedding, \"model\"):\n                return str(self.embedding.model)\n            if hasattr(self.embedding, \"model_name\"):\n                return str(self.embedding.model_name)\n\n        msg = (\n            \"Could not determine embedding model name. \"\n            \"Please set the 'embedding_model_name' field or ensure the embedding component \"\n            \"has a 'model' or 'model_name' attribute.\"\n        )\n        raise ValueError(msg)\n\n    # ---------- helper functions for index management ----------\n    def _default_text_mapping(\n        self,\n        dim: int,\n        engine: str = \"jvector\",\n        space_type: str = \"l2\",\n        ef_search: int = 512,\n        ef_construction: int = 100,\n        m: int = 16,\n        vector_field: str = \"vector_field\",\n    ) -> dict[str, Any]:\n        \"\"\"Create the default OpenSearch index mapping for vector search.\n\n        This method generates the index configuration with k-NN settings optimized\n        for approximate nearest neighbor search using the specified vector engine.\n        Includes the embedding_model keyword field for tracking which model was used.\n\n        Args:\n            dim: Dimensionality of the vector embeddings\n            engine: Vector search engine (jvector, nmslib, faiss, lucene)\n            space_type: Distance metric for similarity calculation\n            ef_search: Size of dynamic list used during search\n            ef_construction: Size of dynamic list used during index construction\n            m: Number of bidirectional links for each vector\n            vector_field: Name of the field storing vector embeddings\n\n        Returns:\n            Dictionary containing OpenSearch index mapping configuration\n        \"\"\"\n        return {\n            \"settings\": {\"index\": {\"knn\": True, \"knn.algo_param.ef_search\": ef_search}},\n            \"mappings\": {\n                \"properties\": {\n                    vector_field: {\n                        \"type\": \"knn_vector\",\n                        \"dimension\": dim,\n                        \"method\": {\n                            \"name\": \"disk_ann\",\n                            \"space_type\": space_type,\n                            \"engine\": engine,\n                            \"parameters\": {\"ef_construction\": ef_construction, \"m\": m},\n                        },\n                    },\n                    \"embedding_model\": {\"type\": \"keyword\"},  # Track which model was used\n                    \"embedding_dimensions\": {\"type\": \"integer\"},\n                }\n            },\n        }\n\n    def _ensure_embedding_field_mapping(\n        self,\n        client: OpenSearch,\n        index_name: str,\n        field_name: str,\n        dim: int,\n        engine: str,\n        space_type: str,\n        ef_construction: int,\n        m: int,\n    ) -> None:\n        \"\"\"Lazily add a dynamic embedding field to the index if it doesn't exist.\n\n        This allows adding new embedding models without recreating the entire index.\n        Also ensures the embedding_model tracking field exists.\n\n        Args:\n            client: OpenSearch client instance\n            index_name: Target index name\n            field_name: Dynamic field name for this embedding model\n            dim: Vector dimensionality\n            engine: Vector search engine\n            space_type: Distance metric\n            ef_construction: Construction parameter\n            m: HNSW parameter\n        \"\"\"\n        try:\n            mapping = {\n                \"properties\": {\n                    field_name: {\n                        \"type\": \"knn_vector\",\n                        \"dimension\": dim,\n                        \"method\": {\n                            \"name\": \"disk_ann\",\n                            \"space_type\": space_type,\n                            \"engine\": engine,\n                            \"parameters\": {\"ef_construction\": ef_construction, \"m\": m},\n                        },\n                    },\n                    # Also ensure the embedding_model tracking field exists as keyword\n                    \"embedding_model\": {\n                        \"type\": \"keyword\"\n                    },\n                    \"embedding_dimensions\": {\n                        \"type\": \"integer\"\n                    }\n                }\n            }\n            client.indices.put_mapping(index=index_name, body=mapping)\n            logger.info(f\"Added/updated embedding field mapping: {field_name}\")\n        except Exception as e:\n            logger.warning(f\"Could not add embedding field mapping for {field_name}: {e}\")\n            raise\n\n        properties = self._get_index_properties(client)\n        if not self._is_knn_vector_field(properties, field_name):\n            raise ValueError(\n                f\"Field '{field_name}' is not mapped as knn_vector. Current mapping: {properties.get(field_name)}\"\n            )\n\n    def _validate_aoss_with_engines(self, *, is_aoss: bool, engine: str) -> None:\n        \"\"\"Validate engine compatibility with Amazon OpenSearch Serverless (AOSS).\n\n        Amazon OpenSearch Serverless has restrictions on which vector engines\n        can be used. This method ensures the selected engine is compatible.\n\n        Args:\n            is_aoss: Whether the connection is to Amazon OpenSearch Serverless\n            engine: The selected vector search engine\n\n        Raises:\n            ValueError: If AOSS is used with an incompatible engine\n        \"\"\"\n        if is_aoss and engine not in {\"nmslib\", \"faiss\"}:\n            msg = \"Amazon OpenSearch Service Serverless only supports `nmslib` or `faiss` engines\"\n            raise ValueError(msg)\n\n    def _is_aoss_enabled(self, http_auth: Any) -> bool:\n        \"\"\"Determine if Amazon OpenSearch Serverless (AOSS) is being used.\n\n        Args:\n            http_auth: The HTTP authentication object\n\n        Returns:\n            True if AOSS is enabled, False otherwise\n        \"\"\"\n        return http_auth is not None and hasattr(http_auth, \"service\") and http_auth.service == \"aoss\"\n\n    def _bulk_ingest_embeddings(\n        self,\n        client: OpenSearch,\n        index_name: str,\n        embeddings: list[list[float]],\n        texts: list[str],\n        metadatas: list[dict] | None = None,\n        ids: list[str] | None = None,\n        vector_field: str = \"vector_field\",\n        text_field: str = \"text\",\n        embedding_model: str = \"unknown\",\n        mapping: dict | None = None,\n        max_chunk_bytes: int | None = 1 * 1024 * 1024,\n        *,\n        is_aoss: bool = False,\n    ) -> list[str]:\n        \"\"\"Efficiently ingest multiple documents with embeddings into OpenSearch.\n\n        This method uses bulk operations to insert documents with their vector\n        embeddings and metadata into the specified OpenSearch index. Each document\n        is tagged with the embedding_model name for tracking.\n\n        Args:\n            client: OpenSearch client instance\n            index_name: Target index for document storage\n            embeddings: List of vector embeddings for each document\n            texts: List of document texts\n            metadatas: Optional metadata dictionaries for each document\n            ids: Optional document IDs (UUIDs generated if not provided)\n            vector_field: Field name for storing vector embeddings\n            text_field: Field name for storing document text\n            embedding_model: Name of the embedding model used\n            mapping: Optional index mapping configuration\n            max_chunk_bytes: Maximum size per bulk request chunk\n            is_aoss: Whether using Amazon OpenSearch Serverless\n\n        Returns:\n            List of document IDs that were successfully ingested\n        \"\"\"\n        if not mapping:\n            mapping = {}\n\n        requests = []\n        return_ids = []\n        vector_dimensions = len(embeddings[0]) if embeddings else None\n\n        for i, text in enumerate(texts):\n            metadata = metadatas[i] if metadatas else {}\n            if vector_dimensions is not None and \"embedding_dimensions\" not in metadata:\n                metadata = {**metadata, \"embedding_dimensions\": vector_dimensions}\n            _id = ids[i] if ids else str(uuid.uuid4())\n            request = {\n                \"_op_type\": \"index\",\n                \"_index\": index_name,\n                vector_field: embeddings[i],\n                text_field: text,\n                \"embedding_model\": embedding_model,  # Track which model was used\n                **metadata,\n            }\n            if is_aoss:\n                request[\"id\"] = _id\n            else:\n                request[\"_id\"] = _id\n            requests.append(request)\n            return_ids.append(_id)\n        if metadatas:\n            self.log(f\"Sample metadata: {metadatas[0] if metadatas else {}}\")\n        helpers.bulk(client, requests, max_chunk_bytes=max_chunk_bytes)\n        return return_ids\n\n    # ---------- auth / client ----------\n    def _build_auth_kwargs(self) -> dict[str, Any]:\n        \"\"\"Build authentication configuration for OpenSearch client.\n\n        Constructs the appropriate authentication parameters based on the\n        selected auth mode (basic username/password or JWT token).\n\n        Returns:\n            Dictionary containing authentication configuration\n\n        Raises:\n            ValueError: If required authentication parameters are missing\n        \"\"\"\n        mode = (self.auth_mode or \"basic\").strip().lower()\n        if mode == \"jwt\":\n            token = (self.jwt_token or \"\").strip()\n            if not token:\n                msg = \"Auth Mode is 'jwt' but no jwt_token was provided.\"\n                raise ValueError(msg)\n            header_name = (self.jwt_header or \"Authorization\").strip()\n            header_value = f\"Bearer {token}\" if self.bearer_prefix else token\n            return {\"headers\": {header_name: header_value}}\n        user = (self.username or \"\").strip()\n        pwd = (self.password or \"\").strip()\n        if not user or not pwd:\n            msg = \"Auth Mode is 'basic' but username/password are missing.\"\n            raise ValueError(msg)\n        return {\"http_auth\": (user, pwd)}\n\n    def build_client(self) -> OpenSearch:\n        \"\"\"Create and configure an OpenSearch client instance.\n\n        Returns:\n            Configured OpenSearch client ready for operations\n        \"\"\"\n        auth_kwargs = self._build_auth_kwargs()\n        return OpenSearch(\n            hosts=[self.opensearch_url],\n            use_ssl=self.use_ssl,\n            verify_certs=self.verify_certs,\n            ssl_assert_hostname=False,\n            ssl_show_warn=False,\n            **auth_kwargs,\n        )\n\n    @check_cached_vector_store\n    def build_vector_store(self) -> OpenSearch:\n        # Return raw OpenSearch client as our \"vector store.\"\n        self.log(self.ingest_data)\n        client = self.build_client()\n        self._add_documents_to_vector_store(client=client)\n        return client\n\n    # ---------- ingest ----------\n    def _add_documents_to_vector_store(self, client: OpenSearch) -> None:\n        \"\"\"Process and ingest documents into the OpenSearch vector store.\n\n        This method handles the complete document ingestion pipeline:\n        - Prepares document data and metadata\n        - Generates vector embeddings\n        - Creates appropriate index mappings with dynamic field names\n        - Bulk inserts documents with vectors and model tracking\n\n        Args:\n            client: OpenSearch client for performing operations\n        \"\"\"\n        # Convert DataFrame to Data if needed using parent's method\n        self.ingest_data = self._prepare_ingest_data()\n\n        docs = self.ingest_data or []\n        if not docs:\n            self.log(\"No documents to ingest.\")\n            return\n\n        # Get embedding model name\n        embedding_model = self._get_embedding_model_name()\n        dynamic_field_name = get_embedding_field_name(embedding_model)\n\n        self.log(f\"Using embedding model: {embedding_model}\")\n        self.log(f\"Dynamic vector field: {dynamic_field_name}\")\n\n        # Extract texts and metadata from documents\n        texts = []\n        metadatas = []\n        # Process docs_metadata table input into a dict\n        additional_metadata = {}\n        if hasattr(self, \"docs_metadata\") and self.docs_metadata:\n            logger.info(f\"[LF] Docs metadata {self.docs_metadata}\")\n            if isinstance(self.docs_metadata[-1], Data):\n                logger.info(f\"[LF] Docs metadata is a Data object {self.docs_metadata}\")\n                self.docs_metadata = self.docs_metadata[-1].data\n                logger.info(f\"[LF] Docs metadata is a Data object {self.docs_metadata}\")\n                additional_metadata.update(self.docs_metadata)\n            else:\n                for item in self.docs_metadata:\n                    if isinstance(item, dict) and \"key\" in item and \"value\" in item:\n                        additional_metadata[item[\"key\"]] = item[\"value\"]\n        # Replace string \"None\" values with actual None\n        for key, value in additional_metadata.items():\n            if value == \"None\":\n                additional_metadata[key] = None\n        logger.info(f\"[LF] Additional metadata {additional_metadata}\")\n        for doc_obj in docs:\n            data_copy = json.loads(doc_obj.model_dump_json())\n            text = data_copy.pop(doc_obj.text_key, doc_obj.default_value)\n            texts.append(text)\n\n            # Merge additional metadata from table input\n            data_copy.update(additional_metadata)\n\n            metadatas.append(data_copy)\n        self.log(metadatas)\n        if not self.embedding:\n            msg = \"Embedding handle is required to embed documents.\"\n            raise ValueError(msg)\n\n        # Generate embeddings (threaded for concurrency) with retries\n        def embed_chunk(chunk_text: str) -> list[float]:\n            return self.embedding.embed_documents([chunk_text])[0]\n\n        vectors: Optional[List[List[float]]] = None\n        last_exception: Optional[Exception] = None\n        delay = 1.0\n        attempts = 0\n\n        while attempts < 3:\n            attempts += 1\n            try:\n                max_workers = min(max(len(texts), 1), 8)\n                with ThreadPoolExecutor(max_workers=max_workers) as executor:\n                    futures = {executor.submit(embed_chunk, chunk): idx for idx, chunk in enumerate(texts)}\n                    vectors = [None] * len(texts)\n                    for future in as_completed(futures):\n                        idx = futures[future]\n                        vectors[idx] = future.result()\n                break\n            except Exception as exc:\n                last_exception = exc\n                if attempts >= 3:\n                    logger.error(\n                        \"Embedding generation failed after retries\",\n                        error=str(exc),\n                    )\n                    raise\n                logger.warning(\n                    \"Threaded embedding generation failed (attempt %s/%s), retrying in %.1fs\",\n                    attempts,\n                    3,\n                    delay,\n                )\n                time.sleep(delay)\n                delay = min(delay * 2, 8.0)\n\n        if vectors is None:\n            raise RuntimeError(\n                f\"Embedding generation failed: {last_exception}\" if last_exception else \"Embedding generation failed\"\n            )\n\n        if not vectors:\n            self.log(\"No vectors generated from documents.\")\n            return\n\n        # Get vector dimension for mapping\n        dim = len(vectors[0]) if vectors else 768  # default fallback\n\n        # Check for AOSS\n        auth_kwargs = self._build_auth_kwargs()\n        is_aoss = self._is_aoss_enabled(auth_kwargs.get(\"http_auth\"))\n\n        # Validate engine with AOSS\n        engine = getattr(self, \"engine\", \"jvector\")\n        self._validate_aoss_with_engines(is_aoss=is_aoss, engine=engine)\n\n        # Create mapping with proper KNN settings\n        space_type = getattr(self, \"space_type\", \"l2\")\n        ef_construction = getattr(self, \"ef_construction\", 512)\n        m = getattr(self, \"m\", 16)\n\n        mapping = self._default_text_mapping(\n            dim=dim,\n            engine=engine,\n            space_type=space_type,\n            ef_construction=ef_construction,\n            m=m,\n            vector_field=dynamic_field_name,  # Use dynamic field name\n        )\n\n        # Ensure index exists with baseline mapping\n        try:\n            if not client.indices.exists(index=self.index_name):\n                self.log(f\"Creating index '{self.index_name}' with base mapping\")\n                client.indices.create(index=self.index_name, body=mapping)\n        except RequestError as creation_error:\n            if creation_error.error != \"resource_already_exists_exception\":\n                logger.warning(\n                    f\"Failed to create index '{self.index_name}': {creation_error}\"\n                )\n\n        # Ensure the dynamic field exists in the index\n        self._ensure_embedding_field_mapping(\n            client=client,\n            index_name=self.index_name,\n            field_name=dynamic_field_name,\n            dim=dim,\n            engine=engine,\n            space_type=space_type,\n            ef_construction=ef_construction,\n            m=m,\n        )\n\n        self.log(f\"Indexing {len(texts)} documents into '{self.index_name}' with model '{embedding_model}'...\")\n\n        # Use the bulk ingestion with model tracking\n        return_ids = self._bulk_ingest_embeddings(\n            client=client,\n            index_name=self.index_name,\n            embeddings=vectors,\n            texts=texts,\n            metadatas=metadatas,\n            vector_field=dynamic_field_name,  # Use dynamic field name\n            text_field=\"text\",\n            embedding_model=embedding_model,  # Track the model\n            mapping=mapping,\n            is_aoss=is_aoss,\n        )\n        self.log(metadatas)\n\n        self.log(f\"Successfully indexed {len(return_ids)} documents with model {embedding_model}.\")\n\n    # ---------- helpers for filters ----------\n    def _is_placeholder_term(self, term_obj: dict) -> bool:\n        # term_obj like {\"filename\": \"__IMPOSSIBLE_VALUE__\"}\n        return any(v == \"__IMPOSSIBLE_VALUE__\" for v in term_obj.values())\n\n    def _coerce_filter_clauses(self, filter_obj: dict | None) -> list[dict]:\n        \"\"\"Convert filter expressions into OpenSearch-compatible filter clauses.\n\n        This method accepts two filter formats and converts them to standardized\n        OpenSearch query clauses:\n\n        Format A - Explicit filters:\n        {\"filter\": [{\"term\": {\"field\": \"value\"}}, {\"terms\": {\"field\": [\"val1\", \"val2\"]}}],\n         \"limit\": 10, \"score_threshold\": 1.5}\n\n        Format B - Context-style mapping:\n        {\"data_sources\": [\"file1.pdf\"], \"document_types\": [\"pdf\"], \"owners\": [\"user1\"]}\n\n        Args:\n            filter_obj: Filter configuration dictionary or None\n\n        Returns:\n            List of OpenSearch filter clauses (term/terms objects)\n            Placeholder values with \"__IMPOSSIBLE_VALUE__\" are ignored\n        \"\"\"\n        if not filter_obj:\n            return []\n\n        # If it is a string, try to parse it once\n        if isinstance(filter_obj, str):\n            try:\n                filter_obj = json.loads(filter_obj)\n            except json.JSONDecodeError:\n                # Not valid JSON - treat as no filters\n                return []\n\n        # Case A: already an explicit list/dict under \"filter\"\n        if \"filter\" in filter_obj:\n            raw = filter_obj[\"filter\"]\n            if isinstance(raw, dict):\n                raw = [raw]\n            explicit_clauses: list[dict] = []\n            for f in raw or []:\n                if \"term\" in f and isinstance(f[\"term\"], dict) and not self._is_placeholder_term(f[\"term\"]):\n                    explicit_clauses.append(f)\n                elif \"terms\" in f and isinstance(f[\"terms\"], dict):\n                    field, vals = next(iter(f[\"terms\"].items()))\n                    if isinstance(vals, list) and len(vals) > 0:\n                        explicit_clauses.append(f)\n            return explicit_clauses\n\n        # Case B: convert context-style maps into clauses\n        field_mapping = {\n            \"data_sources\": \"filename\",\n            \"document_types\": \"mimetype\",\n            \"owners\": \"owner\",\n        }\n        context_clauses: list[dict] = []\n        for k, values in filter_obj.items():\n            if not isinstance(values, list):\n                continue\n            field = field_mapping.get(k, k)\n            if len(values) == 0:\n                # Match-nothing placeholder (kept to mirror your tool semantics)\n                context_clauses.append({\"term\": {field: \"__IMPOSSIBLE_VALUE__\"}})\n            elif len(values) == 1:\n                if values[0] != \"__IMPOSSIBLE_VALUE__\":\n                    context_clauses.append({\"term\": {field: values[0]}})\n            else:\n                context_clauses.append({\"terms\": {field: values}})\n        return context_clauses\n\n    def _detect_available_models(self, client: OpenSearch, filter_clauses: list[dict] = None) -> list[str]:\n        \"\"\"Detect which embedding models have documents in the index.\n\n        Uses aggregation to find all unique embedding_model values, optionally\n        filtered to only documents matching the user's filter criteria.\n\n        Args:\n            client: OpenSearch client instance\n            filter_clauses: Optional filter clauses to scope model detection\n\n        Returns:\n            List of embedding model names found in the index\n        \"\"\"\n        try:\n            agg_query = {\n                \"size\": 0,\n                \"aggs\": {\n                    \"embedding_models\": {\n                        \"terms\": {\n                            \"field\": \"embedding_model\",\n                            \"size\": 10\n                        }\n                    }\n                }\n            }\n\n            # Apply filters to model detection if any exist\n            if filter_clauses:\n                agg_query[\"query\"] = {\n                    \"bool\": {\n                        \"filter\": filter_clauses\n                    }\n                }\n\n            result = client.search(\n                index=self.index_name,\n                body=agg_query,\n                params={\"terminate_after\": 0},\n            )\n            buckets = result.get(\"aggregations\", {}).get(\"embedding_models\", {}).get(\"buckets\", [])\n            models = [b[\"key\"] for b in buckets if b[\"key\"]]\n\n            logger.info(\n                f\"Detected embedding models in corpus: {models}\"\n                + (f\" (with {len(filter_clauses)} filters)\" if filter_clauses else \"\")\n            )\n            return models\n        except Exception as e:\n            logger.warning(f\"Failed to detect embedding models: {e}\")\n            # Fallback to current model\n            return [self._get_embedding_model_name()]\n\n    def _get_index_properties(self, client: OpenSearch) -> dict[str, Any] | None:\n        \"\"\"Retrieve flattened mapping properties for the current index.\"\"\"\n        try:\n            mapping = client.indices.get_mapping(index=self.index_name)\n        except Exception as e:\n            logger.warning(\n                f\"Failed to fetch mapping for index '{self.index_name}': {e}. Proceeding without mapping metadata.\"\n            )\n            return None\n\n        properties: dict[str, Any] = {}\n        for index_data in mapping.values():\n            props = index_data.get(\"mappings\", {}).get(\"properties\", {})\n            if isinstance(props, dict):\n                properties.update(props)\n        return properties\n\n    def _is_knn_vector_field(self, properties: dict[str, Any] | None, field_name: str) -> bool:\n        \"\"\"Check whether the field is mapped as a knn_vector.\"\"\"\n        if not field_name:\n            return False\n        if properties is None:\n            logger.warning(\n                f\"Mapping metadata unavailable; assuming field '{field_name}' is usable.\"\n            )\n            return True\n        field_def = properties.get(field_name)\n        if not isinstance(field_def, dict):\n            return False\n        if field_def.get(\"type\") == \"knn_vector\":\n            return True\n\n        nested_props = field_def.get(\"properties\")\n        if isinstance(nested_props, dict) and nested_props.get(\"type\") == \"knn_vector\":\n            return True\n\n        return False\n\n    # ---------- search (multi-model hybrid) ----------\n    def search(self, query: str | None = None) -> list[dict[str, Any]]:\n        \"\"\"Perform multi-model hybrid search combining multiple vector similarities and keyword matching.\n\n        This method executes a sophisticated search that:\n        1. Auto-detects all embedding models present in the index\n        2. Generates query embeddings for ALL detected models in parallel\n        3. Combines multiple KNN queries using dis_max (picks best match)\n        4. Adds keyword search with fuzzy matching (30% weight)\n        5. Applies optional filtering and score thresholds\n        6. Returns aggregations for faceted search\n\n        Search weights:\n        - Semantic search (dis_max across all models): 70%\n        - Keyword search: 30%\n\n        Args:\n            query: Search query string (used for both vector embedding and keyword search)\n\n        Returns:\n            List of search results with page_content, metadata, and relevance scores\n\n        Raises:\n            ValueError: If embedding component is not provided or filter JSON is invalid\n        \"\"\"\n        logger.info(self.ingest_data)\n        client = self.build_client()\n        q = (query or \"\").strip()\n\n        # Parse optional filter expression\n        filter_obj = None\n        if getattr(self, \"filter_expression\", \"\") and self.filter_expression.strip():\n            try:\n                filter_obj = json.loads(self.filter_expression)\n            except json.JSONDecodeError as e:\n                msg = f\"Invalid filter_expression JSON: {e}\"\n                raise ValueError(msg) from e\n\n        if not self.embedding:\n            msg = \"Embedding is required to run hybrid search (KNN + keyword).\"\n            raise ValueError(msg)\n\n        # Build filter clauses first so we can use them in model detection\n        filter_clauses = self._coerce_filter_clauses(filter_obj)\n\n        # Detect available embedding models in the index (scoped by filters)\n        available_models = self._detect_available_models(client, filter_clauses)\n\n        if not available_models:\n            logger.warning(\"No embedding models found in index, using current model\")\n            available_models = [self._get_embedding_model_name()]\n\n        # Generate embeddings for ALL detected models in parallel\n        query_embeddings = {}\n\n        # Note: Langflow is synchronous, so we can't use true async here\n        # But we log the intent for parallel processing\n        logger.info(f\"Generating embeddings for {len(available_models)} models\")\n\n        original_model_attr = getattr(self.embedding, \"model\", None)\n        original_deployment_attr = getattr(self.embedding, \"deployment\", None)\n        original_dimensions_attr = getattr(self.embedding, \"dimensions\", None)\n\n        for model_name in available_models:\n            try:\n                # In a real async environment, these would run in parallel\n                # For now, they run sequentially\n                if hasattr(self.embedding, \"model\"):\n                    setattr(self.embedding, \"model\", model_name)\n                if hasattr(self.embedding, \"deployment\"):\n                    setattr(self.embedding, \"deployment\", model_name)\n                if hasattr(self.embedding, \"dimensions\"):\n                    setattr(self.embedding, \"dimensions\", None)\n                vec = self.embedding.embed_query(q)\n                query_embeddings[model_name] = vec\n                logger.info(f\"Generated embedding for model: {model_name}\")\n            except Exception as e:\n                logger.error(f\"Failed to generate embedding for {model_name}: {e}\")\n\n        if hasattr(self.embedding, \"model\"):\n            setattr(self.embedding, \"model\", original_model_attr)\n        if hasattr(self.embedding, \"deployment\"):\n            setattr(self.embedding, \"deployment\", original_deployment_attr)\n        if hasattr(self.embedding, \"dimensions\"):\n            setattr(self.embedding, \"dimensions\", original_dimensions_attr)\n\n        if not query_embeddings:\n            msg = \"Failed to generate embeddings for any model\"\n            raise ValueError(msg)\n\n        index_properties = self._get_index_properties(client)\n        legacy_vector_field = getattr(self, \"vector_field\", \"chunk_embedding\")\n\n        # Build KNN queries for each model\n        embedding_fields: list[str] = []\n        knn_queries_with_candidates = []\n        knn_queries_without_candidates = []\n\n        raw_num_candidates = getattr(self, \"num_candidates\", 1000)\n        try:\n            num_candidates = int(raw_num_candidates) if raw_num_candidates is not None else 0\n        except (TypeError, ValueError):\n            num_candidates = 0\n        use_num_candidates = num_candidates > 0\n\n        for model_name, embedding_vector in query_embeddings.items():\n            field_name = get_embedding_field_name(model_name)\n            selected_field = field_name\n\n            # Only use the expected dynamic field - no legacy fallback\n            # This prevents dimension mismatches between models\n            if not self._is_knn_vector_field(index_properties, selected_field):\n                logger.warning(\n                    f\"Skipping model {model_name}: field '{field_name}' is not mapped as knn_vector. \"\n                    f\"Documents must be indexed with this embedding model before querying.\"\n                )\n                continue\n\n            embedding_fields.append(selected_field)\n\n            base_query = {\n                \"knn\": {\n                    selected_field: {\n                        \"vector\": embedding_vector,\n                        \"k\": 50,\n                    }\n                }\n            }\n\n            if use_num_candidates:\n                query_with_candidates = copy.deepcopy(base_query)\n                query_with_candidates[\"knn\"][selected_field][\"num_candidates\"] = num_candidates\n            else:\n                query_with_candidates = base_query\n\n            knn_queries_with_candidates.append(query_with_candidates)\n            knn_queries_without_candidates.append(base_query)\n\n        if not knn_queries_with_candidates:\n            # No valid fields found - this can happen when:\n            # 1. Index is empty (no documents yet)\n            # 2. Embedding model has changed and field doesn't exist yet\n            # Return empty results instead of failing\n            logger.warning(\n                \"No valid knn_vector fields found for embedding models. \"\n                \"This may indicate an empty index or missing field mappings. \"\n                \"Returning empty search results.\"\n            )\n            return []\n\n        # Build exists filter - document must have at least one embedding field\n        exists_any_embedding = {\n            \"bool\": {\n                \"should\": [{\"exists\": {\"field\": f}} for f in set(embedding_fields)],\n                \"minimum_should_match\": 1\n            }\n        }\n\n        # Combine user filters with exists filter\n        all_filters = [*filter_clauses, exists_any_embedding]\n\n        # Get limit and score threshold\n        limit = (filter_obj or {}).get(\"limit\", self.number_of_results)\n        score_threshold = (filter_obj or {}).get(\"score_threshold\", 0)\n\n        # Build multi-model hybrid query\n        body = {\n            \"query\": {\n                \"bool\": {\n                    \"should\": [\n                        {\n                            \"dis_max\": {\n                                \"tie_breaker\": 0.0,  # Take only the best match, no blending\n                                \"boost\": 0.7,  # 70% weight for semantic search\n                                \"queries\": knn_queries_with_candidates\n                            }\n                        },\n                        {\n                            \"multi_match\": {\n                                \"query\": q,\n                                \"fields\": [\"text^2\", \"filename^1.5\"],\n                                \"type\": \"best_fields\",\n                                \"fuzziness\": \"AUTO\",\n                                \"boost\": 0.3,  # 30% weight for keyword search\n                            }\n                        },\n                    ],\n                    \"minimum_should_match\": 1,\n                    \"filter\": all_filters,\n                }\n            },\n            \"aggs\": {\n                \"data_sources\": {\"terms\": {\"field\": \"filename\", \"size\": 20}},\n                \"document_types\": {\"terms\": {\"field\": \"mimetype\", \"size\": 10}},\n                \"owners\": {\"terms\": {\"field\": \"owner\", \"size\": 10}},\n                \"embedding_models\": {\"terms\": {\"field\": \"embedding_model\", \"size\": 10}},\n            },\n            \"_source\": [\n                \"filename\",\n                \"mimetype\",\n                \"page\",\n                \"text\",\n                \"source_url\",\n                \"owner\",\n                \"embedding_model\",\n                \"allowed_users\",\n                \"allowed_groups\",\n            ],\n            \"size\": limit,\n        }\n\n        if isinstance(score_threshold, (int, float)) and score_threshold > 0:\n            body[\"min_score\"] = score_threshold\n\n        logger.info(\n            f\"Executing multi-model hybrid search with {len(knn_queries_with_candidates)} embedding models\"\n        )\n\n        try:\n            resp = client.search(\n                index=self.index_name, body=body, params={\"terminate_after\": 0}\n            )\n        except RequestError as e:\n            error_message = str(e)\n            lowered = error_message.lower()\n            if use_num_candidates and \"num_candidates\" in lowered:\n                logger.warning(\n                    \"Retrying search without num_candidates parameter due to cluster capabilities\",\n                    error=error_message,\n                )\n                fallback_body = copy.deepcopy(body)\n                try:\n                    fallback_body[\"query\"][\"bool\"][\"should\"][0][\"dis_max\"][\"queries\"] = knn_queries_without_candidates\n                except (KeyError, IndexError, TypeError) as inner_err:\n                    raise e from inner_err\n                resp = client.search(\n                    index=self.index_name,\n                    body=fallback_body,\n                    params={\"terminate_after\": 0},\n                )\n            elif \"knn_vector\" in lowered or (\"field\" in lowered and \"knn\" in lowered):\n                fallback_vector = next(iter(query_embeddings.values()), None)\n                if fallback_vector is None:\n                    raise\n                fallback_field = legacy_vector_field or \"chunk_embedding\"\n                logger.warning(\n                    \"KNN search failed for dynamic fields; falling back to legacy field '%s'.\",\n                    fallback_field,\n                )\n                fallback_body = copy.deepcopy(body)\n                fallback_body[\"query\"][\"bool\"][\"filter\"] = filter_clauses\n                knn_fallback = {\n                    \"knn\": {\n                        fallback_field: {\n                            \"vector\": fallback_vector,\n                            \"k\": 50,\n                        }\n                    }\n                }\n                if use_num_candidates:\n                    knn_fallback[\"knn\"][fallback_field][\"num_candidates\"] = num_candidates\n                fallback_body[\"query\"][\"bool\"][\"should\"][0][\"dis_max\"][\"queries\"] = [knn_fallback]\n                resp = client.search(\n                    index=self.index_name,\n                    body=fallback_body,\n                    params={\"terminate_after\": 0},\n                )\n            else:\n                raise\n        hits = resp.get(\"hits\", {}).get(\"hits\", [])\n\n        logger.info(f\"Found {len(hits)} results\")\n\n        return [\n            {\n                \"page_content\": hit[\"_source\"].get(\"text\", \"\"),\n                \"metadata\": {k: v for k, v in hit[\"_source\"].items() if k != \"text\"},\n                \"score\": hit.get(\"_score\"),\n            }\n            for hit in hits\n        ]\n\n    def search_documents(self) -> list[Data]:\n        \"\"\"Search documents and return results as Data objects.\n\n        This is the main interface method that performs the multi-model search using the\n        configured search_query and returns results in Langflow's Data format.\n\n        Returns:\n            List of Data objects containing search results with text and metadata\n\n        Raises:\n            Exception: If search operation fails\n        \"\"\"\n        try:\n            raw = self.search(self.search_query or \"\")\n            return [Data(text=hit[\"page_content\"], **hit[\"metadata\"]) for hit in raw]\n            self.log(self.ingest_data)\n        except Exception as e:\n            self.log(f\"search_documents error: {e}\")\n            raise\n\n    # -------- dynamic UI handling (auth switch) --------\n    async def update_build_config(self, build_config: dict, field_value: str, field_name: str | None = None) -> dict:\n        \"\"\"Dynamically update component configuration based on field changes.\n\n        This method handles real-time UI updates, particularly for authentication\n        mode changes that show/hide relevant input fields.\n\n        Args:\n            build_config: Current component configuration\n            field_value: New value for the changed field\n            field_name: Name of the field that changed\n\n        Returns:\n            Updated build configuration with appropriate field visibility\n        \"\"\"\n        try:\n            if field_name == \"auth_mode\":\n                mode = (field_value or \"basic\").strip().lower()\n                is_basic = mode == \"basic\"\n                is_jwt = mode == \"jwt\"\n\n                build_config[\"username\"][\"show\"] = is_basic\n                build_config[\"password\"][\"show\"] = is_basic\n\n                build_config[\"jwt_token\"][\"show\"] = is_jwt\n                build_config[\"jwt_header\"][\"show\"] = is_jwt\n                build_config[\"bearer_prefix\"][\"show\"] = is_jwt\n\n                build_config[\"username\"][\"required\"] = is_basic\n                build_config[\"password\"][\"required\"] = is_basic\n\n                build_config[\"jwt_token\"][\"required\"] = is_jwt\n                build_config[\"jwt_header\"][\"required\"] = is_jwt\n                build_config[\"bearer_prefix\"][\"required\"] = False\n\n                if is_basic:\n                    build_config[\"jwt_token\"][\"value\"] = \"\"\n\n                return build_config\n\n        except (KeyError, ValueError) as e:\n            self.log(f\"update_build_config error: {e}\")\n\n        return build_config\n"
              },
              "docs_metadata": {
                "_input_type": "TableInput",
                "advanced": false,
                "display_name": "Document Metadata",
                "dynamic": false,
                "info": "Additional metadata key-value pairs to be added to all ingested documents. Useful for tagging documents with source information, categories, or other custom attributes.",
                "input_types": [
                  "Data"
                ],
                "is_list": true,
                "list_add_label": "Add More",
                "name": "docs_metadata",
                "placeholder": "",
                "required": false,
                "show": true,
                "table_icon": "Table",
                "table_schema": [
                  {
                    "description": "Key name",
                    "display_name": "Key",
                    "formatter": "text",
                    "name": "key",
                    "type": "str"
                  },
                  {
                    "description": "Value of the metadata",
                    "display_name": "Value",
                    "formatter": "text",
                    "name": "value",
                    "type": "str"
                  }
                ],
                "title_case": false,
                "tool_mode": false,
                "trace_as_metadata": true,
                "trigger_icon": "Table",
                "trigger_text": "Open table",
                "type": "table",
                "value": []
              },
              "ef_construction": {
                "_input_type": "IntInput",
                "advanced": true,
                "display_name": "EF Construction",
                "dynamic": false,
                "info": "Size of the dynamic candidate list during index construction. Higher values improve recall but increase indexing time and memory usage.",
                "list": false,
                "list_add_label": "Add More",
                "name": "ef_construction",
                "placeholder": "",
                "required": false,
                "show": true,
                "title_case": false,
                "tool_mode": false,
                "trace_as_metadata": true,
                "type": "int",
                "value": 512
              },
              "embedding": {
                "_input_type": "HandleInput",
                "advanced": false,
                "display_name": "Embedding",
                "dynamic": false,
                "info": "",
                "input_types": [
                  "Embeddings"
                ],
                "list": false,
                "list_add_label": "Add More",
                "name": "embedding",
                "placeholder": "",
                "required": false,
                "show": true,
                "title_case": false,
                "trace_as_metadata": true,
                "type": "other",
                "value": ""
              },
              "engine": {
                "_input_type": "DropdownInput",
                "advanced": true,
                "combobox": false,
                "dialog_inputs": {},
                "display_name": "Vector Engine",
                "dynamic": false,
                "external_options": {},
                "info": "Vector search engine for similarity calculations. 'jvector' is recommended for most use cases. Note: Amazon OpenSearch Serverless only supports 'nmslib' or 'faiss'.",
                "name": "engine",
                "options": [
                  "jvector",
                  "nmslib",
                  "faiss",
                  "lucene"
                ],
                "options_metadata": [],
                "placeholder": "",
                "required": false,
                "show": true,
                "title_case": false,
                "toggle": false,
                "tool_mode": false,
                "trace_as_metadata": true,
                "type": "str",
                "value": "jvector"
              },
              "filter_expression": {
                "_input_type": "MultilineInput",
                "advanced": false,
                "copy_field": false,
                "display_name": "Search Filters (JSON)",
                "dynamic": false,
                "info": "Optional JSON configuration for search filtering, result limits, and score thresholds.\n\nFormat 1 - Explicit filters:\n{\"filter\": [{\"term\": {\"filename\":\"doc.pdf\"}}, {\"terms\":{\"owner\":[\"user1\",\"user2\"]}}], \"limit\": 10, \"score_threshold\": 1.6}\n\nFormat 2 - Context-style mapping:\n{\"data_sources\":[\"file.pdf\"], \"document_types\":[\"application/pdf\"], \"owners\":[\"user123\"]}\n\nUse __IMPOSSIBLE_VALUE__ as placeholder to ignore specific filters.",
                "input_types": [
                  "Message"
                ],
                "list": false,
                "list_add_label": "Add More",
                "load_from_db": false,
                "multiline": true,
                "name": "filter_expression",
                "placeholder": "",
                "required": false,
                "show": true,
                "title_case": false,
                "tool_mode": false,
                "trace_as_input": true,
                "trace_as_metadata": true,
                "type": "str",
                "value": ""
              },
              "index_name": {
                "_input_type": "StrInput",
                "advanced": false,
                "display_name": "Index Name",
                "dynamic": false,
                "info": "The OpenSearch index name where documents will be stored and searched. Will be created automatically if it doesn't exist.",
                "list": false,
                "list_add_label": "Add More",
                "load_from_db": false,
                "name": "index_name",
                "placeholder": "",
                "required": false,
                "show": true,
                "title_case": false,
                "tool_mode": false,
                "trace_as_metadata": true,
                "type": "str",
                "value": "documents"
              },
              "ingest_data": {
                "_input_type": "HandleInput",
                "advanced": false,
                "display_name": "Ingest Data",
                "dynamic": false,
                "info": "",
                "input_types": [
                  "Data",
                  "DataFrame"
                ],
                "list": true,
                "list_add_label": "Add More",
                "name": "ingest_data",
                "placeholder": "",
                "required": false,
                "show": true,
                "title_case": false,
                "trace_as_metadata": true,
                "type": "other",
                "value": ""
              },
              "jwt_header": {
                "_input_type": "StrInput",
                "advanced": true,
                "display_name": "JWT Header Name",
                "dynamic": false,
                "info": "",
                "list": false,
                "list_add_label": "Add More",
                "load_from_db": false,
                "name": "jwt_header",
                "placeholder": "",
                "required": false,
                "show": false,
                "title_case": false,
                "tool_mode": false,
                "trace_as_metadata": true,
                "type": "str",
                "value": "Authorization"
              },
              "jwt_token": {
                "_input_type": "SecretStrInput",
                "advanced": false,
                "display_name": "JWT Token",
                "dynamic": false,
                "info": "Valid JSON Web Token for authentication. Will be sent in the Authorization header (with optional 'Bearer ' prefix).",
                "input_types": [],
                "load_from_db": true,
                "name": "jwt_token",
                "password": true,
                "placeholder": "",
                "required": false,
                "show": true,
                "title_case": false,
                "type": "str",
                "value": "JWT"
              },
              "m": {
                "_input_type": "IntInput",
                "advanced": true,
                "display_name": "M Parameter",
                "dynamic": false,
                "info": "Number of bidirectional connections for each vector in the HNSW graph. Higher values improve search quality but increase memory usage and indexing time.",
                "list": false,
                "list_add_label": "Add More",
                "name": "m",
                "placeholder": "",
                "required": false,
                "show": true,
                "title_case": false,
                "tool_mode": false,
                "trace_as_metadata": true,
                "type": "int",
                "value": 16
              },
              "number_of_results": {
                "_input_type": "IntInput",
                "advanced": true,
                "display_name": "Default Result Limit",
                "dynamic": false,
                "info": "Default maximum number of search results to return when no limit is specified in the filter expression.",
                "list": false,
                "list_add_label": "Add More",
                "load_from_db": false,
                "name": "number_of_results",
                "placeholder": "",
                "required": false,
                "show": true,
                "title_case": false,
                "tool_mode": false,
                "trace_as_metadata": true,
                "type": "int",
                "value": 4
              },
              "opensearch_url": {
                "_input_type": "StrInput",
                "advanced": false,
                "display_name": "OpenSearch URL",
                "dynamic": false,
                "info": "The connection URL for your OpenSearch cluster (e.g., http://localhost:9200 for local development or your cloud endpoint).",
                "list": false,
                "list_add_label": "Add More",
                "load_from_db": false,
                "name": "opensearch_url",
                "placeholder": "",
                "required": false,
                "show": true,
                "title_case": false,
                "tool_mode": false,
                "trace_as_metadata": true,
                "type": "str",
                "value": "https://opensearch:9200"
              },
              "password": {
                "_input_type": "SecretStrInput",
                "advanced": false,
                "display_name": "OpenSearch Password",
                "dynamic": false,
                "info": "",
                "input_types": [],
                "load_from_db": false,
                "name": "password",
                "password": true,
                "placeholder": "",
                "required": false,
                "show": false,
                "title_case": false,
                "type": "str",
                "value": ""
              },
              "search_query": {
                "_input_type": "QueryInput",
                "advanced": false,
                "display_name": "Search Query",
                "dynamic": false,
                "info": "Enter a query to run a similarity search.",
                "input_types": [
                  "Message"
                ],
                "list": false,
                "list_add_label": "Add More",
                "load_from_db": false,
                "name": "search_query",
                "placeholder": "Enter a query...",
                "required": false,
                "show": true,
                "title_case": false,
                "tool_mode": true,
                "trace_as_input": true,
                "trace_as_metadata": true,
                "type": "query",
                "value": ""
              },
              "should_cache_vector_store": {
                "_input_type": "BoolInput",
                "advanced": true,
                "display_name": "Cache Vector Store",
                "dynamic": false,
                "info": "If True, the vector store will be cached for the current build of the component. This is useful for components that have multiple output methods and want to share the same vector store.",
                "list": false,
                "list_add_label": "Add More",
                "name": "should_cache_vector_store",
                "placeholder": "",
                "required": false,
                "show": true,
                "title_case": false,
                "tool_mode": false,
                "trace_as_metadata": true,
                "type": "bool",
                "value": true
              },
              "space_type": {
                "_input_type": "DropdownInput",
                "advanced": true,
                "combobox": false,
                "dialog_inputs": {},
                "display_name": "Distance Metric",
                "dynamic": false,
                "external_options": {},
                "info": "Distance metric for calculating vector similarity. 'l2' (Euclidean) is most common, 'cosinesimil' for cosine similarity, 'innerproduct' for dot product.",
                "name": "space_type",
                "options": [
                  "l2",
                  "l1",
                  "cosinesimil",
                  "linf",
                  "innerproduct"
                ],
                "options_metadata": [],
                "placeholder": "",
                "required": false,
                "show": true,
                "title_case": false,
                "toggle": false,
                "tool_mode": false,
                "trace_as_metadata": true,
                "type": "str",
                "value": "l2"
              },
              "tools_metadata": {
                "_input_type": "ToolsInput",
                "advanced": false,
                "display_name": "Actions",
                "dynamic": false,
                "info": "Modify tool names and descriptions to help agents understand when to use each tool.",
                "is_list": true,
                "list_add_label": "Add More",
                "name": "tools_metadata",
                "placeholder": "",
                "real_time_refresh": true,
                "required": false,
                "show": true,
                "title_case": false,
                "tool_mode": false,
                "trace_as_metadata": true,
                "type": "tools",
                "value": [
                  {
                    "args": {
                      "search_query": {
                        "default": "",
                        "description": "Enter a query to run a similarity search.",
                        "title": "Search Query",
                        "type": "string"
                      }
                    },
                    "description": "Store and search documents using OpenSearch with hybrid semantic and keyword search capabilities.",
                    "display_description": "Store and search documents using OpenSearch with hybrid semantic and keyword search capabilities.",
                    "display_name": "search_documents",
                    "name": "search_documents",
                    "readonly": false,
                    "status": true,
                    "tags": [
                      "search_documents"
                    ]
                  },
                  {
                    "args": {
                      "search_query": {
                        "default": "",
                        "description": "Enter a query to run a similarity search.",
                        "title": "Search Query",
                        "type": "string"
                      }
                    },
                    "description": "Store and search documents using OpenSearch with hybrid semantic and keyword search capabilities.",
                    "display_description": "Store and search documents using OpenSearch with hybrid semantic and keyword search capabilities.",
                    "display_name": "as_dataframe",
                    "name": "as_dataframe",
                    "readonly": false,
                    "status": true,
                    "tags": [
                      "as_dataframe"
                    ]
                  },
                  {
                    "args": {
                      "search_query": {
                        "default": "",
                        "description": "Enter a query to run a similarity search.",
                        "title": "Search Query",
                        "type": "string"
                      }
                    },
                    "description": "Store and search documents using OpenSearch with hybrid semantic and keyword search capabilities.",
                    "display_description": "Store and search documents using OpenSearch with hybrid semantic and keyword search capabilities.",
                    "display_name": "as_vector_store",
                    "name": "as_vector_store",
                    "readonly": false,
                    "status": true,
                    "tags": [
                      "as_vector_store"
                    ]
                  }
                ]
              },
              "use_ssl": {
                "_input_type": "BoolInput",
                "advanced": true,
                "display_name": "Use SSL/TLS",
                "dynamic": false,
                "info": "Enable SSL/TLS encryption for secure connections to OpenSearch.",
                "list": false,
                "list_add_label": "Add More",
                "name": "use_ssl",
                "placeholder": "",
                "required": false,
                "show": true,
                "title_case": false,
                "tool_mode": false,
                "trace_as_metadata": true,
                "type": "bool",
                "value": true
              },
              "username": {
                "_input_type": "StrInput",
                "advanced": false,
                "display_name": "Username",
                "dynamic": false,
                "info": "",
                "list": false,
                "list_add_label": "Add More",
                "load_from_db": false,
                "name": "username",
                "placeholder": "",
                "required": false,
                "show": false,
                "title_case": false,
                "tool_mode": false,
                "trace_as_metadata": true,
                "type": "str",
                "value": "admin"
              },
              "vector_field": {
                "_input_type": "StrInput",
                "advanced": true,
                "display_name": "Vector Field Name",
                "dynamic": false,
                "info": "Name of the field in OpenSearch documents that stores the vector embeddings for similarity search.",
                "list": false,
                "list_add_label": "Add More",
                "load_from_db": false,
                "name": "vector_field",
                "placeholder": "",
                "required": false,
                "show": true,
                "title_case": false,
                "tool_mode": false,
                "trace_as_metadata": true,
                "type": "str",
                "value": "chunk_embedding"
              },
              "verify_certs": {
                "_input_type": "BoolInput",
                "advanced": true,
                "display_name": "Verify SSL Certificates",
                "dynamic": false,
                "info": "Verify SSL certificates when connecting. Disable for self-signed certificates in development environments.",
                "list": false,
                "list_add_label": "Add More",
                "name": "verify_certs",
                "placeholder": "",
                "required": false,
                "show": true,
                "title_case": false,
                "tool_mode": false,
                "trace_as_metadata": true,
                "type": "bool",
                "value": false
              }
            },
            "tool_mode": true
          },
          "selected_output": "search_results",
          "showNode": true,
          "type": "OpenSearchVectorStoreComponent"
        },
        "dragging": false,
        "id": "OpenSearch-iYfjf",
        "measured": {
          "height": 848,
          "width": 320
        },
        "position": {
          "x": 1183.2560374129,
          "y": 320.1264495479339
        },
        "selected": false,
        "type": "genericNode"
      },
      {
        "data": {
          "id": "EmbeddingModel-eZ6bT",
          "node": {
            "base_classes": [
              "Embeddings"
            ],
            "beta": false,
            "conditional_paths": [],
            "custom_fields": {},
            "description": "Generate embeddings using a specified provider.",
            "display_name": "Embedding Model",
            "documentation": "https://docs.langflow.org/components-embedding-models",
            "edited": false,
            "field_order": [
              "provider",
              "model",
              "api_key",
              "api_base",
              "dimensions",
              "chunk_size",
              "request_timeout",
              "max_retries",
              "show_progress_bar",
              "model_kwargs"
            ],
            "frozen": false,
            "icon": "binary",
            "last_updated": "2025-10-09T17:03:19.846Z",
            "legacy": false,
            "lf_version": "1.6.0",
            "metadata": {
              "code_hash": "8607e963fdef",
              "dependencies": {
                "dependencies": [
                  {
                    "name": "langchain_openai",
                    "version": "0.3.23"
                  },
                  {
                    "name": "lfx",
                    "version": null
                  }
                ],
                "total_dependencies": 2
              },
              "module": "custom_components.embedding_model"
            },
            "minimized": false,
            "output_types": [],
            "outputs": [
              {
                "allows_loop": false,
                "cache": true,
                "display_name": "Embedding Model",
                "group_outputs": false,
                "method": "build_embeddings",
                "name": "embeddings",
                "options": null,
                "required_inputs": null,
                "selected": "Embeddings",
                "tool_mode": true,
                "types": [
                  "Embeddings"
                ],
                "value": "__UNDEFINED__"
              }
            ],
            "pinned": false,
            "template": {
              "_type": "Component",
              "api_base": {
                "_input_type": "MessageTextInput",
                "advanced": true,
                "display_name": "API Base URL",
                "dynamic": false,
                "info": "Base URL for the API. Leave empty for default.",
                "input_types": [
                  "Message"
                ],
                "list": false,
                "list_add_label": "Add More",
                "load_from_db": false,
                "name": "api_base",
                "placeholder": "",
                "required": false,
                "show": true,
                "title_case": false,
                "tool_mode": false,
                "trace_as_input": true,
                "trace_as_metadata": true,
                "type": "str",
                "value": ""
              },
              "api_key": {
                "_input_type": "SecretStrInput",
                "advanced": false,
                "display_name": "OpenAI API Key",
                "dynamic": false,
                "info": "Model Provider API key",
                "input_types": [],
                "load_from_db": true,
                "name": "api_key",
                "password": true,
                "placeholder": "",
                "real_time_refresh": true,
                "required": true,
                "show": true,
                "title_case": false,
                "type": "str",
                "value": "OPENAI_API_KEY"
              },
              "chunk_size": {
                "_input_type": "IntInput",
                "advanced": true,
                "display_name": "Chunk Size",
                "dynamic": false,
                "info": "",
                "list": false,
                "list_add_label": "Add More",
                "name": "chunk_size",
                "placeholder": "",
                "required": false,
                "show": true,
                "title_case": false,
                "tool_mode": false,
                "trace_as_metadata": true,
                "type": "int",
                "value": 1000
              },
              "code": {
                "advanced": true,
                "dynamic": true,
                "fileTypes": [],
                "file_path": "",
                "info": "",
                "list": false,
                "load_from_db": false,
                "multiline": true,
                "name": "code",
                "password": false,
                "placeholder": "",
                "required": true,
                "show": true,
                "title_case": false,
                "type": "code",
                "value": "from typing import Any\n\nfrom langchain_openai import OpenAIEmbeddings\n\nfrom lfx.base.embeddings.model import LCEmbeddingsModel\nfrom lfx.base.models.openai_constants import OPENAI_EMBEDDING_MODEL_NAMES\nfrom lfx.field_typing import Embeddings\nfrom lfx.io import (\n    BoolInput,\n    DictInput,\n    DropdownInput,\n    FloatInput,\n    IntInput,\n    MessageTextInput,\n    SecretStrInput,\n)\nfrom lfx.schema.dotdict import dotdict\n\n\nclass EmbeddingModelComponent(LCEmbeddingsModel):\n    display_name = \"Embedding Model\"\n    description = \"Generate embeddings using a specified provider.\"\n    documentation: str = \"https://docs.langflow.org/components-embedding-models\"\n    icon = \"binary\"\n    name = \"EmbeddingModel\"\n    category = \"models\"\n\n    inputs = [\n        DropdownInput(\n            name=\"provider\",\n            display_name=\"Model Provider\",\n            options=[\"OpenAI\"],\n            value=\"OpenAI\",\n            info=\"Select the embedding model provider\",\n            real_time_refresh=True,\n            options_metadata=[{\"icon\": \"OpenAI\"}],\n        ),\n        DropdownInput(\n            name=\"model\",\n            display_name=\"Model Name\",\n            options=OPENAI_EMBEDDING_MODEL_NAMES,\n            value=OPENAI_EMBEDDING_MODEL_NAMES[0],\n            info=\"Select the embedding model to use\",\n        ),\n        SecretStrInput(\n            name=\"api_key\",\n            display_name=\"OpenAI API Key\",\n            info=\"Model Provider API key\",\n            required=True,\n            show=True,\n            real_time_refresh=True,\n        ),\n        MessageTextInput(\n            name=\"api_base\",\n            display_name=\"API Base URL\",\n            info=\"Base URL for the API. Leave empty for default.\",\n            advanced=True,\n        ),\n        IntInput(\n            name=\"dimensions\",\n            display_name=\"Dimensions\",\n            info=\"The number of dimensions the resulting output embeddings should have. \"\n            \"Only supported by certain models.\",\n            advanced=True,\n        ),\n        IntInput(name=\"chunk_size\", display_name=\"Chunk Size\", advanced=True, value=1000),\n        FloatInput(name=\"request_timeout\", display_name=\"Request Timeout\", advanced=True),\n        IntInput(name=\"max_retries\", display_name=\"Max Retries\", advanced=True, value=3),\n        BoolInput(name=\"show_progress_bar\", display_name=\"Show Progress Bar\", advanced=True),\n        DictInput(\n            name=\"model_kwargs\",\n            display_name=\"Model Kwargs\",\n            advanced=True,\n            info=\"Additional keyword arguments to pass to the model.\",\n        ),\n    ]\n\n    def build_embeddings(self) -> Embeddings:\n        provider = self.provider\n        model = self.model\n        api_key = self.api_key\n        api_base = self.api_base\n        dimensions = self.dimensions\n        chunk_size = self.chunk_size\n        request_timeout = self.request_timeout\n        max_retries = self.max_retries\n        show_progress_bar = self.show_progress_bar\n        model_kwargs = self.model_kwargs or {}\n\n        if provider == \"OpenAI\":\n            if not api_key:\n                msg = \"OpenAI API key is required when using OpenAI provider\"\n                raise ValueError(msg)\n            return OpenAIEmbeddings(\n                model=model,\n                dimensions=dimensions or None,\n                base_url=api_base or None,\n                api_key=api_key,\n                chunk_size=chunk_size,\n                max_retries=max_retries,\n                timeout=request_timeout or None,\n                show_progress_bar=show_progress_bar,\n                model_kwargs=model_kwargs,\n            )\n        msg = f\"Unknown provider: {provider}\"\n        raise ValueError(msg)\n\n    def update_build_config(self, build_config: dotdict, field_value: Any, field_name: str | None = None) -> dotdict:\n        if field_name == \"provider\" and field_value == \"OpenAI\":\n            build_config[\"model\"][\"options\"] = OPENAI_EMBEDDING_MODEL_NAMES\n            build_config[\"model\"][\"value\"] = OPENAI_EMBEDDING_MODEL_NAMES[0]\n            build_config[\"api_key\"][\"display_name\"] = \"OpenAI API Key\"\n            build_config[\"api_base\"][\"display_name\"] = \"OpenAI API Base URL\"\n        return build_config\n"
              },
              "dimensions": {
                "_input_type": "IntInput",
                "advanced": true,
                "display_name": "Dimensions",
                "dynamic": false,
                "info": "The number of dimensions the resulting output embeddings should have. Only supported by certain models.",
                "list": false,
                "list_add_label": "Add More",
                "name": "dimensions",
                "placeholder": "",
                "required": false,
                "show": true,
                "title_case": false,
                "tool_mode": false,
                "trace_as_metadata": true,
                "type": "int",
                "value": ""
              },
              "max_retries": {
                "_input_type": "IntInput",
                "advanced": true,
                "display_name": "Max Retries",
                "dynamic": false,
                "info": "",
                "list": false,
                "list_add_label": "Add More",
                "name": "max_retries",
                "placeholder": "",
                "required": false,
                "show": true,
                "title_case": false,
                "tool_mode": false,
                "trace_as_metadata": true,
                "type": "int",
                "value": 3
              },
              "model": {
                "_input_type": "DropdownInput",
                "advanced": false,
                "combobox": false,
                "dialog_inputs": {},
                "display_name": "Model Name",
                "dynamic": false,
                "external_options": {},
                "info": "Select the embedding model to use",
                "name": "model",
                "options": [
                  "text-embedding-3-small",
                  "text-embedding-3-large",
                  "text-embedding-ada-002"
                ],
                "options_metadata": [],
                "placeholder": "",
                "required": false,
                "show": true,
                "title_case": false,
                "toggle": false,
                "tool_mode": false,
                "trace_as_metadata": true,
                "type": "str",
                "value": "text-embedding-3-small"
              },
              "model_kwargs": {
                "_input_type": "DictInput",
                "advanced": true,
                "display_name": "Model Kwargs",
                "dynamic": false,
                "info": "Additional keyword arguments to pass to the model.",
                "list": false,
                "list_add_label": "Add More",
                "name": "model_kwargs",
                "placeholder": "",
                "required": false,
                "show": true,
                "title_case": false,
                "tool_mode": false,
                "trace_as_input": true,
                "type": "dict",
                "value": {}
              },
              "provider": {
                "_input_type": "DropdownInput",
                "advanced": false,
                "combobox": false,
                "dialog_inputs": {},
                "display_name": "Model Provider",
                "dynamic": false,
                "external_options": {},
                "info": "Select the embedding model provider",
                "name": "provider",
                "options": [
                  "OpenAI"
                ],
                "options_metadata": [
                  {
                    "icon": "OpenAI"
                  }
                ],
                "placeholder": "",
                "real_time_refresh": true,
                "required": false,
                "show": true,
                "title_case": false,
                "toggle": false,
                "tool_mode": false,
                "trace_as_metadata": true,
                "type": "str",
                "value": "OpenAI"
              },
              "request_timeout": {
                "_input_type": "FloatInput",
                "advanced": true,
                "display_name": "Request Timeout",
                "dynamic": false,
                "info": "",
                "list": false,
                "list_add_label": "Add More",
                "name": "request_timeout",
                "placeholder": "",
                "required": false,
                "show": true,
                "title_case": false,
                "tool_mode": false,
                "trace_as_metadata": true,
                "type": "float",
                "value": ""
              },
              "show_progress_bar": {
                "_input_type": "BoolInput",
                "advanced": true,
                "display_name": "Show Progress Bar",
                "dynamic": false,
                "info": "",
                "list": false,
                "list_add_label": "Add More",
                "name": "show_progress_bar",
                "placeholder": "",
                "required": false,
                "show": true,
                "title_case": false,
                "tool_mode": false,
                "trace_as_metadata": true,
                "type": "bool",
                "value": false
              }
            },
            "tool_mode": false
          },
          "showNode": true,
          "type": "EmbeddingModel"
        },
        "dragging": false,
        "id": "EmbeddingModel-eZ6bT",
        "measured": {
          "height": 369,
          "width": 320
        },
        "position": {
          "x": 727.4791597769406,
          "y": 416.82609966052854
        },
        "selected": false,
        "type": "genericNode"
      },
      {
        "data": {
          "description": "Define the agent's instructions, then enter a task to complete using tools.",
          "display_name": "Agent",
          "id": "Agent-crjWf",
          "node": {
            "base_classes": [
              "Message"
            ],
            "beta": false,
            "conditional_paths": [],
            "custom_fields": {},
            "description": "Define the agent's instructions, then enter a task to complete using tools.",
            "display_name": "Agent",
            "documentation": "https://docs.langflow.org/agents",
            "edited": false,
            "field_order": [
              "agent_llm",
              "max_tokens",
              "model_kwargs",
              "model_name",
              "openai_api_base",
              "api_key",
              "temperature",
              "seed",
              "max_retries",
              "timeout",
              "system_prompt",
              "n_messages",
              "format_instructions",
              "output_schema",
              "tools",
              "input_value",
              "handle_parsing_errors",
              "verbose",
              "max_iterations",
              "agent_description",
              "add_current_date_tool"
            ],
            "frozen": false,
            "icon": "bot",
            "last_updated": "2025-10-09T17:03:19.888Z",
            "legacy": false,
            "lf_version": "1.6.0",
            "metadata": {
              "code_hash": "81467945381f",
              "dependencies": {
                "dependencies": [
                  {
                    "name": "langchain_core",
                    "version": "0.3.76"
                  },
                  {
                    "name": "pydantic",
                    "version": "2.10.6"
                  },
                  {
                    "name": "lfx",
                    "version": null
                  }
                ],
                "total_dependencies": 3
              },
              "module": "custom_components.agent"
            },
            "minimized": false,
            "output_types": [],
            "outputs": [
              {
                "allows_loop": false,
                "cache": true,
                "display_name": "Response",
                "group_outputs": false,
                "method": "message_response",
                "name": "response",
                "options": null,
                "required_inputs": null,
                "selected": "Message",
                "tool_mode": true,
                "types": [
                  "Message"
                ],
                "value": "__UNDEFINED__"
              }
            ],
            "pinned": false,
            "template": {
              "_type": "Component",
              "add_current_date_tool": {
                "_input_type": "BoolInput",
                "advanced": true,
                "display_name": "Current Date",
                "dynamic": false,
                "info": "If true, will add a tool to the agent that returns the current date.",
                "input_types": [],
                "list": false,
                "list_add_label": "Add More",
                "name": "add_current_date_tool",
                "placeholder": "",
                "required": false,
                "show": true,
                "title_case": false,
                "tool_mode": false,
                "trace_as_metadata": true,
                "type": "bool",
                "value": true
              },
              "agent_description": {
                "_input_type": "MultilineInput",
                "advanced": true,
                "copy_field": false,
                "display_name": "Agent Description [Deprecated]",
                "dynamic": false,
                "info": "The description of the agent. This is only used when in Tool Mode. Defaults to 'A helpful assistant with access to the following tools:' and tools are added dynamically. This feature is deprecated and will be removed in future versions.",
                "input_types": [
                  "Message"
                ],
                "list": false,
                "list_add_label": "Add More",
                "load_from_db": false,
                "multiline": true,
                "name": "agent_description",
                "placeholder": "",
                "required": false,
                "show": true,
                "title_case": false,
                "tool_mode": false,
                "trace_as_input": true,
                "trace_as_metadata": true,
                "type": "str",
                "value": "A helpful assistant with access to the following tools:"
              },
              "agent_llm": {
                "_input_type": "DropdownInput",
                "advanced": false,
                "combobox": false,
                "dialog_inputs": {},
                "display_name": "Language Model",
                "dynamic": false,
                "external_options": {
                  "fields": {
                    "data": {
                      "node": {
                        "display_name": "Connect other models",
                        "icon": "CornerDownLeft",
                        "name": "connect_other_models"
                      }
                    }
                  }
                },
                "info": "The provider of the language model that the agent will use to generate responses.",
                "input_types": [
                  "LanguageModel"
                ],
                "name": "agent_llm",
                "options": [
                  "Anthropic",
                  "Google Generative AI",
                  "OpenAI"
                ],
                "options_metadata": [
                  {
                    "icon": "Anthropic"
                  },
                  {
                    "icon": "GoogleGenerativeAI"
                  },
                  {
                    "icon": "OpenAI"
                  }
                ],
                "placeholder": "Awaiting model input.",
                "real_time_refresh": true,
                "refresh_button": false,
                "required": false,
                "show": true,
                "title_case": false,
                "toggle": false,
                "tool_mode": false,
                "trace_as_metadata": true,
                "type": "str",
                "value": ""
              },
              "code": {
                "advanced": true,
                "dynamic": true,
                "fileTypes": [],
                "file_path": "",
                "info": "",
                "input_types": [],
                "list": false,
                "load_from_db": false,
                "multiline": true,
                "name": "code",
                "password": false,
                "placeholder": "",
                "required": true,
                "show": true,
                "title_case": false,
                "type": "code",
                "value": "import json\nimport re\n\nfrom langchain_core.tools import StructuredTool, Tool\nfrom pydantic import ValidationError\n\nfrom lfx.base.agents.agent import LCToolsAgentComponent\nfrom lfx.base.agents.events import ExceptionWithMessageError\nfrom lfx.base.models.model_input_constants import (\n    ALL_PROVIDER_FIELDS,\n    MODEL_DYNAMIC_UPDATE_FIELDS,\n    MODEL_PROVIDERS_DICT,\n    MODEL_PROVIDERS_LIST,\n    MODELS_METADATA,\n)\nfrom lfx.base.models.model_utils import get_model_name\nfrom lfx.components.helpers.current_date import CurrentDateComponent\nfrom lfx.components.helpers.memory import MemoryComponent\nfrom lfx.components.langchain_utilities.tool_calling import ToolCallingAgentComponent\nfrom lfx.custom.custom_component.component import get_component_toolkit\nfrom lfx.custom.utils import update_component_build_config\nfrom lfx.helpers.base_model import build_model_from_schema\nfrom lfx.inputs.inputs import BoolInput\nfrom lfx.io import DropdownInput, IntInput, MultilineInput, Output, TableInput\nfrom lfx.log.logger import logger\nfrom lfx.schema.data import Data\nfrom lfx.schema.dotdict import dotdict\nfrom lfx.schema.message import Message\nfrom lfx.schema.table import EditMode\n\n\ndef set_advanced_true(component_input):\n    component_input.advanced = True\n    return component_input\n\n\nclass AgentComponent(ToolCallingAgentComponent):\n    display_name: str = \"Agent\"\n    description: str = \"Define the agent's instructions, then enter a task to complete using tools.\"\n    documentation: str = \"https://docs.langflow.org/agents\"\n    icon = \"bot\"\n    beta = False\n    name = \"Agent\"\n\n    memory_inputs = [set_advanced_true(component_input) for component_input in MemoryComponent().inputs]\n\n    # Filter out json_mode from OpenAI inputs since we handle structured output differently\n    if \"OpenAI\" in MODEL_PROVIDERS_DICT:\n        openai_inputs_filtered = [\n            input_field\n            for input_field in MODEL_PROVIDERS_DICT[\"OpenAI\"][\"inputs\"]\n            if not (hasattr(input_field, \"name\") and input_field.name == \"json_mode\")\n        ]\n    else:\n        openai_inputs_filtered = []\n\n    inputs = [\n        DropdownInput(\n            name=\"agent_llm\",\n            display_name=\"Model Provider\",\n            info=\"The provider of the language model that the agent will use to generate responses.\",\n            options=[*MODEL_PROVIDERS_LIST],\n            value=\"OpenAI\",\n            real_time_refresh=True,\n            refresh_button=False,\n            input_types=[],\n            options_metadata=[MODELS_METADATA[key] for key in MODEL_PROVIDERS_LIST if key in MODELS_METADATA],\n            external_options={\n                \"fields\": {\n                    \"data\": {\n                        \"node\": {\n                            \"name\": \"connect_other_models\",\n                            \"display_name\": \"Connect other models\",\n                            \"icon\": \"CornerDownLeft\",\n                        }\n                    }\n                },\n            },\n        ),\n        *openai_inputs_filtered,\n        MultilineInput(\n            name=\"system_prompt\",\n            display_name=\"Agent Instructions\",\n            info=\"System Prompt: Initial instructions and context provided to guide the agent's behavior.\",\n            value=\"You are a helpful assistant that can use tools to answer questions and perform tasks.\",\n            advanced=False,\n        ),\n        IntInput(\n            name=\"n_messages\",\n            display_name=\"Number of Chat History Messages\",\n            value=100,\n            info=\"Number of chat history messages to retrieve.\",\n            advanced=True,\n            show=True,\n        ),\n        MultilineInput(\n            name=\"format_instructions\",\n            display_name=\"Output Format Instructions\",\n            info=\"Generic Template for structured output formatting. Valid only with Structured response.\",\n            value=(\n                \"You are an AI that extracts structured JSON objects from unstructured text. \"\n                \"Use a predefined schema with expected types (str, int, float, bool, dict). \"\n                \"Extract ALL relevant instances that match the schema - if multiple patterns exist, capture them all. \"\n                \"Fill missing or ambiguous values with defaults: null for missing values. \"\n                \"Remove exact duplicates but keep variations that have different field values. \"\n                \"Always return valid JSON in the expected format, never throw errors. \"\n                \"If multiple objects can be extracted, return them all in the structured format.\"\n            ),\n            advanced=True,\n        ),\n        TableInput(\n            name=\"output_schema\",\n            display_name=\"Output Schema\",\n            info=(\n                \"Schema Validation: Define the structure and data types for structured output. \"\n                \"No validation if no output schema.\"\n            ),\n            advanced=True,\n            required=False,\n            value=[],\n            table_schema=[\n                {\n                    \"name\": \"name\",\n                    \"display_name\": \"Name\",\n                    \"type\": \"str\",\n                    \"description\": \"Specify the name of the output field.\",\n                    \"default\": \"field\",\n                    \"edit_mode\": EditMode.INLINE,\n                },\n                {\n                    \"name\": \"description\",\n                    \"display_name\": \"Description\",\n                    \"type\": \"str\",\n                    \"description\": \"Describe the purpose of the output field.\",\n                    \"default\": \"description of field\",\n                    \"edit_mode\": EditMode.POPOVER,\n                },\n                {\n                    \"name\": \"type\",\n                    \"display_name\": \"Type\",\n                    \"type\": \"str\",\n                    \"edit_mode\": EditMode.INLINE,\n                    \"description\": (\"Indicate the data type of the output field (e.g., str, int, float, bool, dict).\"),\n                    \"options\": [\"str\", \"int\", \"float\", \"bool\", \"dict\"],\n                    \"default\": \"str\",\n                },\n                {\n                    \"name\": \"multiple\",\n                    \"display_name\": \"As List\",\n                    \"type\": \"boolean\",\n                    \"description\": \"Set to True if this output field should be a list of the specified type.\",\n                    \"default\": \"False\",\n                    \"edit_mode\": EditMode.INLINE,\n                },\n            ],\n        ),\n        *LCToolsAgentComponent._base_inputs,\n        # removed memory inputs from agent component\n        # *memory_inputs,\n        BoolInput(\n            name=\"add_current_date_tool\",\n            display_name=\"Current Date\",\n            advanced=True,\n            info=\"If true, will add a tool to the agent that returns the current date.\",\n            value=True,\n        ),\n    ]\n    outputs = [\n        Output(name=\"response\", display_name=\"Response\", method=\"message_response\"),\n    ]\n\n    async def get_agent_requirements(self):\n        \"\"\"Get the agent requirements for the agent.\"\"\"\n        llm_model, display_name = await self.get_llm()\n        if llm_model is None:\n            msg = \"No language model selected. Please choose a model to proceed.\"\n            raise ValueError(msg)\n        self.model_name = get_model_name(llm_model, display_name=display_name)\n\n        # Get memory data\n        self.chat_history = await self.get_memory_data()\n        if isinstance(self.chat_history, Message):\n            self.chat_history = [self.chat_history]\n\n        # Add current date tool if enabled\n        if self.add_current_date_tool:\n            if not isinstance(self.tools, list):  # type: ignore[has-type]\n                self.tools = []\n            current_date_tool = (await CurrentDateComponent(**self.get_base_args()).to_toolkit()).pop(0)\n            if not isinstance(current_date_tool, StructuredTool):\n                msg = \"CurrentDateComponent must be converted to a StructuredTool\"\n                raise TypeError(msg)\n            self.tools.append(current_date_tool)\n        return llm_model, self.chat_history, self.tools\n\n    async def message_response(self) -> Message:\n        try:\n            llm_model, self.chat_history, self.tools = await self.get_agent_requirements()\n            # Set up and run agent\n            self.set(\n                llm=llm_model,\n                tools=self.tools or [],\n                chat_history=self.chat_history,\n                input_value=self.input_value,\n                system_prompt=self.system_prompt,\n            )\n            agent = self.create_agent_runnable()\n            result = await self.run_agent(agent)\n\n            # Store result for potential JSON output\n            self._agent_result = result\n\n        except (ValueError, TypeError, KeyError) as e:\n            await logger.aerror(f\"{type(e).__name__}: {e!s}\")\n            raise\n        except ExceptionWithMessageError as e:\n            await logger.aerror(f\"ExceptionWithMessageError occurred: {e}\")\n            raise\n        # Avoid catching blind Exception; let truly unexpected exceptions propagate\n        except Exception as e:\n            await logger.aerror(f\"Unexpected error: {e!s}\")\n            raise\n        else:\n            return result\n\n    def _preprocess_schema(self, schema):\n        \"\"\"Preprocess schema to ensure correct data types for build_model_from_schema.\"\"\"\n        processed_schema = []\n        for field in schema:\n            processed_field = {\n                \"name\": str(field.get(\"name\", \"field\")),\n                \"type\": str(field.get(\"type\", \"str\")),\n                \"description\": str(field.get(\"description\", \"\")),\n                \"multiple\": field.get(\"multiple\", False),\n            }\n            # Ensure multiple is handled correctly\n            if isinstance(processed_field[\"multiple\"], str):\n                processed_field[\"multiple\"] = processed_field[\"multiple\"].lower() in [\n                    \"true\",\n                    \"1\",\n                    \"t\",\n                    \"y\",\n                    \"yes\",\n                ]\n            processed_schema.append(processed_field)\n        return processed_schema\n\n    async def build_structured_output_base(self, content: str):\n        \"\"\"Build structured output with optional BaseModel validation.\"\"\"\n        json_pattern = r\"\\{.*\\}\"\n        schema_error_msg = \"Try setting an output schema\"\n\n        # Try to parse content as JSON first\n        json_data = None\n        try:\n            json_data = json.loads(content)\n        except json.JSONDecodeError:\n            json_match = re.search(json_pattern, content, re.DOTALL)\n            if json_match:\n                try:\n                    json_data = json.loads(json_match.group())\n                except json.JSONDecodeError:\n                    return {\"content\": content, \"error\": schema_error_msg}\n            else:\n                return {\"content\": content, \"error\": schema_error_msg}\n\n        # If no output schema provided, return parsed JSON without validation\n        if not hasattr(self, \"output_schema\") or not self.output_schema or len(self.output_schema) == 0:\n            return json_data\n\n        # Use BaseModel validation with schema\n        try:\n            processed_schema = self._preprocess_schema(self.output_schema)\n            output_model = build_model_from_schema(processed_schema)\n\n            # Validate against the schema\n            if isinstance(json_data, list):\n                # Multiple objects\n                validated_objects = []\n                for item in json_data:\n                    try:\n                        validated_obj = output_model.model_validate(item)\n                        validated_objects.append(validated_obj.model_dump())\n                    except ValidationError as e:\n                        await logger.aerror(f\"Validation error for item: {e}\")\n                        # Include invalid items with error info\n                        validated_objects.append({\"data\": item, \"validation_error\": str(e)})\n                return validated_objects\n\n            # Single object\n            try:\n                validated_obj = output_model.model_validate(json_data)\n                return [validated_obj.model_dump()]  # Return as list for consistency\n            except ValidationError as e:\n                await logger.aerror(f\"Validation error: {e}\")\n                return [{\"data\": json_data, \"validation_error\": str(e)}]\n\n        except (TypeError, ValueError) as e:\n            await logger.aerror(f\"Error building structured output: {e}\")\n            # Fallback to parsed JSON without validation\n            return json_data\n\n    async def json_response(self) -> Data:\n        \"\"\"Convert agent response to structured JSON Data output with schema validation.\"\"\"\n        # Always use structured chat agent for JSON response mode for better JSON formatting\n        try:\n            system_components = []\n\n            # 1. Agent Instructions (system_prompt)\n            agent_instructions = getattr(self, \"system_prompt\", \"\") or \"\"\n            if agent_instructions:\n                system_components.append(f\"{agent_instructions}\")\n\n            # 2. Format Instructions\n            format_instructions = getattr(self, \"format_instructions\", \"\") or \"\"\n            if format_instructions:\n                system_components.append(f\"Format instructions: {format_instructions}\")\n\n            # 3. Schema Information from BaseModel\n            if hasattr(self, \"output_schema\") and self.output_schema and len(self.output_schema) > 0:\n                try:\n                    processed_schema = self._preprocess_schema(self.output_schema)\n                    output_model = build_model_from_schema(processed_schema)\n                    schema_dict = output_model.model_json_schema()\n                    schema_info = (\n                        \"You are given some text that may include format instructions, \"\n                        \"explanations, or other content alongside a JSON schema.\\n\\n\"\n                        \"Your task:\\n\"\n                        \"- Extract only the JSON schema.\\n\"\n                        \"- Return it as valid JSON.\\n\"\n                        \"- Do not include format instructions, explanations, or extra text.\\n\\n\"\n                        \"Input:\\n\"\n                        f\"{json.dumps(schema_dict, indent=2)}\\n\\n\"\n                        \"Output (only JSON schema):\"\n                    )\n                    system_components.append(schema_info)\n                except (ValidationError, ValueError, TypeError, KeyError) as e:\n                    await logger.aerror(f\"Could not build schema for prompt: {e}\", exc_info=True)\n\n            # Combine all components\n            combined_instructions = \"\\n\\n\".join(system_components) if system_components else \"\"\n            llm_model, self.chat_history, self.tools = await self.get_agent_requirements()\n            self.set(\n                llm=llm_model,\n                tools=self.tools or [],\n                chat_history=self.chat_history,\n                input_value=self.input_value,\n                system_prompt=combined_instructions,\n            )\n\n            # Create and run structured chat agent\n            try:\n                structured_agent = self.create_agent_runnable()\n            except (NotImplementedError, ValueError, TypeError) as e:\n                await logger.aerror(f\"Error with structured chat agent: {e}\")\n                raise\n            try:\n                result = await self.run_agent(structured_agent)\n            except (\n                ExceptionWithMessageError,\n                ValueError,\n                TypeError,\n                RuntimeError,\n            ) as e:\n                await logger.aerror(f\"Error with structured agent result: {e}\")\n                raise\n            # Extract content from structured agent result\n            if hasattr(result, \"content\"):\n                content = result.content\n            elif hasattr(result, \"text\"):\n                content = result.text\n            else:\n                content = str(result)\n\n        except (\n            ExceptionWithMessageError,\n            ValueError,\n            TypeError,\n            NotImplementedError,\n            AttributeError,\n        ) as e:\n            await logger.aerror(f\"Error with structured chat agent: {e}\")\n            # Fallback to regular agent\n            content_str = \"No content returned from agent\"\n            return Data(data={\"content\": content_str, \"error\": str(e)})\n\n        # Process with structured output validation\n        try:\n            structured_output = await self.build_structured_output_base(content)\n\n            # Handle different output formats\n            if isinstance(structured_output, list) and structured_output:\n                if len(structured_output) == 1:\n                    return Data(data=structured_output[0])\n                return Data(data={\"results\": structured_output})\n            if isinstance(structured_output, dict):\n                return Data(data=structured_output)\n            return Data(data={\"content\": content})\n\n        except (ValueError, TypeError) as e:\n            await logger.aerror(f\"Error in structured output processing: {e}\")\n            return Data(data={\"content\": content, \"error\": str(e)})\n\n    async def get_memory_data(self):\n        # TODO: This is a temporary fix to avoid message duplication. We should develop a function for this.\n        messages = (\n            await MemoryComponent(**self.get_base_args())\n            .set(\n                session_id=self.graph.session_id,\n                order=\"Ascending\",\n                n_messages=self.n_messages,\n            )\n            .retrieve_messages()\n        )\n        return [\n            message for message in messages if getattr(message, \"id\", None) != getattr(self.input_value, \"id\", None)\n        ]\n\n    async def get_llm(self):\n        if not isinstance(self.agent_llm, str):\n            return self.agent_llm, None\n\n        try:\n            provider_info = MODEL_PROVIDERS_DICT.get(self.agent_llm)\n            if not provider_info:\n                msg = f\"Invalid model provider: {self.agent_llm}\"\n                raise ValueError(msg)\n\n            component_class = provider_info.get(\"component_class\")\n            display_name = component_class.display_name\n            inputs = provider_info.get(\"inputs\")\n            prefix = provider_info.get(\"prefix\", \"\")\n\n            return self._build_llm_model(component_class, inputs, prefix), display_name\n\n        except (AttributeError, ValueError, TypeError, RuntimeError) as e:\n            await logger.aerror(f\"Error building {self.agent_llm} language model: {e!s}\")\n            msg = f\"Failed to initialize language model: {e!s}\"\n            raise ValueError(msg) from e\n\n    def _build_llm_model(self, component, inputs, prefix=\"\"):\n        model_kwargs = {}\n        for input_ in inputs:\n            if hasattr(self, f\"{prefix}{input_.name}\"):\n                model_kwargs[input_.name] = getattr(self, f\"{prefix}{input_.name}\")\n        return component.set(**model_kwargs).build_model()\n\n    def set_component_params(self, component):\n        provider_info = MODEL_PROVIDERS_DICT.get(self.agent_llm)\n        if provider_info:\n            inputs = provider_info.get(\"inputs\")\n            prefix = provider_info.get(\"prefix\")\n            # Filter out json_mode and only use attributes that exist on this component\n            model_kwargs = {}\n            for input_ in inputs:\n                if hasattr(self, f\"{prefix}{input_.name}\"):\n                    model_kwargs[input_.name] = getattr(self, f\"{prefix}{input_.name}\")\n\n            return component.set(**model_kwargs)\n        return component\n\n    def delete_fields(self, build_config: dotdict, fields: dict | list[str]) -> None:\n        \"\"\"Delete specified fields from build_config.\"\"\"\n        for field in fields:\n            build_config.pop(field, None)\n\n    def update_input_types(self, build_config: dotdict) -> dotdict:\n        \"\"\"Update input types for all fields in build_config.\"\"\"\n        for key, value in build_config.items():\n            if isinstance(value, dict):\n                if value.get(\"input_types\") is None:\n                    build_config[key][\"input_types\"] = []\n            elif hasattr(value, \"input_types\") and value.input_types is None:\n                value.input_types = []\n        return build_config\n\n    async def update_build_config(\n        self, build_config: dotdict, field_value: str, field_name: str | None = None\n    ) -> dotdict:\n        # Iterate over all providers in the MODEL_PROVIDERS_DICT\n        # Existing logic for updating build_config\n        if field_name in (\"agent_llm\",):\n            build_config[\"agent_llm\"][\"value\"] = field_value\n            provider_info = MODEL_PROVIDERS_DICT.get(field_value)\n            if provider_info:\n                component_class = provider_info.get(\"component_class\")\n                if component_class and hasattr(component_class, \"update_build_config\"):\n                    # Call the component class's update_build_config method\n                    build_config = await update_component_build_config(\n                        component_class, build_config, field_value, \"model_name\"\n                    )\n\n            provider_configs: dict[str, tuple[dict, list[dict]]] = {\n                provider: (\n                    MODEL_PROVIDERS_DICT[provider][\"fields\"],\n                    [\n                        MODEL_PROVIDERS_DICT[other_provider][\"fields\"]\n                        for other_provider in MODEL_PROVIDERS_DICT\n                        if other_provider != provider\n                    ],\n                )\n                for provider in MODEL_PROVIDERS_DICT\n            }\n            if field_value in provider_configs:\n                fields_to_add, fields_to_delete = provider_configs[field_value]\n\n                # Delete fields from other providers\n                for fields in fields_to_delete:\n                    self.delete_fields(build_config, fields)\n\n                # Add provider-specific fields\n                if field_value == \"OpenAI\" and not any(field in build_config for field in fields_to_add):\n                    build_config.update(fields_to_add)\n                else:\n                    build_config.update(fields_to_add)\n                # Reset input types for agent_llm\n                build_config[\"agent_llm\"][\"input_types\"] = []\n                build_config[\"agent_llm\"][\"display_name\"] = \"Model Provider\"\n            elif field_value == \"connect_other_models\":\n                # Delete all provider fields\n                self.delete_fields(build_config, ALL_PROVIDER_FIELDS)\n                # # Update with custom component\n                custom_component = DropdownInput(\n                    name=\"agent_llm\",\n                    display_name=\"Language Model\",\n                    info=\"The provider of the language model that the agent will use to generate responses.\",\n                    options=[*MODEL_PROVIDERS_LIST],\n                    real_time_refresh=True,\n                    refresh_button=False,\n                    input_types=[\"LanguageModel\"],\n                    placeholder=\"Awaiting model input.\",\n                    options_metadata=[MODELS_METADATA[key] for key in MODEL_PROVIDERS_LIST if key in MODELS_METADATA],\n                    external_options={\n                        \"fields\": {\n                            \"data\": {\n                                \"node\": {\n                                    \"name\": \"connect_other_models\",\n                                    \"display_name\": \"Connect other models\",\n                                    \"icon\": \"CornerDownLeft\",\n                                },\n                            }\n                        },\n                    },\n                )\n                build_config.update({\"agent_llm\": custom_component.to_dict()})\n            # Update input types for all fields\n            build_config = self.update_input_types(build_config)\n\n            # Validate required keys\n            default_keys = [\n                \"code\",\n                \"_type\",\n                \"agent_llm\",\n                \"tools\",\n                \"input_value\",\n                \"add_current_date_tool\",\n                \"system_prompt\",\n                \"agent_description\",\n                \"max_iterations\",\n                \"handle_parsing_errors\",\n                \"verbose\",\n            ]\n            missing_keys = [key for key in default_keys if key not in build_config]\n            if missing_keys:\n                msg = f\"Missing required keys in build_config: {missing_keys}\"\n                raise ValueError(msg)\n        if (\n            isinstance(self.agent_llm, str)\n            and self.agent_llm in MODEL_PROVIDERS_DICT\n            and field_name in MODEL_DYNAMIC_UPDATE_FIELDS\n        ):\n            provider_info = MODEL_PROVIDERS_DICT.get(self.agent_llm)\n            if provider_info:\n                component_class = provider_info.get(\"component_class\")\n                component_class = self.set_component_params(component_class)\n                prefix = provider_info.get(\"prefix\")\n                if component_class and hasattr(component_class, \"update_build_config\"):\n                    # Call each component class's update_build_config method\n                    # remove the prefix from the field_name\n                    if isinstance(field_name, str) and isinstance(prefix, str):\n                        field_name = field_name.replace(prefix, \"\")\n                    build_config = await update_component_build_config(\n                        component_class, build_config, field_value, \"model_name\"\n                    )\n        return dotdict({k: v.to_dict() if hasattr(v, \"to_dict\") else v for k, v in build_config.items()})\n\n    async def _get_tools(self) -> list[Tool]:\n        component_toolkit = get_component_toolkit()\n        tools_names = self._build_tools_names()\n        agent_description = self.get_tool_description()\n        # TODO: Agent Description Depreciated Feature to be removed\n        description = f\"{agent_description}{tools_names}\"\n        tools = component_toolkit(component=self).get_tools(\n            tool_name=\"Call_Agent\",\n            tool_description=description,\n            callbacks=self.get_langchain_callbacks(),\n        )\n        if hasattr(self, \"tools_metadata\"):\n            tools = component_toolkit(component=self, metadata=self.tools_metadata).update_tools_metadata(tools=tools)\n        return tools\n"
              },
              "format_instructions": {
                "_input_type": "MultilineInput",
                "advanced": true,
                "copy_field": false,
                "display_name": "Output Format Instructions",
                "dynamic": false,
                "info": "Generic Template for structured output formatting. Valid only with Structured response.",
                "input_types": [
                  "Message"
                ],
                "list": false,
                "list_add_label": "Add More",
                "load_from_db": false,
                "multiline": true,
                "name": "format_instructions",
                "placeholder": "",
                "required": false,
                "show": true,
                "title_case": false,
                "tool_mode": false,
                "trace_as_input": true,
                "trace_as_metadata": true,
                "type": "str",
                "value": "You are an AI that extracts structured JSON objects from unstructured text. Use a predefined schema with expected types (str, int, float, bool, dict). Extract ALL relevant instances that match the schema - if multiple patterns exist, capture them all. Fill missing or ambiguous values with defaults: null for missing values. Remove exact duplicates but keep variations that have different field values. Always return valid JSON in the expected format, never throw errors. If multiple objects can be extracted, return them all in the structured format."
              },
              "handle_parsing_errors": {
                "_input_type": "BoolInput",
                "advanced": true,
                "display_name": "Handle Parse Errors",
                "dynamic": false,
                "info": "Should the Agent fix errors when reading user input for better processing?",
                "input_types": [],
                "list": false,
                "list_add_label": "Add More",
                "name": "handle_parsing_errors",
                "placeholder": "",
                "required": false,
                "show": true,
                "title_case": false,
                "tool_mode": false,
                "trace_as_metadata": true,
                "type": "bool",
                "value": true
              },
              "input_value": {
                "_input_type": "MessageInput",
                "advanced": false,
                "display_name": "Input",
                "dynamic": false,
                "info": "The input provided by the user for the agent to process.",
                "input_types": [
                  "Message"
                ],
                "list": false,
                "list_add_label": "Add More",
                "load_from_db": false,
                "name": "input_value",
                "placeholder": "",
                "required": false,
                "show": true,
                "title_case": false,
                "tool_mode": true,
                "trace_as_input": true,
                "trace_as_metadata": true,
                "type": "str",
                "value": ""
              },
              "max_iterations": {
                "_input_type": "IntInput",
                "advanced": true,
                "display_name": "Max Iterations",
                "dynamic": false,
                "info": "The maximum number of attempts the agent can make to complete its task before it stops.",
                "input_types": [],
                "list": false,
                "list_add_label": "Add More",
                "name": "max_iterations",
                "placeholder": "",
                "required": false,
                "show": true,
                "title_case": false,
                "tool_mode": false,
                "trace_as_metadata": true,
                "type": "int",
                "value": 15
              },
              "n_messages": {
                "_input_type": "IntInput",
                "advanced": true,
                "display_name": "Number of Chat History Messages",
                "dynamic": false,
                "info": "Number of chat history messages to retrieve.",
                "input_types": [],
                "list": false,
                "list_add_label": "Add More",
                "name": "n_messages",
                "placeholder": "",
                "required": false,
                "show": true,
                "title_case": false,
                "tool_mode": false,
                "trace_as_metadata": true,
                "type": "int",
                "value": 100
              },
              "output_schema": {
                "_input_type": "TableInput",
                "advanced": true,
                "display_name": "Output Schema",
                "dynamic": false,
                "info": "Schema Validation: Define the structure and data types for structured output. No validation if no output schema.",
                "input_types": [],
                "is_list": true,
                "list_add_label": "Add More",
                "name": "output_schema",
                "placeholder": "",
                "required": false,
                "show": true,
                "table_icon": "Table",
                "table_schema": [
                  {
                    "default": "field",
                    "description": "Specify the name of the output field.",
                    "display_name": "Name",
                    "edit_mode": "inline",
                    "name": "name",
                    "type": "str"
                  },
                  {
                    "default": "description of field",
                    "description": "Describe the purpose of the output field.",
                    "display_name": "Description",
                    "edit_mode": "popover",
                    "name": "description",
                    "type": "str"
                  },
                  {
                    "default": "str",
                    "description": "Indicate the data type of the output field (e.g., str, int, float, bool, dict).",
                    "display_name": "Type",
                    "edit_mode": "inline",
                    "name": "type",
                    "options": [
                      "str",
                      "int",
                      "float",
                      "bool",
                      "dict"
                    ],
                    "type": "str"
                  },
                  {
                    "default": "False",
                    "description": "Set to True if this output field should be a list of the specified type.",
                    "display_name": "As List",
                    "edit_mode": "inline",
                    "name": "multiple",
                    "type": "boolean"
                  }
                ],
                "title_case": false,
                "tool_mode": false,
                "trace_as_metadata": true,
                "trigger_icon": "Table",
                "trigger_text": "Open table",
                "type": "table",
                "value": []
              },
              "system_prompt": {
                "_input_type": "MultilineInput",
                "advanced": false,
                "copy_field": false,
                "display_name": "Agent Instructions",
                "dynamic": false,
                "info": "System Prompt: Initial instructions and context provided to guide the agent's behavior.",
                "input_types": [
                  "Message"
                ],
                "list": false,
                "list_add_label": "Add More",
                "load_from_db": false,
                "multiline": true,
                "name": "system_prompt",
                "placeholder": "",
                "required": false,
                "show": true,
                "title_case": false,
                "tool_mode": false,
                "trace_as_input": true,
                "trace_as_metadata": true,
                "type": "str",
                "value": "You are a helpful assistant that can use tools to answer questions and perform tasks."
              },
              "tools": {
                "_input_type": "HandleInput",
                "advanced": false,
                "display_name": "Tools",
                "dynamic": false,
                "info": "These are the tools that the agent can use to help with tasks.",
                "input_types": [
                  "Tool"
                ],
                "list": true,
                "list_add_label": "Add More",
                "name": "tools",
                "placeholder": "",
                "required": false,
                "show": true,
                "title_case": false,
                "trace_as_metadata": true,
                "type": "other",
                "value": ""
              },
              "verbose": {
                "_input_type": "BoolInput",
                "advanced": true,
                "display_name": "Verbose",
                "dynamic": false,
                "info": "",
                "input_types": [],
                "list": false,
                "list_add_label": "Add More",
                "name": "verbose",
                "placeholder": "",
                "required": false,
                "show": true,
                "title_case": false,
                "tool_mode": false,
                "trace_as_metadata": true,
                "type": "bool",
                "value": true
              }
            },
            "tool_mode": false
          },
          "selected_output": "response",
          "showNode": true,
          "type": "Agent"
        },
        "dragging": false,
        "id": "Agent-crjWf",
        "measured": {
          "height": 429,
          "width": 320
        },
        "position": {
          "x": 1686.5732118555798,
          "y": 317.94354236557473
        },
        "selected": false,
        "type": "genericNode"
      },
      {
        "data": {
          "id": "TextInput-aHsQb",
          "node": {
            "base_classes": [
              "Message"
            ],
            "beta": false,
            "conditional_paths": [],
            "custom_fields": {},
            "description": "Get user text inputs.",
            "display_name": "Text Input",
            "documentation": "https://docs.langflow.org/components-io#text-input",
            "edited": true,
            "field_order": [
              "input_value"
            ],
            "frozen": false,
            "icon": "type",
            "legacy": false,
            "lf_version": "1.6.0",
            "metadata": {},
            "minimized": false,
            "output_types": [],
            "outputs": [
              {
                "allows_loop": false,
                "cache": true,
                "display_name": "Output Text",
                "group_outputs": false,
                "hidden": null,
                "method": "text_response",
                "name": "text",
                "options": null,
                "required_inputs": null,
                "selected": "Message",
                "tool_mode": true,
                "types": [
                  "Message"
                ],
                "value": "__UNDEFINED__"
              }
            ],
            "pinned": false,
            "template": {
              "_type": "Component",
              "code": {
                "advanced": true,
                "dynamic": true,
                "fileTypes": [],
                "file_path": "",
                "info": "",
                "list": false,
                "load_from_db": false,
                "multiline": true,
                "name": "code",
                "password": false,
                "placeholder": "",
                "required": true,
                "show": true,
                "title_case": false,
                "type": "code",
                "value": "from langflow.base.io.text import TextComponent\nfrom langflow.io import SecretStrInput, Output\nfrom langflow.schema.message import Message\n\n\nclass TextInputComponent(TextComponent):\n    display_name = \"Text Input\"\n    description = \"Get user text inputs.\"\n    documentation: str = \"https://docs.langflow.org/components-io#text-input\"\n    icon = \"type\"\n    name = \"TextInput\"\n\n    inputs = [\n        SecretStrInput(\n            name=\"input_value\",\n            display_name=\"Text\",\n            info=\"Text to be passed as input.\",\n        ),\n    ]\n    outputs = [\n        Output(display_name=\"Output Text\", name=\"text\", method=\"text_response\"),\n    ]\n\n    def text_response(self) -> Message:\n        return Message(\n            text=self.input_value,\n        )\n"
              },
              "input_value": {
                "_input_type": "SecretStrInput",
                "advanced": false,
                "display_name": "Text",
                "dynamic": false,
                "info": "Text to be passed as input.",
                "input_types": [],
                "load_from_db": true,
                "name": "input_value",
                "password": true,
                "placeholder": "",
                "required": false,
                "show": true,
                "title_case": false,
                "type": "str",
                "value": "OPENRAG-QUERY-FILTER"
              }
            },
            "tool_mode": false
          },
          "showNode": true,
          "type": "TextInput"
        },
        "dragging": false,
        "id": "TextInput-aHsQb",
        "measured": {
          "height": 204,
          "width": 320
        },
        "position": {
          "x": 722.0477041311764,
          "y": 119.75705309395346
        },
        "selected": false,
        "type": "genericNode"
      },
      {
        "data": {
          "id": "LanguageModelComponent-0YME7",
          "node": {
            "base_classes": [
              "LanguageModel",
              "Message"
            ],
            "beta": false,
            "conditional_paths": [],
            "custom_fields": {},
            "description": "Runs a language model given a specified provider.",
            "display_name": "Language Model",
            "documentation": "https://docs.langflow.org/components-models",
            "edited": false,
            "field_order": [
              "provider",
              "model_name",
              "api_key",
              "input_value",
              "system_message",
              "stream",
              "temperature"
            ],
            "frozen": false,
            "icon": "brain-circuit",
            "last_updated": "2025-10-09T17:03:19.855Z",
            "legacy": false,
            "lf_version": "1.6.0",
            "metadata": {
              "code_hash": "bb5f8714781b",
              "dependencies": {
                "dependencies": [
                  {
                    "name": "langchain_anthropic",
                    "version": "0.3.14"
                  },
                  {
                    "name": "langchain_google_genai",
                    "version": "2.0.6"
                  },
                  {
                    "name": "langchain_openai",
                    "version": "0.3.23"
                  },
                  {
                    "name": "lfx",
                    "version": null
                  }
                ],
                "total_dependencies": 4
              },
              "keywords": [
                "model",
                "llm",
                "language model",
                "large language model"
              ],
              "module": "custom_components.language_model"
            },
            "minimized": false,
            "output_types": [],
            "outputs": [
              {
                "allows_loop": false,
                "cache": true,
                "display_name": "Model Response",
                "group_outputs": false,
                "method": "text_response",
                "name": "text_output",
                "options": null,
                "required_inputs": null,
                "selected": "Message",
                "tool_mode": true,
                "types": [
                  "Message"
                ],
                "value": "__UNDEFINED__"
              },
              {
                "allows_loop": false,
                "cache": true,
                "display_name": "Language Model",
                "group_outputs": false,
                "method": "build_model",
                "name": "model_output",
                "options": null,
                "required_inputs": null,
                "selected": "LanguageModel",
                "tool_mode": true,
                "types": [
                  "LanguageModel"
                ],
                "value": "__UNDEFINED__"
              }
            ],
            "pinned": false,
            "priority": 0,
            "template": {
              "_type": "Component",
              "api_key": {
                "_input_type": "SecretStrInput",
                "advanced": false,
                "display_name": "OpenAI API Key",
                "dynamic": false,
                "info": "Model Provider API key",
                "input_types": [],
                "load_from_db": true,
                "name": "api_key",
                "password": true,
                "placeholder": "",
                "real_time_refresh": true,
                "required": false,
                "show": true,
                "title_case": false,
                "type": "str",
                "value": "OPENAI_API_KEY"
              },
              "code": {
                "advanced": true,
                "dynamic": true,
                "fileTypes": [],
                "file_path": "",
                "info": "",
                "list": false,
                "load_from_db": false,
                "multiline": true,
                "name": "code",
                "password": false,
                "placeholder": "",
                "required": true,
                "show": true,
                "title_case": false,
                "type": "code",
                "value": "from typing import Any\n\nfrom langchain_anthropic import ChatAnthropic\nfrom langchain_google_genai import ChatGoogleGenerativeAI\nfrom langchain_openai import ChatOpenAI\n\nfrom lfx.base.models.anthropic_constants import ANTHROPIC_MODELS\nfrom lfx.base.models.google_generative_ai_constants import GOOGLE_GENERATIVE_AI_MODELS\nfrom lfx.base.models.model import LCModelComponent\nfrom lfx.base.models.openai_constants import OPENAI_CHAT_MODEL_NAMES, OPENAI_REASONING_MODEL_NAMES\nfrom lfx.field_typing import LanguageModel\nfrom lfx.field_typing.range_spec import RangeSpec\nfrom lfx.inputs.inputs import BoolInput\nfrom lfx.io import DropdownInput, MessageInput, MultilineInput, SecretStrInput, SliderInput\nfrom lfx.schema.dotdict import dotdict\n\n\nclass LanguageModelComponent(LCModelComponent):\n    display_name = \"Language Model\"\n    description = \"Runs a language model given a specified provider.\"\n    documentation: str = \"https://docs.langflow.org/components-models\"\n    icon = \"brain-circuit\"\n    category = \"models\"\n    priority = 0  # Set priority to 0 to make it appear first\n\n    inputs = [\n        DropdownInput(\n            name=\"provider\",\n            display_name=\"Model Provider\",\n            options=[\"OpenAI\", \"Anthropic\", \"Google\"],\n            value=\"OpenAI\",\n            info=\"Select the model provider\",\n            real_time_refresh=True,\n            options_metadata=[{\"icon\": \"OpenAI\"}, {\"icon\": \"Anthropic\"}, {\"icon\": \"GoogleGenerativeAI\"}],\n        ),\n        DropdownInput(\n            name=\"model_name\",\n            display_name=\"Model Name\",\n            options=OPENAI_CHAT_MODEL_NAMES + OPENAI_REASONING_MODEL_NAMES,\n            value=OPENAI_CHAT_MODEL_NAMES[0],\n            info=\"Select the model to use\",\n            real_time_refresh=True,\n        ),\n        SecretStrInput(\n            name=\"api_key\",\n            display_name=\"OpenAI API Key\",\n            info=\"Model Provider API key\",\n            required=False,\n            show=True,\n            real_time_refresh=True,\n        ),\n        MessageInput(\n            name=\"input_value\",\n            display_name=\"Input\",\n            info=\"The input text to send to the model\",\n        ),\n        MultilineInput(\n            name=\"system_message\",\n            display_name=\"System Message\",\n            info=\"A system message that helps set the behavior of the assistant\",\n            advanced=False,\n        ),\n        BoolInput(\n            name=\"stream\",\n            display_name=\"Stream\",\n            info=\"Whether to stream the response\",\n            value=False,\n            advanced=True,\n        ),\n        SliderInput(\n            name=\"temperature\",\n            display_name=\"Temperature\",\n            value=0.1,\n            info=\"Controls randomness in responses\",\n            range_spec=RangeSpec(min=0, max=1, step=0.01),\n            advanced=True,\n        ),\n    ]\n\n    def build_model(self) -> LanguageModel:\n        provider = self.provider\n        model_name = self.model_name\n        temperature = self.temperature\n        stream = self.stream\n\n        if provider == \"OpenAI\":\n            if not self.api_key:\n                msg = \"OpenAI API key is required when using OpenAI provider\"\n                raise ValueError(msg)\n\n            if model_name in OPENAI_REASONING_MODEL_NAMES:\n                # reasoning models do not support temperature (yet)\n                temperature = None\n\n            return ChatOpenAI(\n                model_name=model_name,\n                temperature=temperature,\n                streaming=stream,\n                openai_api_key=self.api_key,\n            )\n        if provider == \"Anthropic\":\n            if not self.api_key:\n                msg = \"Anthropic API key is required when using Anthropic provider\"\n                raise ValueError(msg)\n            return ChatAnthropic(\n                model=model_name,\n                temperature=temperature,\n                streaming=stream,\n                anthropic_api_key=self.api_key,\n            )\n        if provider == \"Google\":\n            if not self.api_key:\n                msg = \"Google API key is required when using Google provider\"\n                raise ValueError(msg)\n            return ChatGoogleGenerativeAI(\n                model=model_name,\n                temperature=temperature,\n                streaming=stream,\n                google_api_key=self.api_key,\n            )\n        msg = f\"Unknown provider: {provider}\"\n        raise ValueError(msg)\n\n    def update_build_config(self, build_config: dotdict, field_value: Any, field_name: str | None = None) -> dotdict:\n        if field_name == \"provider\":\n            if field_value == \"OpenAI\":\n                build_config[\"model_name\"][\"options\"] = OPENAI_CHAT_MODEL_NAMES + OPENAI_REASONING_MODEL_NAMES\n                build_config[\"model_name\"][\"value\"] = OPENAI_CHAT_MODEL_NAMES[0]\n                build_config[\"api_key\"][\"display_name\"] = \"OpenAI API Key\"\n            elif field_value == \"Anthropic\":\n                build_config[\"model_name\"][\"options\"] = ANTHROPIC_MODELS\n                build_config[\"model_name\"][\"value\"] = ANTHROPIC_MODELS[0]\n                build_config[\"api_key\"][\"display_name\"] = \"Anthropic API Key\"\n            elif field_value == \"Google\":\n                build_config[\"model_name\"][\"options\"] = GOOGLE_GENERATIVE_AI_MODELS\n                build_config[\"model_name\"][\"value\"] = GOOGLE_GENERATIVE_AI_MODELS[0]\n                build_config[\"api_key\"][\"display_name\"] = \"Google API Key\"\n        elif field_name == \"model_name\" and field_value.startswith(\"o1\") and self.provider == \"OpenAI\":\n            # Hide system_message for o1 models - currently unsupported\n            if \"system_message\" in build_config:\n                build_config[\"system_message\"][\"show\"] = False\n        elif field_name == \"model_name\" and not field_value.startswith(\"o1\") and \"system_message\" in build_config:\n            build_config[\"system_message\"][\"show\"] = True\n        return build_config\n"
              },
              "input_value": {
                "_input_type": "MessageInput",
                "advanced": false,
                "display_name": "Input",
                "dynamic": false,
                "info": "The input text to send to the model",
                "input_types": [
                  "Message"
                ],
                "list": false,
                "list_add_label": "Add More",
                "load_from_db": false,
                "name": "input_value",
                "placeholder": "",
                "required": false,
                "show": true,
                "title_case": false,
                "tool_mode": false,
                "trace_as_input": true,
                "trace_as_metadata": true,
                "type": "str",
                "value": ""
              },
              "model_name": {
                "_input_type": "DropdownInput",
                "advanced": false,
                "combobox": false,
                "dialog_inputs": {},
                "display_name": "Model Name",
                "dynamic": false,
                "external_options": {},
                "info": "Select the model to use",
                "name": "model_name",
                "options": [
                  "gpt-4o-mini",
                  "gpt-4o",
                  "gpt-4.1",
                  "gpt-4.1-mini",
                  "gpt-4.1-nano",
                  "gpt-4-turbo",
                  "gpt-4-turbo-preview",
                  "gpt-4",
                  "gpt-3.5-turbo",
                  "gpt-5",
                  "gpt-5-mini",
                  "gpt-5-nano",
                  "gpt-5-chat-latest",
                  "o1",
                  "o3-mini",
                  "o3",
                  "o3-pro",
                  "o4-mini",
                  "o4-mini-high"
                ],
                "options_metadata": [],
                "placeholder": "",
                "real_time_refresh": true,
                "required": false,
                "show": true,
                "title_case": false,
                "toggle": false,
                "tool_mode": false,
                "trace_as_metadata": true,
                "type": "str",
                "value": "gpt-4o-mini"
              },
              "provider": {
                "_input_type": "DropdownInput",
                "advanced": false,
                "combobox": false,
                "dialog_inputs": {},
                "display_name": "Model Provider",
                "dynamic": false,
                "external_options": {},
                "info": "Select the model provider",
                "name": "provider",
                "options": [
                  "OpenAI",
                  "Anthropic",
                  "Google"
                ],
                "options_metadata": [
                  {
                    "icon": "OpenAI"
                  },
                  {
                    "icon": "Anthropic"
                  },
                  {
                    "icon": "GoogleGenerativeAI"
                  }
                ],
                "placeholder": "",
                "real_time_refresh": true,
                "required": false,
                "show": true,
                "title_case": false,
                "toggle": false,
                "tool_mode": false,
                "trace_as_metadata": true,
                "type": "str",
                "value": "OpenAI"
              },
              "stream": {
                "_input_type": "BoolInput",
                "advanced": true,
                "display_name": "Stream",
                "dynamic": false,
                "info": "Whether to stream the response",
                "list": false,
                "list_add_label": "Add More",
                "name": "stream",
                "placeholder": "",
                "required": false,
                "show": true,
                "title_case": false,
                "tool_mode": false,
                "trace_as_metadata": true,
                "type": "bool",
                "value": false
              },
              "system_message": {
                "_input_type": "MultilineInput",
                "advanced": false,
                "copy_field": false,
                "display_name": "System Message",
                "dynamic": false,
                "info": "A system message that helps set the behavior of the assistant",
                "input_types": [
                  "Message"
                ],
                "list": false,
                "list_add_label": "Add More",
                "load_from_db": false,
                "multiline": true,
                "name": "system_message",
                "placeholder": "",
                "required": false,
                "show": true,
                "title_case": false,
                "tool_mode": false,
                "trace_as_input": true,
                "trace_as_metadata": true,
                "type": "str",
                "value": ""
              },
              "temperature": {
                "_input_type": "SliderInput",
                "advanced": true,
                "display_name": "Temperature",
                "dynamic": false,
                "info": "Controls randomness in responses",
                "max_label": "",
                "max_label_icon": "",
                "min_label": "",
                "min_label_icon": "",
                "name": "temperature",
                "placeholder": "",
                "range_spec": {
                  "max": 1,
                  "min": 0,
                  "step": 0.01,
                  "step_type": "float"
                },
                "required": false,
                "show": true,
                "slider_buttons": false,
                "slider_buttons_options": [],
                "slider_input": false,
                "title_case": false,
                "tool_mode": false,
                "type": "slider",
                "value": 0.1
              }
            },
            "tool_mode": false
          },
          "selected_output": "model_output",
          "showNode": true,
          "type": "LanguageModelComponent"
        },
        "dragging": false,
        "id": "LanguageModelComponent-0YME7",
        "measured": {
          "height": 534,
          "width": 320
        },
        "position": {
          "x": 1188.5643119892204,
          "y": -237.60813653856357
        },
        "selected": false,
        "type": "genericNode"
      },
      {
        "data": {
          "id": "MCP-7EY21",
          "node": {
            "base_classes": [
              "DataFrame"
            ],
            "beta": false,
            "category": "MCP",
            "conditional_paths": [],
            "custom_fields": {},
            "description": "Connect to an MCP server to use its tools.",
            "display_name": "MCP Tools",
            "documentation": "https://docs.langflow.org/mcp-client",
            "edited": false,
            "field_order": [
              "mcp_server",
              "use_cache",
              "tool",
              "tool_placeholder"
            ],
            "frozen": false,
            "icon": "Mcp",
            "key": "mcp_lf-starter_project",
            "last_updated": "2025-10-09T17:03:19.855Z",
            "legacy": false,
            "mcpServerName": "lf-starter_project",
            "metadata": {
              "code_hash": "756d1e10d0ca",
              "dependencies": {
                "dependencies": [
                  {
                    "name": "langchain_core",
                    "version": "0.3.77"
                  },
                  {
                    "name": "lfx",
                    "version": null
                  },
                  {
                    "name": "langflow",
                    "version": null
                  }
                ],
                "total_dependencies": 3
              },
              "module": "lfx.components.agents.mcp_component.MCPToolsComponent"
            },
            "minimized": false,
            "output_types": [],
            "outputs": [
              {
                "allows_loop": false,
                "cache": true,
                "display_name": "Toolset",
                "group_outputs": false,
                "hidden": null,
                "method": "to_toolkit",
                "name": "component_as_tool",
                "options": null,
                "required_inputs": null,
                "selected": "Tool",
                "tool_mode": true,
                "types": [
                  "Tool"
                ],
                "value": "__UNDEFINED__"
              }
            ],
            "pinned": false,
            "template": {
              "_type": "Component",
              "code": {
                "advanced": true,
                "dynamic": true,
                "fileTypes": [],
                "file_path": "",
                "info": "",
                "list": false,
                "load_from_db": false,
                "multiline": true,
                "name": "code",
                "password": false,
                "placeholder": "",
                "required": true,
                "show": true,
                "title_case": false,
                "type": "code",
                "value": "from __future__ import annotations\n\nimport asyncio\nimport uuid\nfrom typing import Any\n\nfrom langchain_core.tools import StructuredTool  # noqa: TC002\n\nfrom lfx.base.agents.utils import maybe_unflatten_dict, safe_cache_get, safe_cache_set\nfrom lfx.base.mcp.util import MCPSseClient, MCPStdioClient, create_input_schema_from_json_schema, update_tools\nfrom lfx.custom.custom_component.component_with_cache import ComponentWithCache\nfrom lfx.inputs.inputs import InputTypes  # noqa: TC001\nfrom lfx.io import BoolInput, DropdownInput, McpInput, MessageTextInput, Output\nfrom lfx.io.schema import flatten_schema, schema_to_langflow_inputs\nfrom lfx.log.logger import logger\nfrom lfx.schema.dataframe import DataFrame\nfrom lfx.schema.message import Message\nfrom lfx.services.deps import get_settings_service, get_storage_service, session_scope\n\n\nclass MCPToolsComponent(ComponentWithCache):\n    schema_inputs: list = []\n    tools: list[StructuredTool] = []\n    _not_load_actions: bool = False\n    _tool_cache: dict = {}\n    _last_selected_server: str | None = None  # Cache for the last selected server\n\n    def __init__(self, **data) -> None:\n        super().__init__(**data)\n        # Initialize cache keys to avoid CacheMiss when accessing them\n        self._ensure_cache_structure()\n\n        # Initialize clients with access to the component cache\n        self.stdio_client: MCPStdioClient = MCPStdioClient(component_cache=self._shared_component_cache)\n        self.sse_client: MCPSseClient = MCPSseClient(component_cache=self._shared_component_cache)\n\n    def _ensure_cache_structure(self):\n        \"\"\"Ensure the cache has the required structure.\"\"\"\n        # Check if servers key exists and is not CacheMiss\n        servers_value = safe_cache_get(self._shared_component_cache, \"servers\")\n        if servers_value is None:\n            safe_cache_set(self._shared_component_cache, \"servers\", {})\n\n        # Check if last_selected_server key exists and is not CacheMiss\n        last_server_value = safe_cache_get(self._shared_component_cache, \"last_selected_server\")\n        if last_server_value is None:\n            safe_cache_set(self._shared_component_cache, \"last_selected_server\", \"\")\n\n    default_keys: list[str] = [\n        \"code\",\n        \"_type\",\n        \"tool_mode\",\n        \"tool_placeholder\",\n        \"mcp_server\",\n        \"tool\",\n        \"use_cache\",\n    ]\n\n    display_name = \"MCP Tools\"\n    description = \"Connect to an MCP server to use its tools.\"\n    documentation: str = \"https://docs.langflow.org/mcp-client\"\n    icon = \"Mcp\"\n    name = \"MCPTools\"\n\n    inputs = [\n        McpInput(\n            name=\"mcp_server\",\n            display_name=\"MCP Server\",\n            info=\"Select the MCP Server that will be used by this component\",\n            real_time_refresh=True,\n        ),\n        BoolInput(\n            name=\"use_cache\",\n            display_name=\"Use Cached Server\",\n            info=(\n                \"Enable caching of MCP Server and tools to improve performance. \"\n                \"Disable to always fetch fresh tools and server updates.\"\n            ),\n            value=False,\n            advanced=True,\n        ),\n        DropdownInput(\n            name=\"tool\",\n            display_name=\"Tool\",\n            options=[],\n            value=\"\",\n            info=\"Select the tool to execute\",\n            show=False,\n            required=True,\n            real_time_refresh=True,\n        ),\n        MessageTextInput(\n            name=\"tool_placeholder\",\n            display_name=\"Tool Placeholder\",\n            info=\"Placeholder for the tool\",\n            value=\"\",\n            show=False,\n            tool_mode=False,\n        ),\n    ]\n\n    outputs = [\n        Output(display_name=\"Response\", name=\"response\", method=\"build_output\"),\n    ]\n\n    async def _validate_schema_inputs(self, tool_obj) -> list[InputTypes]:\n        \"\"\"Validate and process schema inputs for a tool.\"\"\"\n        try:\n            if not tool_obj or not hasattr(tool_obj, \"args_schema\"):\n                msg = \"Invalid tool object or missing input schema\"\n                raise ValueError(msg)\n\n            flat_schema = flatten_schema(tool_obj.args_schema.schema())\n            input_schema = create_input_schema_from_json_schema(flat_schema)\n            if not input_schema:\n                msg = f\"Empty input schema for tool '{tool_obj.name}'\"\n                raise ValueError(msg)\n\n            schema_inputs = schema_to_langflow_inputs(input_schema)\n            if not schema_inputs:\n                msg = f\"No input parameters defined for tool '{tool_obj.name}'\"\n                await logger.awarning(msg)\n                return []\n\n        except Exception as e:\n            msg = f\"Error validating schema inputs: {e!s}\"\n            await logger.aexception(msg)\n            raise ValueError(msg) from e\n        else:\n            return schema_inputs\n\n    async def update_tool_list(self, mcp_server_value=None):\n        # Accepts mcp_server_value as dict {name, config} or uses self.mcp_server\n        mcp_server = mcp_server_value if mcp_server_value is not None else getattr(self, \"mcp_server\", None)\n        server_name = None\n        server_config_from_value = None\n        if isinstance(mcp_server, dict):\n            server_name = mcp_server.get(\"name\")\n            server_config_from_value = mcp_server.get(\"config\")\n        else:\n            server_name = mcp_server\n        if not server_name:\n            self.tools = []\n            return [], {\"name\": server_name, \"config\": server_config_from_value}\n\n        # Check if caching is enabled, default to False\n        use_cache = getattr(self, \"use_cache\", False)\n\n        # Use shared cache if available and caching is enabled\n        cached = None\n        if use_cache:\n            servers_cache = safe_cache_get(self._shared_component_cache, \"servers\", {})\n            cached = servers_cache.get(server_name) if isinstance(servers_cache, dict) else None\n\n        if cached is not None:\n            try:\n                self.tools = cached[\"tools\"]\n                self.tool_names = cached[\"tool_names\"]\n                self._tool_cache = cached[\"tool_cache\"]\n                server_config_from_value = cached[\"config\"]\n            except (TypeError, KeyError, AttributeError) as e:\n                # Handle corrupted cache data by clearing it and continuing to fetch fresh tools\n                msg = f\"Unable to use cached data for MCP Server{server_name}: {e}\"\n                await logger.awarning(msg)\n                # Clear the corrupted cache entry\n                current_servers_cache = safe_cache_get(self._shared_component_cache, \"servers\", {})\n                if isinstance(current_servers_cache, dict) and server_name in current_servers_cache:\n                    current_servers_cache.pop(server_name)\n                    safe_cache_set(self._shared_component_cache, \"servers\", current_servers_cache)\n            else:\n                return self.tools, {\"name\": server_name, \"config\": server_config_from_value}\n\n        try:\n            try:\n                from langflow.api.v2.mcp import get_server\n                from langflow.services.database.models.user.crud import get_user_by_id\n            except ImportError as e:\n                msg = (\n                    \"Langflow MCP server functionality is not available. \"\n                    \"This feature requires the full Langflow installation.\"\n                )\n                raise ImportError(msg) from e\n            async with session_scope() as db:\n                if not self.user_id:\n                    msg = \"User ID is required for fetching MCP tools.\"\n                    raise ValueError(msg)\n                current_user = await get_user_by_id(db, self.user_id)\n\n                # Try to get server config from DB/API\n                server_config = await get_server(\n                    server_name,\n                    current_user,\n                    db,\n                    storage_service=get_storage_service(),\n                    settings_service=get_settings_service(),\n                )\n\n            # If get_server returns empty but we have a config, use it\n            if not server_config and server_config_from_value:\n                server_config = server_config_from_value\n\n            if not server_config:\n                self.tools = []\n                return [], {\"name\": server_name, \"config\": server_config}\n\n            _, tool_list, tool_cache = await update_tools(\n                server_name=server_name,\n                server_config=server_config,\n                mcp_stdio_client=self.stdio_client,\n                mcp_sse_client=self.sse_client,\n            )\n\n            self.tool_names = [tool.name for tool in tool_list if hasattr(tool, \"name\")]\n            self._tool_cache = tool_cache\n            self.tools = tool_list\n\n            # Cache the result only if caching is enabled\n            if use_cache:\n                cache_data = {\n                    \"tools\": tool_list,\n                    \"tool_names\": self.tool_names,\n                    \"tool_cache\": tool_cache,\n                    \"config\": server_config,\n                }\n\n                # Safely update the servers cache\n                current_servers_cache = safe_cache_get(self._shared_component_cache, \"servers\", {})\n                if isinstance(current_servers_cache, dict):\n                    current_servers_cache[server_name] = cache_data\n                    safe_cache_set(self._shared_component_cache, \"servers\", current_servers_cache)\n\n        except (TimeoutError, asyncio.TimeoutError) as e:\n            msg = f\"Timeout updating tool list: {e!s}\"\n            await logger.aexception(msg)\n            raise TimeoutError(msg) from e\n        except Exception as e:\n            msg = f\"Error updating tool list: {e!s}\"\n            await logger.aexception(msg)\n            raise ValueError(msg) from e\n        else:\n            return tool_list, {\"name\": server_name, \"config\": server_config}\n\n    async def update_build_config(self, build_config: dict, field_value: str, field_name: str | None = None) -> dict:\n        \"\"\"Toggle the visibility of connection-specific fields based on the selected mode.\"\"\"\n        try:\n            if field_name == \"tool\":\n                try:\n                    if len(self.tools) == 0:\n                        try:\n                            self.tools, build_config[\"mcp_server\"][\"value\"] = await self.update_tool_list()\n                            build_config[\"tool\"][\"options\"] = [tool.name for tool in self.tools]\n                            build_config[\"tool\"][\"placeholder\"] = \"Select a tool\"\n                        except (TimeoutError, asyncio.TimeoutError) as e:\n                            msg = f\"Timeout updating tool list: {e!s}\"\n                            await logger.aexception(msg)\n                            if not build_config[\"tools_metadata\"][\"show\"]:\n                                build_config[\"tool\"][\"show\"] = True\n                                build_config[\"tool\"][\"options\"] = []\n                                build_config[\"tool\"][\"value\"] = \"\"\n                                build_config[\"tool\"][\"placeholder\"] = \"Timeout on MCP server\"\n                            else:\n                                build_config[\"tool\"][\"show\"] = False\n                        except ValueError:\n                            if not build_config[\"tools_metadata\"][\"show\"]:\n                                build_config[\"tool\"][\"show\"] = True\n                                build_config[\"tool\"][\"options\"] = []\n                                build_config[\"tool\"][\"value\"] = \"\"\n                                build_config[\"tool\"][\"placeholder\"] = \"Error on MCP Server\"\n                            else:\n                                build_config[\"tool\"][\"show\"] = False\n\n                    if field_value == \"\":\n                        return build_config\n                    tool_obj = None\n                    for tool in self.tools:\n                        if tool.name == field_value:\n                            tool_obj = tool\n                            break\n                    if tool_obj is None:\n                        msg = f\"Tool {field_value} not found in available tools: {self.tools}\"\n                        await logger.awarning(msg)\n                        return build_config\n                    await self._update_tool_config(build_config, field_value)\n                except Exception as e:\n                    build_config[\"tool\"][\"options\"] = []\n                    msg = f\"Failed to update tools: {e!s}\"\n                    raise ValueError(msg) from e\n                else:\n                    return build_config\n            elif field_name == \"mcp_server\":\n                if not field_value:\n                    build_config[\"tool\"][\"show\"] = False\n                    build_config[\"tool\"][\"options\"] = []\n                    build_config[\"tool\"][\"value\"] = \"\"\n                    build_config[\"tool\"][\"placeholder\"] = \"\"\n                    build_config[\"tool_placeholder\"][\"tool_mode\"] = False\n                    self.remove_non_default_keys(build_config)\n                    return build_config\n\n                build_config[\"tool_placeholder\"][\"tool_mode\"] = True\n\n                current_server_name = field_value.get(\"name\") if isinstance(field_value, dict) else field_value\n                _last_selected_server = safe_cache_get(self._shared_component_cache, \"last_selected_server\", \"\")\n\n                # To avoid unnecessary updates, only proceed if the server has actually changed\n                if (_last_selected_server in (current_server_name, \"\")) and build_config[\"tool\"][\"show\"]:\n                    if current_server_name:\n                        servers_cache = safe_cache_get(self._shared_component_cache, \"servers\", {})\n                        if isinstance(servers_cache, dict):\n                            cached = servers_cache.get(current_server_name)\n                            if cached is not None and cached.get(\"tool_names\"):\n                                cached_tools = cached[\"tool_names\"]\n                                current_tools = build_config[\"tool\"][\"options\"]\n                                if current_tools == cached_tools:\n                                    return build_config\n                    else:\n                        return build_config\n\n                # Determine if \"Tool Mode\" is active by checking if the tool dropdown is hidden.\n                is_in_tool_mode = build_config[\"tools_metadata\"][\"show\"]\n                safe_cache_set(self._shared_component_cache, \"last_selected_server\", current_server_name)\n\n                # Check if tools are already cached for this server before clearing\n                cached_tools = None\n                if current_server_name:\n                    use_cache = getattr(self, \"use_cache\", True)\n                    if use_cache:\n                        servers_cache = safe_cache_get(self._shared_component_cache, \"servers\", {})\n                        if isinstance(servers_cache, dict):\n                            cached = servers_cache.get(current_server_name)\n                            if cached is not None:\n                                try:\n                                    cached_tools = cached[\"tools\"]\n                                    self.tools = cached_tools\n                                    self.tool_names = cached[\"tool_names\"]\n                                    self._tool_cache = cached[\"tool_cache\"]\n                                except (TypeError, KeyError, AttributeError) as e:\n                                    # Handle corrupted cache data by ignoring it\n                                    msg = f\"Unable to use cached data for MCP Server,{current_server_name}: {e}\"\n                                    await logger.awarning(msg)\n                                    cached_tools = None\n\n                # Only clear tools if we don't have cached tools for the current server\n                if not cached_tools:\n                    self.tools = []  # Clear previous tools only if no cache\n\n                self.remove_non_default_keys(build_config)  # Clear previous tool inputs\n\n                # Only show the tool dropdown if not in tool_mode\n                if not is_in_tool_mode:\n                    build_config[\"tool\"][\"show\"] = True\n                    if cached_tools:\n                        # Use cached tools to populate options immediately\n                        build_config[\"tool\"][\"options\"] = [tool.name for tool in cached_tools]\n                        build_config[\"tool\"][\"placeholder\"] = \"Select a tool\"\n                    else:\n                        # Show loading state only when we need to fetch tools\n                        build_config[\"tool\"][\"placeholder\"] = \"Loading tools...\"\n                        build_config[\"tool\"][\"options\"] = []\n                    build_config[\"tool\"][\"value\"] = uuid.uuid4()\n                else:\n                    # Keep the tool dropdown hidden if in tool_mode\n                    self._not_load_actions = True\n                    build_config[\"tool\"][\"show\"] = False\n\n            elif field_name == \"tool_mode\":\n                build_config[\"tool\"][\"placeholder\"] = \"\"\n                build_config[\"tool\"][\"show\"] = not bool(field_value) and bool(build_config[\"mcp_server\"])\n                self.remove_non_default_keys(build_config)\n                self.tool = build_config[\"tool\"][\"value\"]\n                if field_value:\n                    self._not_load_actions = True\n                else:\n                    build_config[\"tool\"][\"value\"] = uuid.uuid4()\n                    build_config[\"tool\"][\"options\"] = []\n                    build_config[\"tool\"][\"show\"] = True\n                    build_config[\"tool\"][\"placeholder\"] = \"Loading tools...\"\n            elif field_name == \"tools_metadata\":\n                self._not_load_actions = False\n\n        except Exception as e:\n            msg = f\"Error in update_build_config: {e!s}\"\n            await logger.aexception(msg)\n            raise ValueError(msg) from e\n        else:\n            return build_config\n\n    def get_inputs_for_all_tools(self, tools: list) -> dict:\n        \"\"\"Get input schemas for all tools.\"\"\"\n        inputs = {}\n        for tool in tools:\n            if not tool or not hasattr(tool, \"name\"):\n                continue\n            try:\n                flat_schema = flatten_schema(tool.args_schema.schema())\n                input_schema = create_input_schema_from_json_schema(flat_schema)\n                langflow_inputs = schema_to_langflow_inputs(input_schema)\n                inputs[tool.name] = langflow_inputs\n            except (AttributeError, ValueError, TypeError, KeyError) as e:\n                msg = f\"Error getting inputs for tool {getattr(tool, 'name', 'unknown')}: {e!s}\"\n                logger.exception(msg)\n                continue\n        return inputs\n\n    def remove_input_schema_from_build_config(\n        self, build_config: dict, tool_name: str, input_schema: dict[list[InputTypes], Any]\n    ):\n        \"\"\"Remove the input schema for the tool from the build config.\"\"\"\n        # Keep only schemas that don't belong to the current tool\n        input_schema = {k: v for k, v in input_schema.items() if k != tool_name}\n        # Remove all inputs from other tools\n        for value in input_schema.values():\n            for _input in value:\n                if _input.name in build_config:\n                    build_config.pop(_input.name)\n\n    def remove_non_default_keys(self, build_config: dict) -> None:\n        \"\"\"Remove non-default keys from the build config.\"\"\"\n        for key in list(build_config.keys()):\n            if key not in self.default_keys:\n                build_config.pop(key)\n\n    async def _update_tool_config(self, build_config: dict, tool_name: str) -> None:\n        \"\"\"Update tool configuration with proper error handling.\"\"\"\n        if not self.tools:\n            self.tools, build_config[\"mcp_server\"][\"value\"] = await self.update_tool_list()\n\n        if not tool_name:\n            return\n\n        tool_obj = next((tool for tool in self.tools if tool.name == tool_name), None)\n        if not tool_obj:\n            msg = f\"Tool {tool_name} not found in available tools: {self.tools}\"\n            self.remove_non_default_keys(build_config)\n            build_config[\"tool\"][\"value\"] = \"\"\n            await logger.awarning(msg)\n            return\n\n        try:\n            # Store current values before removing inputs\n            current_values = {}\n            for key, value in build_config.items():\n                if key not in self.default_keys and isinstance(value, dict) and \"value\" in value:\n                    current_values[key] = value[\"value\"]\n\n            # Get all tool inputs and remove old ones\n            input_schema_for_all_tools = self.get_inputs_for_all_tools(self.tools)\n            self.remove_input_schema_from_build_config(build_config, tool_name, input_schema_for_all_tools)\n\n            # Get and validate new inputs\n            self.schema_inputs = await self._validate_schema_inputs(tool_obj)\n            if not self.schema_inputs:\n                msg = f\"No input parameters to configure for tool '{tool_name}'\"\n                await logger.ainfo(msg)\n                return\n\n            # Add new inputs to build config\n            for schema_input in self.schema_inputs:\n                if not schema_input or not hasattr(schema_input, \"name\"):\n                    msg = \"Invalid schema input detected, skipping\"\n                    await logger.awarning(msg)\n                    continue\n\n                try:\n                    name = schema_input.name\n                    input_dict = schema_input.to_dict()\n                    input_dict.setdefault(\"value\", None)\n                    input_dict.setdefault(\"required\", True)\n\n                    build_config[name] = input_dict\n\n                    # Preserve existing value if the parameter name exists in current_values\n                    if name in current_values:\n                        build_config[name][\"value\"] = current_values[name]\n\n                except (AttributeError, KeyError, TypeError) as e:\n                    msg = f\"Error processing schema input {schema_input}: {e!s}\"\n                    await logger.aexception(msg)\n                    continue\n        except ValueError as e:\n            msg = f\"Schema validation error for tool {tool_name}: {e!s}\"\n            await logger.aexception(msg)\n            self.schema_inputs = []\n            return\n        except (AttributeError, KeyError, TypeError) as e:\n            msg = f\"Error updating tool config: {e!s}\"\n            await logger.aexception(msg)\n            raise ValueError(msg) from e\n\n    async def build_output(self) -> DataFrame:\n        \"\"\"Build output with improved error handling and validation.\"\"\"\n        try:\n            self.tools, _ = await self.update_tool_list()\n            if self.tool != \"\":\n                # Set session context for persistent MCP sessions using Langflow session ID\n                session_context = self._get_session_context()\n                if session_context:\n                    self.stdio_client.set_session_context(session_context)\n                    self.sse_client.set_session_context(session_context)\n\n                exec_tool = self._tool_cache[self.tool]\n                tool_args = self.get_inputs_for_all_tools(self.tools)[self.tool]\n                kwargs = {}\n                for arg in tool_args:\n                    value = getattr(self, arg.name, None)\n                    if value is not None:\n                        if isinstance(value, Message):\n                            kwargs[arg.name] = value.text\n                        else:\n                            kwargs[arg.name] = value\n\n                unflattened_kwargs = maybe_unflatten_dict(kwargs)\n\n                output = await exec_tool.coroutine(**unflattened_kwargs)\n\n                tool_content = []\n                for item in output.content:\n                    item_dict = item.model_dump()\n                    tool_content.append(item_dict)\n                return DataFrame(data=tool_content)\n            return DataFrame(data=[{\"error\": \"You must select a tool\"}])\n        except Exception as e:\n            msg = f\"Error in build_output: {e!s}\"\n            await logger.aexception(msg)\n            raise ValueError(msg) from e\n\n    def _get_session_context(self) -> str | None:\n        \"\"\"Get the Langflow session ID for MCP session caching.\"\"\"\n        # Try to get session ID from the component's execution context\n        if hasattr(self, \"graph\") and hasattr(self.graph, \"session_id\"):\n            session_id = self.graph.session_id\n            # Include server name to ensure different servers get different sessions\n            server_name = \"\"\n            mcp_server = getattr(self, \"mcp_server\", None)\n            if isinstance(mcp_server, dict):\n                server_name = mcp_server.get(\"name\", \"\")\n            elif mcp_server:\n                server_name = str(mcp_server)\n            return f\"{session_id}_{server_name}\" if session_id else None\n        return None\n\n    async def _get_tools(self):\n        \"\"\"Get cached tools or update if necessary.\"\"\"\n        mcp_server = getattr(self, \"mcp_server\", None)\n        if not self._not_load_actions:\n            tools, _ = await self.update_tool_list(mcp_server)\n            return tools\n        return []\n"
              },
              "mcp_server": {
                "_input_type": "McpInput",
                "advanced": false,
                "display_name": "MCP Server",
                "dynamic": false,
                "info": "Select the MCP Server that will be used by this component",
                "name": "mcp_server",
                "placeholder": "",
                "real_time_refresh": true,
                "required": false,
                "show": true,
                "title_case": false,
                "trace_as_metadata": true,
                "type": "mcp",
                "value": {
                  "config": {
                    "args": [
                      "mcp-proxy",
                      "--headers",
                      "x-api-key",
                      "sk-lq7nQIiX4jbYTIOGH7YG9z46E0IW1i-FSvn_hkcg2xE",
                      "http://localhost:7860/api/v1/mcp/project/304fb921-38e4-4763-b223-832a3e3546e0/sse"
                    ],
                    "command": "uvx"
                  },
                  "name": "lf-starter_project"
                }
              },
              "tool": {
                "_input_type": "DropdownInput",
                "advanced": false,
                "combobox": false,
                "dialog_inputs": {},
                "display_name": "Tool",
                "dynamic": false,
                "external_options": {},
                "info": "Select the tool to execute",
                "name": "tool",
                "options": [
                  "opensearch_url_ingestion_flow"
                ],
                "options_metadata": [],
                "placeholder": "",
                "real_time_refresh": true,
                "required": true,
                "show": false,
                "title_case": false,
                "toggle": false,
                "tool_mode": false,
                "trace_as_metadata": true,
                "type": "str",
                "value": ""
              },
              "tool_placeholder": {
                "_input_type": "MessageTextInput",
                "advanced": false,
                "display_name": "Tool Placeholder",
                "dynamic": false,
                "info": "Placeholder for the tool",
                "input_types": [
                  "Message"
                ],
                "list": false,
                "list_add_label": "Add More",
                "load_from_db": false,
                "name": "tool_placeholder",
                "placeholder": "",
                "required": false,
                "show": false,
                "title_case": false,
                "tool_mode": true,
                "trace_as_input": true,
                "trace_as_metadata": true,
                "type": "str",
                "value": ""
              },
              "tools_metadata": {
                "_input_type": "ToolsInput",
                "advanced": false,
                "display_name": "Actions",
                "dynamic": false,
                "info": "Modify tool names and descriptions to help agents understand when to use each tool.",
                "is_list": true,
                "list_add_label": "Add More",
                "name": "tools_metadata",
                "placeholder": "",
                "real_time_refresh": true,
                "required": false,
                "show": true,
                "title_case": false,
                "tool_mode": false,
                "trace_as_metadata": true,
                "type": "tools",
                "value": [
                  {
                    "args": {
                      "input_value": {
                        "anyOf": [
                          {
                            "type": "string"
                          },
                          {
                            "type": "null"
                          }
                        ],
                        "default": null,
                        "description": "Message to be passed as input.",
                        "title": "Input Value"
                      }
                    },
                    "description": "This flow is to ingest the URL to open search.",
                    "display_description": "This flow is to ingest the URL to open search.",
                    "display_name": "opensearch_url_ingestion_flow",
                    "name": "opensearch_url_ingestion_flow",
                    "readonly": false,
                    "status": true,
                    "tags": [
                      "opensearch_url_ingestion_flow"
                    ]
                  }
                ]
              },
              "use_cache": {
                "_input_type": "BoolInput",
                "advanced": true,
                "display_name": "Use Cached Server",
                "dynamic": false,
                "info": "Enable caching of MCP Server and tools to improve performance. Disable to always fetch fresh tools and server updates.",
                "list": false,
                "list_add_label": "Add More",
                "name": "use_cache",
                "placeholder": "",
                "required": false,
                "show": true,
                "title_case": false,
                "tool_mode": false,
                "trace_as_metadata": true,
                "type": "bool",
                "value": false
              }
            },
            "tool_mode": true
          },
          "showNode": true,
          "type": "MCP"
        },
        "id": "MCP-7EY21",
        "measured": {
          "height": 284,
          "width": 320
        },
        "position": {
          "x": 733.9297969423658,
          "y": 862.6124409683524
        },
        "selected": false,
        "type": "genericNode"
      },
      {
        "data": {
          "id": "note-Wg9xF",
          "node": {
            "description": "## README\n\nThis flow generates answers for OpenRAG's chat, informed by the context stored in OpenSearch.\nIn this flow, the [**Langflow Agent** component](https://docs.langflow.org/agents) uses the connected [**Language Model** component](https://docs.langflow.org/components-models) to select the correct tool to complete requests.\n* If the Agent determines your request requires external knowledge, it will embed your query with the [**Embedding Model** component](https://docs.langflow.org/components-embedding-models) and query your [OpenSearch knowledge](https://docs.openr.ag/knowledge).\n\n* If the Agent determines your request requires a web search, it selects the [**MCP Tools** component](https://docs.langflow.org/mcp-client#mcp-tools-parameters) to fetch web content with the [OpenSearch URL ingestion flow](https://docs.openr.ag/ingestion#url-flow).\n\nUsing the retrieved data, the Agent generates a response with the connected [**Language Model** component](https://docs.langflow.org/components-models) and sends it to the [**Chat Output** component](https://docs.langflow.org/components-io).\n\nFor more information, see the [OpenRAG docs](https://docs.openr.ag/agents).",
            "display_name": "",
            "documentation": "",
            "template": {
              "backgroundColor": "amber"
            }
          },
          "type": "note"
        },
        "dragging": false,
        "height": 469,
        "id": "note-Wg9xF",
        "measured": {
          "height": 469,
          "width": 644
        },
        "position": {
          "x": 19.942791510714386,
          "y": 259.5061905471592
        },
        "resizing": false,
        "selected": false,
        "type": "noteNode",
        "width": 644
      }
    ],
    "viewport": {
      "x": 15.987785397208654,
      "y": 201.25966590756093,
      "zoom": 0.6870962766086257
    }
  },
  "description": "OpenRAG OpenSearch Agent",
  "endpoint_name": null,
  "id": "1098eea1-6649-4e1d-aed1-b77249fb8dd0",
  "is_component": false,
<<<<<<< HEAD
  "last_tested_version": "1.6.3.dev1",
  "name": "OpenRAG Open Search Agent",
=======
  "last_tested_version": "1.6.0",
  "name": "OpenRAG OpenSearch Agent",
>>>>>>> d8bea3bb
  "tags": [
    "assistants",
    "agents"
  ]
}<|MERGE_RESOLUTION|>--- conflicted
+++ resolved
@@ -2866,13 +2866,8 @@
   "endpoint_name": null,
   "id": "1098eea1-6649-4e1d-aed1-b77249fb8dd0",
   "is_component": false,
-<<<<<<< HEAD
-  "last_tested_version": "1.6.3.dev1",
-  "name": "OpenRAG Open Search Agent",
-=======
   "last_tested_version": "1.6.0",
   "name": "OpenRAG OpenSearch Agent",
->>>>>>> d8bea3bb
   "tags": [
     "assistants",
     "agents"
