--- conflicted
+++ resolved
@@ -82,20 +82,12 @@
 
   // Create a map of task files by filename for quick lookup
   const taskFileMap = new Map(
-<<<<<<< HEAD
-    taskFilesAsFiles.map((file) => [file.filename, file])
-=======
     taskFilesAsFiles.map(file => [file.filename, file])
->>>>>>> 88f0bbc1
   );
 
   // Override backend files with task file status if they exist
   const backendFiles = (searchData as File[])
-<<<<<<< HEAD
-    .map((file) => {
-=======
     .map(file => {
->>>>>>> 88f0bbc1
       const taskFile = taskFileMap.get(file.filename);
       if (taskFile) {
         // Override backend file with task file data (includes status)
@@ -103,11 +95,7 @@
       }
       return file;
     })
-<<<<<<< HEAD
-    .filter((file) => {
-=======
     .filter(file => {
->>>>>>> 88f0bbc1
       // Only filter out files that are currently processing AND in taskFiles
       const taskFile = taskFileMap.get(file.filename);
       return !taskFile || taskFile.status !== "processing";
