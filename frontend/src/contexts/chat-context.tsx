"use client";

import {
  createContext,
  ReactNode,
  useCallback,
  useContext,
  useEffect,
  useMemo,
  useRef,
  useState,
} from "react";

export type EndpointType = "chat" | "langflow";

interface ConversationDocument {
  filename: string;
  uploadTime: Date;
}

interface ConversationMessage {
  role: string;
  content: string;
  timestamp?: string;
  response_id?: string;
}

interface ConversationData {
  messages: ConversationMessage[];
  endpoint: EndpointType;
  response_id: string;
  title: string;
  [key: string]: unknown;
}

interface ChatContextType {
  endpoint: EndpointType;
  setEndpoint: (endpoint: EndpointType) => void;
  currentConversationId: string | null;
  setCurrentConversationId: (id: string | null) => void;
  previousResponseIds: {
    chat: string | null;
    langflow: string | null;
  };
  setPreviousResponseIds: (
    ids:
      | { chat: string | null; langflow: string | null }
      | ((prev: { chat: string | null; langflow: string | null }) => {
          chat: string | null;
          langflow: string | null;
        })
  ) => void;
  refreshConversations: (force?: boolean) => void;
  refreshConversationsSilent: () => Promise<void>;
  refreshTrigger: number;
  refreshTriggerSilent: number;
  loadConversation: (conversation: ConversationData) => void;
  startNewConversation: () => void;
  conversationData: ConversationData | null;
  forkFromResponse: (responseId: string) => void;
  conversationDocs: ConversationDocument[];
  addConversationDoc: (filename: string) => void;
  clearConversationDocs: () => void;
  placeholderConversation: ConversationData | null;
  setPlaceholderConversation: (conversation: ConversationData | null) => void;
  conversationLoaded: boolean;
  setConversationLoaded: (loaded: boolean) => void;
}

const ChatContext = createContext<ChatContextType | undefined>(undefined);

interface ChatProviderProps {
  children: ReactNode;
}

export function ChatProvider({ children }: ChatProviderProps) {
  const [endpoint, setEndpoint] = useState<EndpointType>("langflow");
  const [currentConversationId, setCurrentConversationId] = useState<
    string | null
  >(null);
  const [previousResponseIds, setPreviousResponseIds] = useState<{
    chat: string | null;
    langflow: string | null;
  }>({ chat: null, langflow: null });
  const [refreshTrigger, setRefreshTrigger] = useState(0);
  const [refreshTriggerSilent, setRefreshTriggerSilent] = useState(0);
  const [conversationData, setConversationData] =
    useState<ConversationData | null>(null);
  const [conversationDocs, setConversationDocs] = useState<
    ConversationDocument[]
  >([]);
  const [placeholderConversation, setPlaceholderConversation] =
    useState<ConversationData | null>(null);
  const [conversationLoaded, setConversationLoaded] = useState(false);

  // Debounce refresh requests to prevent excessive reloads
  const refreshTimeoutRef = useRef<NodeJS.Timeout | null>(null);

  const refreshConversations = useCallback((force = false) => {
    if (force) {
      // Immediate refresh for important updates like new conversations
      setRefreshTrigger(prev => prev + 1);
      return;
    }

    // Clear any existing timeout
    if (refreshTimeoutRef.current) {
      clearTimeout(refreshTimeoutRef.current);
    }

    // Set a new timeout to debounce multiple rapid refresh calls
    refreshTimeoutRef.current = setTimeout(() => {
      setRefreshTrigger(prev => prev + 1);
    }, 250); // 250ms debounce
  }, []);

  // Cleanup timeout on unmount
  useEffect(() => {
    return () => {
      if (refreshTimeoutRef.current) {
        clearTimeout(refreshTimeoutRef.current);
      }
    };
  }, []);

  // Silent refresh - updates data without loading states
  const refreshConversationsSilent = useCallback(async () => {
    // Trigger silent refresh that updates conversation data without showing loading states
    setRefreshTriggerSilent(prev => prev + 1);
  }, []);

  const loadConversation = useCallback((conversation: ConversationData) => {
    setCurrentConversationId(conversation.response_id);
    setEndpoint(conversation.endpoint);
    // Store the full conversation data for the chat page to use
    setConversationData(conversation);
    // Clear placeholder when loading a real conversation
    setPlaceholderConversation(null);
<<<<<<< HEAD
    setConversationLoaded(true);
=======
    // Clear conversation docs to prevent duplicates when switching conversations
    setConversationDocs([]);
>>>>>>> dfaa8bdc
  }, []);

  const startNewConversation = useCallback(() => {
    // Clear current conversation data and reset state
    setCurrentConversationId(null);
    setPreviousResponseIds({ chat: null, langflow: null });
    setConversationData(null);
    setConversationDocs([]);
    setConversationLoaded(false);

    // Create a temporary placeholder conversation to show in sidebar
    const placeholderConversation: ConversationData = {
      response_id: "new-conversation-" + Date.now(),
      title: "New conversation",
      endpoint: endpoint,
      messages: [
        {
          role: "assistant",
          content: "How can I assist?",
          timestamp: new Date().toISOString(),
        },
      ],
      created_at: new Date().toISOString(),
      last_activity: new Date().toISOString(),
    };

    setPlaceholderConversation(placeholderConversation);
    // Force immediate refresh to ensure sidebar shows correct state
    refreshConversations(true);
  }, [endpoint, refreshConversations]);

  const addConversationDoc = useCallback((filename: string) => {
    setConversationDocs(prev => [
      ...prev,
      { filename, uploadTime: new Date() },
    ]);
  }, []);

  const clearConversationDocs = useCallback(() => {
    setConversationDocs([]);
  }, []);

  const forkFromResponse = useCallback(
    (responseId: string) => {
      // Start a new conversation with the messages up to the fork point
      setCurrentConversationId(null); // Clear current conversation to indicate new conversation
      setConversationData(null); // Clear conversation data to prevent reloading
      // Set the response ID that we're forking from as the previous response ID
      setPreviousResponseIds(prev => ({
        ...prev,
        [endpoint]: responseId,
      }));
      // Clear placeholder when forking
      setPlaceholderConversation(null);
      // The messages are already set by the chat page component before calling this
    },
    [endpoint]
  );

  const value = useMemo<ChatContextType>(
    () => ({
      endpoint,
      setEndpoint,
      currentConversationId,
      setCurrentConversationId,
      previousResponseIds,
      setPreviousResponseIds,
      refreshConversations,
      refreshConversationsSilent,
      refreshTrigger,
      refreshTriggerSilent,
      loadConversation,
      startNewConversation,
      conversationData,
      forkFromResponse,
      conversationDocs,
      addConversationDoc,
      clearConversationDocs,
      placeholderConversation,
      setPlaceholderConversation,
      conversationLoaded,
      setConversationLoaded,
    }),
    [
      endpoint,
      currentConversationId,
      previousResponseIds,
      refreshConversations,
      refreshConversationsSilent,
      refreshTrigger,
      refreshTriggerSilent,
      loadConversation,
      startNewConversation,
      conversationData,
      forkFromResponse,
      conversationDocs,
      addConversationDoc,
      clearConversationDocs,
      placeholderConversation,
      conversationLoaded,
      setConversationLoaded,
    ]
  );

  return <ChatContext.Provider value={value}>{children}</ChatContext.Provider>;
}

export function useChat(): ChatContextType {
  const context = useContext(ChatContext);
  if (context === undefined) {
    throw new Error("useChat must be used within a ChatProvider");
  }
  return context;
}<|MERGE_RESOLUTION|>--- conflicted
+++ resolved
@@ -136,12 +136,9 @@
     setConversationData(conversation);
     // Clear placeholder when loading a real conversation
     setPlaceholderConversation(null);
-<<<<<<< HEAD
     setConversationLoaded(true);
-=======
     // Clear conversation docs to prevent duplicates when switching conversations
     setConversationDocs([]);
->>>>>>> dfaa8bdc
   }, []);
 
   const startNewConversation = useCallback(() => {
