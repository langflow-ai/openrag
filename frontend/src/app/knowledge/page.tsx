"use client";

import type { ColDef } from "ag-grid-community";
import { AgGridReact, type CustomCellRendererProps } from "ag-grid-react";
import {
	Building2,
	Cloud,
	Globe,
	HardDrive,
	Search,
	Trash2,
	X,
} from "lucide-react";
import { useRouter } from "next/navigation";
import { type ChangeEvent, useCallback, useRef, useState } from "react";
import { SiGoogledrive } from "react-icons/si";
import { TbBrandOnedrive } from "react-icons/tb";
import { KnowledgeDropdown } from "@/components/knowledge-dropdown";
import { ProtectedRoute } from "@/components/protected-route";
import { Button } from "@/components/ui/button";
import { useKnowledgeFilter } from "@/contexts/knowledge-filter-context";
import { useLayout } from "@/contexts/layout-context";
import { useTask } from "@/contexts/task-context";
import { type File, useGetSearchQuery } from "../api/queries/useGetSearchQuery";
import "@/components/AgGrid/registerAgGridModules";
import "@/components/AgGrid/agGridStyles.css";
import { toast } from "sonner";
import { KnowledgeActionsDropdown } from "@/components/knowledge-actions-dropdown";
import { filterAccentClasses } from "@/components/knowledge-filter-panel";
import { StatusBadge } from "@/components/ui/status-badge";
import { DeleteConfirmationDialog } from "../../../components/confirmation-dialog";
import { useDeleteDocument } from "../api/mutations/useDeleteDocument";

// Function to get the appropriate icon for a connector type or mimetype
function getSourceIcon(connectorType?: string) {

	switch (connectorType) {
		case "url":
			return (
				<Globe
					className="h-4 w-4 text-muted-foreground flex-shrink-0"
				/>
			);
		case "google_drive":
			return (
				<SiGoogledrive className="h-4 w-4 text-foreground flex-shrink-0" />
			);
		case "onedrive":
			return (
				<TbBrandOnedrive className="h-4 w-4 text-foreground flex-shrink-0" />
			);
		case "sharepoint":
			return <Building2 className="h-4 w-4 text-foreground flex-shrink-0" />;
		case "s3":
			return <Cloud className="h-4 w-4 text-foreground flex-shrink-0" />;
		default:
			return (
				<HardDrive className="h-4 w-4 text-muted-foreground flex-shrink-0" />
			);
	}
}

function SearchPage() {
<<<<<<< HEAD
	const router = useRouter();
	const { isMenuOpen, files: taskFiles } = useTask();
	const { selectedFilter, setSelectedFilter, parsedFilterData, isPanelOpen } =
		useKnowledgeFilter();
	const [selectedRows, setSelectedRows] = useState<File[]>([]);
	const [showBulkDeleteDialog, setShowBulkDeleteDialog] = useState(false);
=======
  const router = useRouter();
  const { isMenuOpen, files: taskFiles } = useTask();
  const { totalTopOffset } = useLayout();
  const { selectedFilter, setSelectedFilter, parsedFilterData, isPanelOpen } =
    useKnowledgeFilter();
  const [selectedRows, setSelectedRows] = useState<File[]>([]);
  const [showBulkDeleteDialog, setShowBulkDeleteDialog] = useState(false);
>>>>>>> 0d223457

	const deleteDocumentMutation = useDeleteDocument();

	const { data = [], isFetching } = useGetSearchQuery(
		parsedFilterData?.query || "*",
		parsedFilterData,
	);

	const handleTableSearch = (e: ChangeEvent<HTMLInputElement>) => {
		gridRef.current?.api.setGridOption("quickFilterText", e.target.value);
	};

	// Convert TaskFiles to File format and merge with backend results
	const taskFilesAsFiles: File[] = taskFiles.map((taskFile) => {
		return {
			filename: taskFile.filename,
			mimetype: taskFile.mimetype,
			source_url: taskFile.source_url,
			size: taskFile.size,
			connector_type: taskFile.connector_type,
			status: taskFile.status,
		};
	});

	const backendFiles = data as File[];

	const filteredTaskFiles = taskFilesAsFiles.filter((taskFile) => {
		return (
			taskFile.status !== "active" &&
			!backendFiles.some(
				(backendFile) => backendFile.filename === taskFile.filename,
			)
		);
	});

	// Combine task files first, then backend files
	const fileResults = [...backendFiles, ...filteredTaskFiles];

	const gridRef = useRef<AgGridReact>(null);

	const [columnDefs] = useState<ColDef<File>[]>([
		{
			field: "filename",
			headerName: "Source",
			checkboxSelection: true,
			headerCheckboxSelection: true,
			initialFlex: 2,
			minWidth: 220,
			cellRenderer: ({ data, value }: CustomCellRendererProps<File>) => {
				return (
					<button
						type="button"
						className="flex items-center gap-2 cursor-pointer hover:text-blue-600 transition-colors text-left w-full"
						onClick={() => {
							router.push(
								`/knowledge/chunks?filename=${encodeURIComponent(
									data?.filename ?? "",
								)}`,
							);
						}}
					>
						{getSourceIcon(data?.connector_type)}
						<span className="font-medium text-foreground truncate">
							{value}
						</span>
					</button>
				);
			},
		},
		{
			field: "size",
			headerName: "Size",
			valueFormatter: (params) =>
				params.value ? `${Math.round(params.value / 1024)} KB` : "-",
		},
		{
			field: "mimetype",
			headerName: "Type",
		},
		{
			field: "owner",
			headerName: "Owner",
			valueFormatter: (params) =>
				params.data?.owner_name || params.data?.owner_email || "—",
		},
		{
			field: "chunkCount",
			headerName: "Chunks",
			valueFormatter: (params) => params.data?.chunkCount?.toString() || "-",
		},
		{
			field: "avgScore",
			headerName: "Avg score",
			initialFlex: 0.5,
			cellRenderer: ({ value }: CustomCellRendererProps<File>) => {
				return (
					<span className="text-xs text-accent-emerald-foreground bg-accent-emerald px-2 py-1 rounded">
						{value?.toFixed(2) ?? "-"}
					</span>
				);
			},
		},
		{
			field: "status",
			headerName: "Status",
			cellRenderer: ({ data }: CustomCellRendererProps<File>) => {
				// Default to 'active' status if no status is provided
				const status = data?.status || "active";
				return <StatusBadge status={status} />;
			},
		},
		{
			cellRenderer: ({ data }: CustomCellRendererProps<File>) => {
				return <KnowledgeActionsDropdown filename={data?.filename || ""} />;
			},
			cellStyle: {
				alignItems: "center",
				display: "flex",
				justifyContent: "center",
				padding: 0,
			},
			colId: "actions",
			filter: false,
			minWidth: 0,
			width: 40,
			resizable: false,
			sortable: false,
			initialFlex: 0,
		},
	]);

	const defaultColDef: ColDef<File> = {
		resizable: false,
		suppressMovable: true,
		initialFlex: 1,
		minWidth: 100,
	};

	const onSelectionChanged = useCallback(() => {
		if (gridRef.current) {
			const selectedNodes = gridRef.current.api.getSelectedRows();
			setSelectedRows(selectedNodes);
		}
	}, []);

	const handleBulkDelete = async () => {
		if (selectedRows.length === 0) return;

		try {
			// Delete each file individually since the API expects one filename at a time
			const deletePromises = selectedRows.map((row) =>
				deleteDocumentMutation.mutateAsync({ filename: row.filename }),
			);

			await Promise.all(deletePromises);

			toast.success(
				`Successfully deleted ${selectedRows.length} document${
					selectedRows.length > 1 ? "s" : ""
				}`,
			);
			setSelectedRows([]);
			setShowBulkDeleteDialog(false);

			// Clear selection in the grid
			if (gridRef.current) {
				gridRef.current.api.deselectAll();
			}
		} catch (error) {
			toast.error(
				error instanceof Error
					? error.message
					: "Failed to delete some documents",
			);
		}
	};

<<<<<<< HEAD
	return (
		<div
			className={`fixed inset-0 md:left-72 top-[53px] flex flex-col transition-all duration-300 ${
				isMenuOpen && isPanelOpen
					? "md:right-[704px]"
					: // Both open: 384px (menu) + 320px (KF panel)
						isMenuOpen
						? "md:right-96"
						: // Only menu open: 384px
							isPanelOpen
							? "md:right-80"
							: // Only KF panel open: 320px
								"md:right-6" // Neither open: 24px
			}`}
		>
			<div className="flex-1 flex flex-col min-h-0 px-6 py-6">
				<div className="flex items-center justify-between mb-6">
					<h2 className="text-lg font-semibold">Project Knowledge</h2>
					<KnowledgeDropdown variant="button" />
				</div>
=======
  return (
    <div
      className={`fixed inset-0 md:left-72 flex flex-col transition-all duration-300 ${
        isMenuOpen && isPanelOpen
          ? "md:right-[704px]"
          : // Both open: 384px (menu) + 320px (KF panel)
          isMenuOpen
          ? "md:right-96"
          : // Only menu open: 384px
          isPanelOpen
          ? "md:right-80"
          : // Only KF panel open: 320px
            "md:right-6" // Neither open: 24px
      }`}
      style={{ top: `${totalTopOffset}px` }}
    >
      <div className="flex-1 flex flex-col min-h-0 px-6 py-6">
        <div className="flex items-center justify-between mb-6">
          <h2 className="text-lg font-semibold">Project Knowledge</h2>
          <KnowledgeDropdown variant="button" />
        </div>
>>>>>>> 0d223457

				{/* Search Input Area */}
				<div className="flex-shrink-0 mb-6 xl:max-w-[75%]">
					<form className="flex gap-3">
						<div className="primary-input min-h-10 !flex items-center flex-nowrap focus-within:border-foreground transition-colors !p-[0.3rem]">
							{selectedFilter?.name && (
								<div
									className={`flex items-center gap-1 h-full px-1.5 py-0.5 mr-1 rounded max-w-[25%] ${
										filterAccentClasses[parsedFilterData?.color || "zinc"]
									}`}
								>
									<span className="truncate">{selectedFilter?.name}</span>
									<X
										aria-label="Remove filter"
										className="h-4 w-4 flex-shrink-0 cursor-pointer"
										onClick={() => setSelectedFilter(null)}
									/>
								</div>
							)}
							<Search
								className="h-4 w-4 ml-1 flex-shrink-0 text-placeholder-foreground"
								strokeWidth={1.5}
							/>
							<input
								className="bg-transparent w-full h-full ml-2 focus:outline-none focus-visible:outline-none font-mono placeholder:font-mono"
								name="search-query"
								id="search-query"
								type="text"
								placeholder="Search your documents..."
								onChange={handleTableSearch}
							/>
						</div>
						{/* <Button
              type="submit"
              variant="outline"
              className="rounded-lg p-0 flex-shrink-0"
            >
              {isFetching ? (
                <Loader2 className="h-4 w-4 animate-spin" />
              ) : (
                <Search className="h-4 w-4" />
              )}
            </Button> */}
						{/* //TODO: Implement sync button */}
						{/* <Button
              type="button"
              variant="outline"
              className="rounded-lg flex-shrink-0"
              onClick={() => alert("Not implemented")}
            >
              Sync
            </Button> */}
						{selectedRows.length > 0 && (
							<Button
								type="button"
								variant="destructive"
								className="rounded-lg flex-shrink-0"
								onClick={() => setShowBulkDeleteDialog(true)}
							>
								<Trash2 className="h-4 w-4" /> Delete
							</Button>
						)}
					</form>
				</div>
				<AgGridReact
					className="w-full overflow-auto"
					columnDefs={columnDefs}
					defaultColDef={defaultColDef}
					loading={isFetching}
					ref={gridRef}
					rowData={fileResults}
					rowSelection="multiple"
					rowMultiSelectWithClick={false}
					suppressRowClickSelection={true}
					getRowId={(params) => params.data.filename}
					domLayout="normal"
					onSelectionChanged={onSelectionChanged}
					noRowsOverlayComponent={() => (
						<div className="text-center pb-[45px]">
							<div className="text-lg text-primary font-semibold">
								No knowledge
							</div>
							<div className="text-sm mt-1 text-muted-foreground">
								Add files from local or your preferred cloud.
							</div>
						</div>
					)}
				/>
			</div>

			{/* Bulk Delete Confirmation Dialog */}
			<DeleteConfirmationDialog
				open={showBulkDeleteDialog}
				onOpenChange={setShowBulkDeleteDialog}
				title="Delete Documents"
				description={`Are you sure you want to delete ${
					selectedRows.length
				} document${
					selectedRows.length > 1 ? "s" : ""
				}? This will remove all chunks and data associated with these documents. This action cannot be undone.

Documents to be deleted:
${selectedRows.map((row) => `• ${row.filename}`).join("\n")}`}
				confirmText="Delete All"
				onConfirm={handleBulkDelete}
				isLoading={deleteDocumentMutation.isPending}
			/>
		</div>
	);
}

export default function ProtectedSearchPage() {
	return (
		<ProtectedRoute>
			<SearchPage />
		</ProtectedRoute>
	);
}<|MERGE_RESOLUTION|>--- conflicted
+++ resolved
@@ -61,14 +61,6 @@
 }
 
 function SearchPage() {
-<<<<<<< HEAD
-	const router = useRouter();
-	const { isMenuOpen, files: taskFiles } = useTask();
-	const { selectedFilter, setSelectedFilter, parsedFilterData, isPanelOpen } =
-		useKnowledgeFilter();
-	const [selectedRows, setSelectedRows] = useState<File[]>([]);
-	const [showBulkDeleteDialog, setShowBulkDeleteDialog] = useState(false);
-=======
   const router = useRouter();
   const { isMenuOpen, files: taskFiles } = useTask();
   const { totalTopOffset } = useLayout();
@@ -76,7 +68,6 @@
     useKnowledgeFilter();
   const [selectedRows, setSelectedRows] = useState<File[]>([]);
   const [showBulkDeleteDialog, setShowBulkDeleteDialog] = useState(false);
->>>>>>> 0d223457
 
 	const deleteDocumentMutation = useDeleteDocument();
 
@@ -254,28 +245,6 @@
 		}
 	};
 
-<<<<<<< HEAD
-	return (
-		<div
-			className={`fixed inset-0 md:left-72 top-[53px] flex flex-col transition-all duration-300 ${
-				isMenuOpen && isPanelOpen
-					? "md:right-[704px]"
-					: // Both open: 384px (menu) + 320px (KF panel)
-						isMenuOpen
-						? "md:right-96"
-						: // Only menu open: 384px
-							isPanelOpen
-							? "md:right-80"
-							: // Only KF panel open: 320px
-								"md:right-6" // Neither open: 24px
-			}`}
-		>
-			<div className="flex-1 flex flex-col min-h-0 px-6 py-6">
-				<div className="flex items-center justify-between mb-6">
-					<h2 className="text-lg font-semibold">Project Knowledge</h2>
-					<KnowledgeDropdown variant="button" />
-				</div>
-=======
   return (
     <div
       className={`fixed inset-0 md:left-72 flex flex-col transition-all duration-300 ${
@@ -297,7 +266,6 @@
           <h2 className="text-lg font-semibold">Project Knowledge</h2>
           <KnowledgeDropdown variant="button" />
         </div>
->>>>>>> 0d223457
 
 				{/* Search Input Area */}
 				<div className="flex-shrink-0 mb-6 xl:max-w-[75%]">
