from typing import Any, Dict, List, Optional

from config.settings import LANGFLOW_INGEST_FLOW_ID, clients
from utils.logging_config import get_logger

logger = get_logger(__name__)


class LangflowFileService:
    def __init__(self):
        self.flow_id_ingest = LANGFLOW_INGEST_FLOW_ID

    async def upload_user_file(
        self, file_tuple, jwt_token: Optional[str] = None
    ) -> Dict[str, Any]:
        """Upload a file using Langflow Files API v2: POST /api/v2/files.
        Returns JSON with keys: id, name, path, size, provider.
        """
        logger.debug("[LF] Upload (v2) -> /api/v2/files")
        resp = await clients.langflow_request(
            "POST",
            "/api/v2/files",
            files={"file": file_tuple},
            headers={"Content-Type": None},
        )
        logger.debug(
            "[LF] Upload response",
            status_code=resp.status_code,
            reason=resp.reason_phrase,
        )
        if resp.status_code >= 400:
            logger.error(
                "[LF] Upload failed",
                status_code=resp.status_code,
                reason=resp.reason_phrase,
                body=resp.text[:500],
            )
        resp.raise_for_status()
        return resp.json()

    async def delete_user_file(self, file_id: str) -> None:
        """Delete a file by id using v2: DELETE /api/v2/files/{id}."""
        # NOTE: use v2 root, not /api/v1
        logger.debug("[LF] Delete (v2) -> /api/v2/files/{id}", file_id=file_id)
        resp = await clients.langflow_request("DELETE", f"/api/v2/files/{file_id}")
        logger.debug(
            "[LF] Delete response",
            status_code=resp.status_code,
            reason=resp.reason_phrase,
        )
        if resp.status_code >= 400:
            logger.error(
                "[LF] Delete failed",
                status_code=resp.status_code,
                reason=resp.reason_phrase,
                body=resp.text[:500],
            )
        resp.raise_for_status()

    async def run_ingestion_flow(
        self,
        file_paths: List[str],
        jwt_token: str,
        session_id: Optional[str] = None,
        tweaks: Optional[Dict[str, Any]] = None,
    ) -> Dict[str, Any]:
        """
        Trigger the ingestion flow with provided file paths.
        The flow must expose a File component path in input schema or accept files parameter.
        """
        if not self.flow_id_ingest:
            logger.error("[LF] LANGFLOW_INGEST_FLOW_ID is not configured")
            raise ValueError("LANGFLOW_INGEST_FLOW_ID is not configured")

        payload: Dict[str, Any] = {
            "input_value": "Ingest files",
            "input_type": "chat",
            "output_type": "text",  # Changed from "json" to "text"
        }
        if not tweaks:
            tweaks = {}

        # Pass files via tweaks to File component (File-PSU37 from the flow)
        if file_paths:
            tweaks["File-PSU37"] = {"path": file_paths}

        # Pass JWT token via tweaks using the x-langflow-global-var- pattern
        if jwt_token:
            # Using the global variable pattern that Langflow expects for OpenSearch components
            tweaks["OpenSearchHybrid-Ve6bS"] = {"jwt_token": jwt_token}
            logger.debug(
                "[LF] Added JWT token to tweaks for OpenSearch components"
            )
        else:
            logger.warning("[LF] No JWT token provided")
        if tweaks:
            payload["tweaks"] = tweaks
        if session_id:
            payload["session_id"] = session_id

        logger.debug(
            "[LF] Run ingestion -> /run/%s | files=%s session_id=%s tweaks_keys=%s jwt_present=%s",
            self.flow_id_ingest,
            len(file_paths) if file_paths else 0,
            session_id,
            list(tweaks.keys()) if isinstance(tweaks, dict) else None,
            bool(jwt_token),
        )

        # Avoid logging full payload to prevent leaking sensitive data (e.g., JWT)

        resp = await clients.langflow_request(
            "POST", f"/api/v1/run/{self.flow_id_ingest}", json=payload
        )
        logger.debug(
            "[LF] Run response", status_code=resp.status_code, reason=resp.reason_phrase
        )
        if resp.status_code >= 400:
            logger.error(
                "[LF] Run failed",
                status_code=resp.status_code,
                reason=resp.reason_phrase,
                body=resp.text[:1000],
            )
        resp.raise_for_status()
<<<<<<< HEAD
        return resp.json()

    async def upload_and_ingest_file(
        self,
        file_tuple,
        session_id: Optional[str] = None,
        tweaks: Optional[Dict[str, Any]] = None,
        settings: Optional[Dict[str, Any]] = None,
        jwt_token: Optional[str] = None,
        delete_after_ingest: bool = True,
    ) -> Dict[str, Any]:
        """
        Combined upload, ingest, and delete operation.
        First uploads the file, then runs ingestion on it, then optionally deletes the file.
        
        Args:
            file_tuple: File tuple (filename, content, content_type)
            session_id: Optional session ID for the ingestion flow
            tweaks: Optional tweaks for the ingestion flow
            settings: Optional UI settings to convert to component tweaks
            jwt_token: Optional JWT token for authentication
            delete_after_ingest: Whether to delete the file from Langflow after ingestion (default: True)
            
        Returns:
            Combined result with upload info, ingestion result, and deletion status
        """
        logger.debug("[LF] Starting combined upload and ingest operation")
        
        # Step 1: Upload the file
        try:
            upload_result = await self.upload_user_file(file_tuple, jwt_token=jwt_token)
            logger.debug(
                "[LF] Upload completed successfully",
                extra={
                    "file_id": upload_result.get("id"),
                    "file_path": upload_result.get("path"),
                }
            )
        except Exception as e:
            logger.error("[LF] Upload failed during combined operation", extra={"error": str(e)})
            raise Exception(f"Upload failed: {str(e)}")

        # Step 2: Prepare for ingestion
        file_path = upload_result.get("path")
        if not file_path:
            raise ValueError("Upload successful but no file path returned")

        # Convert UI settings to component tweaks if provided
        final_tweaks = tweaks.copy() if tweaks else {}
        
        if settings:
            logger.debug("[LF] Applying ingestion settings", extra={"settings": settings})

            # Split Text component tweaks (SplitText-QIKhg)
            if (
                settings.get("chunkSize")
                or settings.get("chunkOverlap")
                or settings.get("separator")
            ):
                if "SplitText-QIKhg" not in final_tweaks:
                    final_tweaks["SplitText-QIKhg"] = {}
                if settings.get("chunkSize"):
                    final_tweaks["SplitText-QIKhg"]["chunk_size"] = settings["chunkSize"]
                if settings.get("chunkOverlap"):
                    final_tweaks["SplitText-QIKhg"]["chunk_overlap"] = settings[
                        "chunkOverlap"
                    ]
                if settings.get("separator"):
                    final_tweaks["SplitText-QIKhg"]["separator"] = settings["separator"]

            # OpenAI Embeddings component tweaks (OpenAIEmbeddings-joRJ6)
            if settings.get("embeddingModel"):
                if "OpenAIEmbeddings-joRJ6" not in final_tweaks:
                    final_tweaks["OpenAIEmbeddings-joRJ6"] = {}
                final_tweaks["OpenAIEmbeddings-joRJ6"]["model"] = settings["embeddingModel"]

            logger.debug("[LF] Final tweaks with settings applied", extra={"tweaks": final_tweaks})

        # Step 3: Run ingestion
        try:
            ingest_result = await self.run_ingestion_flow(
                file_paths=[file_path],
                session_id=session_id,
                tweaks=final_tweaks,
                jwt_token=jwt_token,
            )
            logger.debug("[LF] Ingestion completed successfully")
        except Exception as e:
            logger.error(
                "[LF] Ingestion failed during combined operation",
                extra={
                    "error": str(e),
                    "file_path": file_path
                }
            )
            # Note: We could optionally delete the uploaded file here if ingestion fails
            raise Exception(f"Ingestion failed: {str(e)}")

        # Step 4: Delete file from Langflow (optional)
        file_id = upload_result.get("id")
        delete_result = None
        delete_error = None
        
        if delete_after_ingest and file_id:
            try:
                logger.debug("[LF] Deleting file after successful ingestion", extra={"file_id": file_id})
                await self.delete_user_file(file_id)
                delete_result = {"status": "deleted", "file_id": file_id}
                logger.debug("[LF] File deleted successfully")
            except Exception as e:
                delete_error = str(e)
                logger.warning(
                    "[LF] Failed to delete file after ingestion",
                    extra={
                        "error": delete_error,
                        "file_id": file_id
                    }
                )
                delete_result = {"status": "delete_failed", "file_id": file_id, "error": delete_error}

        # Return combined result
        result = {
            "status": "success",
            "upload": upload_result,
            "ingestion": ingest_result,
            "message": f"File '{upload_result.get('name')}' uploaded and ingested successfully"
        }
        
        if delete_after_ingest:
            result["deletion"] = delete_result
            if delete_result and delete_result.get("status") == "deleted":
                result["message"] += " and cleaned up"
            elif delete_error:
                result["message"] += f" (cleanup warning: {delete_error})"
        
        return result
=======
        try:
            resp_json = resp.json()
        except Exception as e:
            logger.error(
                "[LF] Failed to parse run response as JSON",
                body=resp.text[:1000],
                error=str(e),
            )
            raise
        return resp_json
>>>>>>> d5166f43
<|MERGE_RESOLUTION|>--- conflicted
+++ resolved
@@ -123,8 +123,16 @@
                 body=resp.text[:1000],
             )
         resp.raise_for_status()
-<<<<<<< HEAD
-        return resp.json()
+        try:
+            resp_json = resp.json()
+        except Exception as e:
+            logger.error(
+                "[LF] Failed to parse run response as JSON",
+                body=resp.text[:1000],
+                error=str(e),
+            )
+            raise
+        return resp_json
 
     async def upload_and_ingest_file(
         self,
@@ -259,16 +267,4 @@
             elif delete_error:
                 result["message"] += f" (cleanup warning: {delete_error})"
         
-        return result
-=======
-        try:
-            resp_json = resp.json()
-        except Exception as e:
-            logger.error(
-                "[LF] Failed to parse run response as JSON",
-                body=resp.text[:1000],
-                error=str(e),
-            )
-            raise
-        return resp_json
->>>>>>> d5166f43
+        return result