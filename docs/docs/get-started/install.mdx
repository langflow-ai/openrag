---
title: Install OpenRAG
slug: /install
---

import Tabs from '@theme/Tabs';
import TabItem from '@theme/TabItem';
<<<<<<< HEAD
import PartialOnboarding from '@site/docs/_partial-onboarding.mdx'; 
=======
import PartialOnboarding from '@site/docs/_partial-onboarding.mdx';
>>>>>>> a7bd2c2b
import PartialExternalPreview from '@site/docs/_partial-external-preview.mdx';

<PartialExternalPreview />

[Install the OpenRAG Python wheel](#install-python-wheel) and then use the [OpenRAG Terminal User Interface(TUI)](#setup) to run and configure your OpenRAG deployment with a guided setup process.

If you prefer running Docker commands and manually editing `.env` files, see [Deploy with Docker](/get-started/docker).

## Prerequisites 

- [Python Version 3.10 to 3.13](https://www.python.org/downloads/release/python-3100/)
- [uv](https://docs.astral.sh/uv/getting-started/installation/)
- [Podman](https://podman.io/docs/installation) (recommended) or [Docker](https://docs.docker.com/get-docker/) installed
- [Docker Compose](https://docs.docker.com/compose/install/) installed. If using Podman, use [podman-compose](https://docs.podman.io/en/latest/markdown/podman-compose.1.html) or alias Docker compose commands to Podman commands.
- Create an [OpenAI API key](https://platform.openai.com/api-keys). This key is **required** to start OpenRAG, but you can choose a different model provider during [Application Onboarding](#application-onboarding).
- Optional: GPU support requires an NVIDIA GPU with [CUDA](https://docs.nvidia.com/cuda/) support and compatible NVIDIA drivers installed on the OpenRAG host machine. If you don't have GPU capabilities, OpenRAG provides an alternate CPU-only deployment.

## Install the OpenRAG Python wheel {#install-python-wheel}

<<<<<<< HEAD
## Install the OpenRAG Python wheel {#install-python-wheel}
=======
:::important
The `.whl` file is currently available as an internal download during public preview, and will be published to PyPI in a future release.
:::
>>>>>>> a7bd2c2b

The OpenRAG wheel installs the Terminal User Interface (TUI) for running and managing OpenRAG.

1. Create a new project with a virtual environment using `uv`.
   This creates and activates a virtual environment for your project.

   ```bash
   uv init YOUR_PROJECT_NAME
   cd YOUR_PROJECT_NAME
   ```

   The terminal prompt won't change like it would when using `venv`, but the `uv` commands will use the project's virtual environment.
   For more information on virtual environments, see the [uv documentation](https://docs.astral.sh/uv/pip/environments).

2. Add the local OpenRAG wheel to your project's virtual environment.

   ```bash
   uv add PATH/TO/openrag-VERSION-py3-none-any.whl
   ```
   Replace `PATH/TO/` and `VERSION` with the path and version of your downloaded OpenRAG `.whl` file.

   For example, if your `.whl` file is in the `~/Downloads` directory, the command is `uv add ~/Downloads/openrag-0.1.8-py3-none-any.whl`.

3. Ensure all dependencies are installed and updated in your virtual environment.
   ```bash
   uv sync
   ```

4. Start the OpenRAG TUI.
   ```bash
   uv run openrag
   ```

<<<<<<< HEAD
   The OpenRAG TUI opens.

5. To install OpenRAG with Basic Setup, click **Basic Setup** or press <kbd>1</kbd>. Basic Setup does not set up OAuth connections for ingestion from Google Drive, OneDrive, or AWS. For OAuth setup, see [Advanced Setup](#advanced-setup).
   The TUI prompts you for the required startup values.
   Click **Generate Passwords** to autocomplete fields that contain **Auto-generated Secure Password**, or bring your own passwords.
    <details closed>
    <summary>Where do I find the required startup values?</summary>
    
    | Variable | Where to Find | Description |
    |----------|---------------|-------------|
    | `OPENSEARCH_PASSWORD` | Auto-generated secure password | The password for OpenSearch database access. Must be at least 8 characters and must contain at least one uppercase letter, one lowercase letter, one digit, and one special character. |
    | `OPENAI_API_KEY` | [OpenAI Platform](https://platform.openai.com/api-keys) | API key from your OpenAI account. |
    | `LANGFLOW_SUPERUSER` | User generated | Username for Langflow admin access. For more, see [Langflow docs](https://docs.langflow.org/api-keys-and-authentication#langflow-superuser). |
    | `LANGFLOW_SUPERUSER_PASSWORD` | Auto-generated secure password | Password for Langflow admin access. For more, see the [Langflow docs](https://docs.langflow.org/api-keys-and-authentication#langflow-superuser). |
    | `LANGFLOW_SECRET_KEY` | Auto-generated secure key | Secret key for Langflow security. For more, see the [Langflow docs](https://docs.langflow.org/api-keys-and-authentication#langflow-secret-key). |
    | `LANGFLOW_AUTO_LOGIN` | Auto-generated or manual | Auto-login configuration. For more, see the [Langflow docs](https://docs.langflow.org/api-keys-and-authentication#langflow-auto-login). |
    | `LANGFLOW_NEW_USER_IS_ACTIVE` | Langflow | New user activation setting. For more, see the [Langflow docs](https://docs.langflow.org/api-keys-and-authentication#langflow-new-user-is-active). |
    | `LANGFLOW_ENABLE_SUPERUSER_CLI` | Langflow server | Superuser CLI access setting. For more, see the [Langflow docs](https://docs.langflow.org/api-keys-and-authentication#langflow-enable-superuser-cli). |
    | `DOCUMENTS_PATH` | Set your local path | Path to your document storage directory. |
    
    </details>
   
   To complete credentials, click **Save Configuration**.

6. To start OpenRAG with your credentials, click **Start Container Services**.
   Startup pulls container images and starts them, so it can take some time.
   The operation has completed when the **Close** button is available and the terminal displays:
   ```bash
   Services started successfully
   Command completed successfully
   ```

7. To open the OpenRAG application and continue with application onboarding, click **Open App**, press <kbd>6</kbd>, or navigate to `http://localhost:3000`.
   The application opens.

<PartialOnboarding />

### Advanced Setup {#advanced-setup}

**Advanced Setup** includes the required values from **Basic Setup**, with additional settings for OAuth credentials.
If the OpenRAG TUI detects OAuth credentials, it enforces the Advanced Setup path.
1. Add your client and secret values for Google, Azure, or AWS OAuth.
These values can be found in your OAuth provider.
2. The OpenRAG TUI presents redirect URIs for your OAuth app.
These are the URLs your OAuth provider will redirect back to after user sign-in.
Register these redirect values with your OAuth provider as they are presented in the TUI.
3. To open the OpenRAG application, click **Open App** or press <kbd>6</kbd>.
You will be presented with your provider's OAuth sign-in screen, and be redirected to the redirect URI after sign-in.

Two additional variables are available for Advanced Setup:

The `LANGFLOW_PUBLIC_URL` controls where the Langflow web interface can be accessed. This is where users interact with their flows in a browser.

The `WEBHOOK_BASE_URL` controls where the endpoint for `/connectors/CONNECTOR_TYPE/webhook` will be available.
This connection enables real-time document synchronization with external services.
For example, for Google Drive file synchronization the webhook URL is `/connectors/google_drive/webhook`.
=======
5. Continue with [Setup OpenRAG with the TUI](#setup).

## Set up OpenRAG with the TUI {#setup}

**Basic Setup** completes or auto-generates most of the required values to start OpenRAG.
**Basic Setup** does not set up OAuth connections for ingestion from Google Drive, OneDrive, or AWS.
For OAuth setup, use **Advanced Setup**.

If the TUI detects OAuth credentials, it enforces the **Advanced Setup** path.
If the TUI detects a `.env` file in the OpenRAG root directory, it will source any variables from the `.env` file.
<Tabs groupId="Setup method">
  <TabItem value="Basic setup" label="Basic setup" default>

   1. To install OpenRAG with **Basic Setup**, click **Basic Setup** or press <kbd>1</kbd>. 
   2. Click **Generate Passwords** to generate passwords for OpenSearch and Langflow.
   3. Paste your OpenAI API key in the OpenAI API key field.
   4. Click **Save Configuration**.
   5. To start OpenRAG, click **Start Container Services**.
      Startup pulls container images and runs them, so it can take some time.
      When startup is complete, the TUI displays the following:
      ```bash
      Services started successfully
      Command completed successfully
      ```
   6. To open the OpenRAG application, click **Open App**.
   7. Continue with [Application Onboarding](#application-onboarding).
  </TabItem>
  <TabItem value="Advanced setup" label="Advanced setup">
   1. To install OpenRAG with **Advanced Setup**, click **Advanced Setup** or press <kbd>2</kbd>. 
   2. Click **Generate Passwords** to generate passwords for OpenSearch and Langflow.
   3. Paste your OpenAI API key in the OpenAI API key field.
   4. Add your client and secret values for Google, Azure, or AWS OAuth.
   These values can be found in your OAuth provider.
   5. The OpenRAG TUI presents redirect URIs for your OAuth app.
   These are the URLs your OAuth provider will redirect back to after user sign-in.
   Register these redirect values with your OAuth provider as they are presented in the TUI.
   6. Click **Save Configuration**.
   7. To start OpenRAG, click **Start Container Services**.
      Startup pulls container images and runs them, so it can take some time.
      When startup is complete, the TUI displays the following:
      ```bash
      Services started successfully
      Command completed successfully
      ```
   8. To open the OpenRAG application, click **Open App**, press <kbd>6</kbd>, or navigate to `http://localhost:3000`.
   You will be presented with your provider's OAuth sign-in screen, and be redirected to the redirect URI after sign-in.
   Continue with Application Onboarding.

       Two additional variables are available for Advanced Setup:

       The `LANGFLOW_PUBLIC_URL` controls where the Langflow web interface can be accessed. This is where users interact with their flows in a browser.

       The `WEBHOOK_BASE_URL` controls where the endpoint for `/connectors/CONNECTOR_TYPE/webhook` will be available.
       This connection enables real-time document synchronization with external services.
       For example, for Google Drive file synchronization the webhook URL is `/connectors/google_drive/webhook`.
       
   9. Continue with [Application Onboarding](#application-onboarding).
  </TabItem>
</Tabs>

<PartialOnboarding />
>>>>>>> a7bd2c2b
<|MERGE_RESOLUTION|>--- conflicted
+++ resolved
@@ -5,11 +5,7 @@
 
 import Tabs from '@theme/Tabs';
 import TabItem from '@theme/TabItem';
-<<<<<<< HEAD
 import PartialOnboarding from '@site/docs/_partial-onboarding.mdx'; 
-=======
-import PartialOnboarding from '@site/docs/_partial-onboarding.mdx';
->>>>>>> a7bd2c2b
 import PartialExternalPreview from '@site/docs/_partial-external-preview.mdx';
 
 <PartialExternalPreview />
@@ -29,13 +25,9 @@
 
 ## Install the OpenRAG Python wheel {#install-python-wheel}
 
-<<<<<<< HEAD
-## Install the OpenRAG Python wheel {#install-python-wheel}
-=======
 :::important
 The `.whl` file is currently available as an internal download during public preview, and will be published to PyPI in a future release.
 :::
->>>>>>> a7bd2c2b
 
 The OpenRAG wheel installs the Terminal User Interface (TUI) for running and managing OpenRAG.
 
@@ -69,64 +61,6 @@
    uv run openrag
    ```
 
-<<<<<<< HEAD
-   The OpenRAG TUI opens.
-
-5. To install OpenRAG with Basic Setup, click **Basic Setup** or press <kbd>1</kbd>. Basic Setup does not set up OAuth connections for ingestion from Google Drive, OneDrive, or AWS. For OAuth setup, see [Advanced Setup](#advanced-setup).
-   The TUI prompts you for the required startup values.
-   Click **Generate Passwords** to autocomplete fields that contain **Auto-generated Secure Password**, or bring your own passwords.
-    <details closed>
-    <summary>Where do I find the required startup values?</summary>
-    
-    | Variable | Where to Find | Description |
-    |----------|---------------|-------------|
-    | `OPENSEARCH_PASSWORD` | Auto-generated secure password | The password for OpenSearch database access. Must be at least 8 characters and must contain at least one uppercase letter, one lowercase letter, one digit, and one special character. |
-    | `OPENAI_API_KEY` | [OpenAI Platform](https://platform.openai.com/api-keys) | API key from your OpenAI account. |
-    | `LANGFLOW_SUPERUSER` | User generated | Username for Langflow admin access. For more, see [Langflow docs](https://docs.langflow.org/api-keys-and-authentication#langflow-superuser). |
-    | `LANGFLOW_SUPERUSER_PASSWORD` | Auto-generated secure password | Password for Langflow admin access. For more, see the [Langflow docs](https://docs.langflow.org/api-keys-and-authentication#langflow-superuser). |
-    | `LANGFLOW_SECRET_KEY` | Auto-generated secure key | Secret key for Langflow security. For more, see the [Langflow docs](https://docs.langflow.org/api-keys-and-authentication#langflow-secret-key). |
-    | `LANGFLOW_AUTO_LOGIN` | Auto-generated or manual | Auto-login configuration. For more, see the [Langflow docs](https://docs.langflow.org/api-keys-and-authentication#langflow-auto-login). |
-    | `LANGFLOW_NEW_USER_IS_ACTIVE` | Langflow | New user activation setting. For more, see the [Langflow docs](https://docs.langflow.org/api-keys-and-authentication#langflow-new-user-is-active). |
-    | `LANGFLOW_ENABLE_SUPERUSER_CLI` | Langflow server | Superuser CLI access setting. For more, see the [Langflow docs](https://docs.langflow.org/api-keys-and-authentication#langflow-enable-superuser-cli). |
-    | `DOCUMENTS_PATH` | Set your local path | Path to your document storage directory. |
-    
-    </details>
-   
-   To complete credentials, click **Save Configuration**.
-
-6. To start OpenRAG with your credentials, click **Start Container Services**.
-   Startup pulls container images and starts them, so it can take some time.
-   The operation has completed when the **Close** button is available and the terminal displays:
-   ```bash
-   Services started successfully
-   Command completed successfully
-   ```
-
-7. To open the OpenRAG application and continue with application onboarding, click **Open App**, press <kbd>6</kbd>, or navigate to `http://localhost:3000`.
-   The application opens.
-
-<PartialOnboarding />
-
-### Advanced Setup {#advanced-setup}
-
-**Advanced Setup** includes the required values from **Basic Setup**, with additional settings for OAuth credentials.
-If the OpenRAG TUI detects OAuth credentials, it enforces the Advanced Setup path.
-1. Add your client and secret values for Google, Azure, or AWS OAuth.
-These values can be found in your OAuth provider.
-2. The OpenRAG TUI presents redirect URIs for your OAuth app.
-These are the URLs your OAuth provider will redirect back to after user sign-in.
-Register these redirect values with your OAuth provider as they are presented in the TUI.
-3. To open the OpenRAG application, click **Open App** or press <kbd>6</kbd>.
-You will be presented with your provider's OAuth sign-in screen, and be redirected to the redirect URI after sign-in.
-
-Two additional variables are available for Advanced Setup:
-
-The `LANGFLOW_PUBLIC_URL` controls where the Langflow web interface can be accessed. This is where users interact with their flows in a browser.
-
-The `WEBHOOK_BASE_URL` controls where the endpoint for `/connectors/CONNECTOR_TYPE/webhook` will be available.
-This connection enables real-time document synchronization with external services.
-For example, for Google Drive file synchronization the webhook URL is `/connectors/google_drive/webhook`.
-=======
 5. Continue with [Setup OpenRAG with the TUI](#setup).
 
 ## Set up OpenRAG with the TUI {#setup}
@@ -187,5 +121,4 @@
   </TabItem>
 </Tabs>
 
-<PartialOnboarding />
->>>>>>> a7bd2c2b
+<PartialOnboarding />