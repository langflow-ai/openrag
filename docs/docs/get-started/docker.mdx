---
title: Docker deployment
slug: /get-started/docker
---

<<<<<<< HEAD
import PartialOnboarding from '@site/docs/_partial-onboarding.mdx'; 
=======
import PartialExternalPreview from '@site/docs/_partial-external-preview.mdx';

<PartialExternalPreview />
>>>>>>> 8d5befbb

There are two different Docker Compose files.
They deploy the same applications and containers, but to different environments.

- [`docker-compose.yml`](https://github.com/langflow-ai/openrag/blob/main/docker-compose.yml) is an OpenRAG deployment with GPU support for accelerated AI processing.

- [`docker-compose-cpu.yml`](https://github.com/langflow-ai/openrag/blob/main/docker-compose-cpu.yml) is a CPU-only version of OpenRAG for systems without GPU support. Use this Docker compose file for environments where GPU drivers aren't available.

To install OpenRAG with Docker Compose:

1. Clone the OpenRAG repository.
   ```bash
   git clone https://github.com/langflow-ai/openrag.git
   cd openrag
   ```

2. Copy the example `.env` file that is included in the repository root.
  The example file includes all environment variables with comments to guide you in finding and setting their values.
   ```bash
   cp .env.example .env
   ```

   Alternatively, create a new `.env` file in the repository root.
   ```
   touch .env
   ```

3. Set environment variables. The Docker Compose files are populated with values from your `.env`, so the following values are **required** to be set:

   ```bash
   OPENSEARCH_PASSWORD=your_secure_password
   OPENAI_API_KEY=your_openai_api_key
   LANGFLOW_SUPERUSER=admin
   LANGFLOW_SUPERUSER_PASSWORD=your_langflow_password
   LANGFLOW_SECRET_KEY=your_secret_key
   ```
   For more information on configuring OpenRAG with environment variables, see [Environment variables](/reference/configuration).
   For additional configuration values, including `config.yaml`, see [Configuration](/reference/configuration).

4. Deploy OpenRAG with Docker Compose based on your deployment type.

   For GPU-enabled systems, run the following command:
   ```bash
   docker compose up -d
   ```

   For CPU-only systems, run the following command:
   ```bash
   docker compose -f docker-compose-cpu.yml up -d
   ```

   The OpenRAG Docker Compose file starts five containers:
   | Container Name | Default Address | Purpose |
   |---|---|---|
   | OpenRAG Backend | http://localhost:8000 | FastAPI server and core functionality. |
   | OpenRAG Frontend | http://localhost:3000 | React web interface for users. |
   | Langflow | http://localhost:7860 | AI workflow engine and flow management. |
   | OpenSearch | http://localhost:9200 | Vector database for document storage. |
   | OpenSearch Dashboards | http://localhost:5601 | Database administration interface. |

5. Verify installation by confirming all services are running.

   ```bash
   docker compose ps
   ```

   You can now access the application at:

   - **Frontend**: http://localhost:3000
   - **Backend API**: http://localhost:8000
   - **Langflow**: http://localhost:7860

6. To use the OpenRAG application and continue with application onboarding, access the frontend at `http://localhost:3000`.

<PartialOnboarding />

## Rebuild all Docker containers

If you need to reset state and rebuild all of your containers, run the following command.
Your OpenSearch and Langflow databases will be lost.
Documents stored in the `./documents` directory will persist, since the directory is mounted as a volume in the OpenRAG backend container.

```bash
docker compose up --build --force-recreate --remove-orphans
```<|MERGE_RESOLUTION|>--- conflicted
+++ resolved
@@ -3,13 +3,10 @@
 slug: /get-started/docker
 ---
 
-<<<<<<< HEAD
 import PartialOnboarding from '@site/docs/_partial-onboarding.mdx'; 
-=======
 import PartialExternalPreview from '@site/docs/_partial-external-preview.mdx';
 
 <PartialExternalPreview />
->>>>>>> 8d5befbb
 
 There are two different Docker Compose files.
 They deploy the same applications and containers, but to different environments.
