--- conflicted
+++ resolved
@@ -2,19 +2,7 @@
 
 import type { ColDef, GetRowIdParams } from "ag-grid-community";
 import { AgGridReact, type CustomCellRendererProps } from "ag-grid-react";
-<<<<<<< HEAD
-import { Cloud, FileIcon, Search, Trash2, X } from "lucide-react";
-=======
-import {
-  Building2,
-  Cloud,
-  Globe,
-  HardDrive,
-  Search,
-  Trash2,
-  X,
-} from "lucide-react";
->>>>>>> 72ab5a78
+import { Cloud, FileIcon, Globe } from "lucide-react";
 import { useRouter } from "next/navigation";
 import {
   type ChangeEvent,
@@ -33,7 +21,6 @@
 import "@/components/AgGrid/agGridStyles.css";
 import { toast } from "sonner";
 import { KnowledgeActionsDropdown } from "@/components/knowledge-actions-dropdown";
-import { filterAccentClasses } from "@/components/knowledge-filter-panel";
 import { StatusBadge } from "@/components/ui/status-badge";
 import { DeleteConfirmationDialog } from "../../../components/confirmation-dialog";
 import { useDeleteDocument } from "../api/mutations/useDeleteDocument";
@@ -45,7 +32,6 @@
 // Function to get the appropriate icon for a connector type
 function getSourceIcon(connectorType?: string) {
   switch (connectorType) {
-<<<<<<< HEAD
     case "google_drive":
       return (
         <GoogleDriveIcon className="h-4 w-4 text-foreground flex-shrink-0" />
@@ -56,49 +42,21 @@
       return (
         <SharePointIcon className="h-4 w-4 text-foreground flex-shrink-0" />
       );
-=======
     case "url":
       return <Globe className="h-4 w-4 text-muted-foreground flex-shrink-0" />;
-    case "google_drive":
-      return (
-        <SiGoogledrive className="h-4 w-4 text-foreground flex-shrink-0" />
-      );
-    case "onedrive":
-      return (
-        <TbBrandOnedrive className="h-4 w-4 text-foreground flex-shrink-0" />
-      );
-    case "sharepoint":
-      return <Building2 className="h-4 w-4 text-foreground flex-shrink-0" />;
->>>>>>> 72ab5a78
     case "s3":
       return <Cloud className="h-4 w-4 text-foreground flex-shrink-0" />;
     default:
       return (
-<<<<<<< HEAD
         <FileIcon className="h-4 w-4 text-muted-foreground flex-shrink-0" />
-=======
-        <HardDrive className="h-4 w-4 text-muted-foreground flex-shrink-0" />
->>>>>>> 72ab5a78
       );
   }
 }
 
 function SearchPage() {
   const router = useRouter();
-  const { isMenuOpen, files: taskFiles, refreshTasks } = useTask();
-<<<<<<< HEAD
-  const {
-    selectedFilter,
-    setSelectedFilter,
-    parsedFilterData,
-    isPanelOpen,
-    queryOverride,
-  } = useKnowledgeFilter();
-=======
-  const { totalTopOffset } = useLayout();
-  const { selectedFilter, setSelectedFilter, parsedFilterData, isPanelOpen } =
-    useKnowledgeFilter();
->>>>>>> 72ab5a78
+  const { files: taskFiles, refreshTasks } = useTask();
+  const { parsedFilterData, queryOverride } = useKnowledgeFilter();
   const [selectedRows, setSelectedRows] = useState<File[]>([]);
   const [showBulkDeleteDialog, setShowBulkDeleteDialog] = useState(false);
 
@@ -109,13 +67,8 @@
   }, [refreshTasks]);
 
   const { data: searchData = [], isFetching } = useGetSearchQuery(
-<<<<<<< HEAD
     queryOverride,
     parsedFilterData
-=======
-    parsedFilterData?.query || "*",
-    parsedFilterData,
->>>>>>> 72ab5a78
   );
   // Convert TaskFiles to File format and merge with backend results
   const taskFilesAsFiles: File[] = taskFiles.map((taskFile) => {
@@ -131,11 +84,7 @@
 
   // Create a map of task files by filename for quick lookup
   const taskFileMap = new Map(
-<<<<<<< HEAD
     taskFilesAsFiles.map((file) => [file.filename, file])
-=======
-    taskFilesAsFiles.map((file) => [file.filename, file]),
->>>>>>> 72ab5a78
   );
 
   // Override backend files with task file status if they exist
@@ -158,11 +107,7 @@
     return (
       taskFile.status !== "active" &&
       !backendFiles.some(
-<<<<<<< HEAD
         (backendFile) => backendFile.filename === taskFile.filename
-=======
-        (backendFile) => backendFile.filename === taskFile.filename,
->>>>>>> 72ab5a78
       )
     );
   });
@@ -170,17 +115,8 @@
   // Combine task files first, then backend files
   const fileResults = [...backendFiles, ...filteredTaskFiles];
 
-<<<<<<< HEAD
   const gridRef = useRef<AgGridReact>(null);
 
-=======
-  const handleTableSearch = (e: ChangeEvent<HTMLInputElement>) => {
-    gridRef.current?.api.setGridOption("quickFilterText", e.target.value);
-  };
-
-  const gridRef = useRef<AgGridReact>(null);
-
->>>>>>> 72ab5a78
   const columnDefs = [
     {
       field: "filename",
@@ -211,13 +147,8 @@
                 }
                 router.push(
                   `/knowledge/chunks?filename=${encodeURIComponent(
-<<<<<<< HEAD
                     data?.filename ?? ""
                   )}`
-=======
-                    data?.filename ?? "",
-                  )}`,
->>>>>>> 72ab5a78
                 );
               }}
             >
@@ -255,10 +186,7 @@
     {
       field: "avgScore",
       headerName: "Avg score",
-<<<<<<< HEAD
-=======
       initialFlex: 0.5,
->>>>>>> 72ab5a78
       cellRenderer: ({ value }: CustomCellRendererProps<File>) => {
         return (
           <span className="text-xs text-accent-emerald-foreground bg-accent-emerald px-2 py-1 rounded">
@@ -321,11 +249,7 @@
     try {
       // Delete each file individually since the API expects one filename at a time
       const deletePromises = selectedRows.map((row) =>
-<<<<<<< HEAD
         deleteDocumentMutation.mutateAsync({ filename: row.filename })
-=======
-        deleteDocumentMutation.mutateAsync({ filename: row.filename }),
->>>>>>> 72ab5a78
       );
 
       await Promise.all(deletePromises);
@@ -333,11 +257,7 @@
       toast.success(
         `Successfully deleted ${selectedRows.length} document${
           selectedRows.length > 1 ? "s" : ""
-<<<<<<< HEAD
         }`
-=======
-        }`,
->>>>>>> 72ab5a78
       );
       setSelectedRows([]);
       setShowBulkDeleteDialog(false);
@@ -350,11 +270,7 @@
       toast.error(
         error instanceof Error
           ? error.message
-<<<<<<< HEAD
           : "Failed to delete some documents"
-=======
-          : "Failed to delete some documents",
->>>>>>> 72ab5a78
       );
     }
   };
@@ -367,53 +283,10 @@
         </div>
 
         {/* Search Input Area */}
-<<<<<<< HEAD
         <div className="flex-1 flex items-center flex-shrink-0 flex-wrap-reverse gap-3 mb-6">
           <KnowledgeSearchInput />
           {/* //TODO: Implement sync button */}
           {/* <Button
-=======
-        <div className="flex-shrink-0 mb-6 xl:max-w-[75%]">
-          <form className="flex gap-3">
-            <div className="primary-input min-h-10 !flex items-center flex-nowrap focus-within:border-foreground transition-colors !p-[0.3rem]">
-              {selectedFilter?.name && (
-                <div
-                  className={`flex items-center gap-1 h-full px-1.5 py-0.5 mr-1 rounded max-w-[25%] ${
-                    filterAccentClasses[parsedFilterData?.color || "zinc"]
-                  }`}
-                >
-                  <span className="truncate">{selectedFilter?.name}</span>
-                  <X
-                    aria-label="Remove filter"
-                    className="h-4 w-4 flex-shrink-0 cursor-pointer"
-                    onClick={() => setSelectedFilter(null)}
-                  />
-                </div>
-              )}
-              <Search className="h-4 w-4 ml-1 flex-shrink-0 text-placeholder-foreground" />
-              <input
-                className="bg-transparent w-full h-full ml-2 focus:outline-none focus-visible:outline-none font-mono placeholder:font-mono"
-                name="search-query"
-                id="search-query"
-                type="text"
-                placeholder="Enter your search query..."
-                onChange={handleTableSearch}
-              />
-            </div>
-            {/* <Button
-              type="submit"
-              variant="outline"
-              className="rounded-lg p-0 flex-shrink-0"
-            >
-              {isFetching ? (
-                <Loader2 className="h-4 w-4 animate-spin" />
-              ) : (
-                <Search className="h-4 w-4" />
-              )}
-            </Button> */}
-            {/* //TODO: Implement sync button */}
-            {/* <Button
->>>>>>> 72ab5a78
               type="button"
               variant="outline"
               className="rounded-lg flex-shrink-0"
@@ -421,7 +294,6 @@
             >
               Sync
             </Button> */}
-<<<<<<< HEAD
           {selectedRows.length > 0 && (
             <Button
               type="button"
@@ -435,19 +307,6 @@
           <div className="ml-auto">
             <KnowledgeDropdown />
           </div>
-=======
-            {selectedRows.length > 0 && (
-              <Button
-                type="button"
-                variant="destructive"
-                className="rounded-lg flex-shrink-0"
-                onClick={() => setShowBulkDeleteDialog(true)}
-              >
-                <Trash2 className="h-4 w-4" /> Delete
-              </Button>
-            )}
-          </form>
->>>>>>> 72ab5a78
         </div>
         <AgGridReact
           className="w-full overflow-auto"
@@ -492,11 +351,7 @@
         onConfirm={handleBulkDelete}
         isLoading={deleteDocumentMutation.isPending}
       />
-<<<<<<< HEAD
     </>
-=======
-    </div>
->>>>>>> 72ab5a78
   );
 }
 
