--- conflicted
+++ resolved
@@ -1,9 +1,5 @@
 ---
-<<<<<<< HEAD
 title: Install OpenRAG containers
-=======
-title: Install with Docker
->>>>>>> 2c7883a4
 slug: /get-started/docker
 ---
 
