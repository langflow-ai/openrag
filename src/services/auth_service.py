--- conflicted
+++ resolved
@@ -269,8 +269,9 @@
 
         if jwt_token:
             # Get the user info to create a persistent Google Drive connection
-<<<<<<< HEAD
-            user_info = await self.session_manager.get_user_info_from_token(token_data["access_token"])
+            user_info = await self.session_manager.get_user_info_from_token(
+                token_data["access_token"]
+            )
             google_user_id = user_info["id"] if user_info else None
             
             # Create or update user binding between Google ID and Langflow ID
@@ -286,26 +287,14 @@
                     print(f"[WARNING] Failed to create user binding for Google ID {google_user_id}: {e}")
                     # Don't fail authentication if binding creation fails
             
-=======
-            user_info = await self.session_manager.get_user_info_from_token(
-                token_data["access_token"]
-            )
-            user_id = user_info["id"] if user_info else None
-
->>>>>>> 9074bda6
             response_data = {
                 "status": "authenticated",
                 "purpose": "app_auth",
                 "redirect": "/",
                 "jwt_token": jwt_token,  # Include JWT token in response
             }
-<<<<<<< HEAD
-            
+
             if google_user_id:
-=======
-
-            if user_id:
->>>>>>> 9074bda6
                 # Convert the temporary auth connection to a persistent Google Drive connection
                 await self.connector_service.connection_manager.update_connection(
                     connection_id=connection_id,
