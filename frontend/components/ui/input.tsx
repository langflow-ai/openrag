--- conflicted
+++ resolved
@@ -23,13 +23,8 @@
     return (
       <label
         className={cn(
-<<<<<<< HEAD
-          "relative block h-fit w-full text-xs",
-          icon ? className : "",
-=======
           "relative block h-fit w-full text-sm",
           icon ? className : ""
->>>>>>> a05e71bf
         )}
       >
         {icon && (
@@ -54,11 +49,7 @@
           className={cn(
             "pointer-events-none absolute top-1/2 -translate-y-1/2 pl-px text-placeholder-foreground font-mono",
             icon ? "left-9" : "left-3",
-<<<<<<< HEAD
             hasValue && "hidden",
-=======
-            props.value && "hidden"
->>>>>>> a05e71bf
           )}
         >
           {placeholder}
