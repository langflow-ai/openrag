--- conflicted
+++ resolved
@@ -87,7 +87,6 @@
 
 Once processing is complete, the synced documents become available in your knowledge base and can be searched through the chat interface or Knowledge page.
 
-<<<<<<< HEAD
 ## Explore knowledge
 
 The **Knowledge** page lists the documents OpenRAG has ingested into the OpenSearch vector database's `documents` index.
@@ -98,11 +97,10 @@
 Documents are processed with the default **Knowledge Ingest** flow, so if you want to split your documents differently, edit the **Knowledge Ingest** flow.
 
 <PartialModifyFlows />
-=======
+
 ### Knowledge ingestion settings
 
 To configure the knowledge ingestion pipeline parameters, see [Docling Ingestion](/ingestion).
->>>>>>> 6c75fc92
 
 ## Create knowledge filters
 
