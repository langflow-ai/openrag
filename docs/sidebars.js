// @ts-check

// This runs in Node.js - Don't use client-side code here (browser APIs, JSX...)

/**
 * Creating a sidebar enables you to:
 - create an ordered group of docs
 - render a sidebar for each doc of that group
 - provide next/previous navigation

 The sidebars can be generated from the filesystem, or explicitly defined here.

 Create as many sidebars as you want.

 @type {import('@docusaurus/plugin-content-docs').SidebarsConfig}
 */
const sidebars = {
  tutorialSidebar: [
    {
<<<<<<< HEAD
      type: "category",
      label: "Get Started",
      items: [
        {
          type: "doc",
          id: "get-started/what-is-openrag",
          label: "About OpenRAG"
        },
        {
          type: "doc",
          id: "get-started/install",
          label: "Install OpenRAG"
        },
        {
          type: "doc",
          id: "get-started/docker",
          label: "Install with Docker"
        },
        {
          type: "doc",
          id: "get-started/quickstart",
          label: "Quickstart"
        },
      ],
=======
      type: "doc",
      id: "get-started/what-is-openrag",
      label: "About OpenRAG"
>>>>>>> 2cc01104
    },
    {
      type: "doc",
      id: "get-started/install",
      label: "Install OpenRAG with TUI"
    },
    {
      type: "doc",
      id: "get-started/docker",
      label: "Install OpenRAG containers"
    },
    {
      type: "doc",
      id: "get-started/quickstart",
      label: "Quickstart"
    },
    {
      type: "doc",
      id: "get-started/tui",
      label: "Terminal User Interface (TUI)"
    },
    {
      type: "doc",
      id: "core-components/agents",
      label: "Langflow in OpenRAG"
    },
    {
      type: "doc",
      id: "core-components/knowledge",
      label: "OpenSearch in OpenRAG"
    },
    {
      type: "doc",
      id: "core-components/ingestion",
      label: "Docling in OpenRAG"
    },
    {
      type: "doc",
      id: "reference/configuration",
      label: "Environment variables"
    },
    {
      type: "doc",
      id: "support/troubleshoot",
      label: "Troubleshooting"
    },
  ],
};

export default sidebars;<|MERGE_RESOLUTION|>--- conflicted
+++ resolved
@@ -17,36 +17,9 @@
 const sidebars = {
   tutorialSidebar: [
     {
-<<<<<<< HEAD
-      type: "category",
-      label: "Get Started",
-      items: [
-        {
-          type: "doc",
-          id: "get-started/what-is-openrag",
-          label: "About OpenRAG"
-        },
-        {
-          type: "doc",
-          id: "get-started/install",
-          label: "Install OpenRAG"
-        },
-        {
-          type: "doc",
-          id: "get-started/docker",
-          label: "Install with Docker"
-        },
-        {
-          type: "doc",
-          id: "get-started/quickstart",
-          label: "Quickstart"
-        },
-      ],
-=======
       type: "doc",
       id: "get-started/what-is-openrag",
       label: "About OpenRAG"
->>>>>>> 2cc01104
     },
     {
       type: "doc",
