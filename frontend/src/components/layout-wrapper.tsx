"use client";

import { Bell, Loader2 } from "lucide-react";
import { usePathname } from "next/navigation";
import {
  useGetConversationsQuery,
  type ChatConversation,
} from "@/app/api/queries/useGetConversationsQuery";
import { useGetSettingsQuery } from "@/app/api/queries/useGetSettingsQuery";
import { KnowledgeFilterPanel } from "@/components/knowledge-filter-panel";
import Logo from "@/components/logo/logo";
import { Navigation } from "@/components/navigation";
import { TaskNotificationMenu } from "@/components/task-notification-menu";
import { Button } from "@/components/ui/button";
import { UserNav } from "@/components/user-nav";
import { useAuth } from "@/contexts/auth-context";
import { useChat } from "@/contexts/chat-context";
import { useKnowledgeFilter } from "@/contexts/knowledge-filter-context";
// import { GitHubStarButton } from "@/components/github-star-button"
// import { DiscordLink } from "@/components/discord-link"
import { useTask } from "@/contexts/task-context";
import { cn } from "@/lib/utils";

export function LayoutWrapper({ children }: { children: React.ReactNode }) {
  const pathname = usePathname();
  const { tasks, isMenuOpen, toggleMenu } = useTask();
  const { isPanelOpen } = useKnowledgeFilter();
  const { isLoading, isAuthenticated, isNoAuthMode } = useAuth();
  const {
    endpoint,
    refreshTrigger,
    refreshConversations,
    startNewConversation,
  } = useChat();
  const { isLoading: isSettingsLoading, data: settings } = useGetSettingsQuery({
    enabled: isAuthenticated || isNoAuthMode,
  });

  // Only fetch conversations on chat page
  const isOnChatPage = pathname === "/" || pathname === "/chat";
  const isOnKnowledgePage = pathname === "/knowledge";
  const { data: conversations = [], isLoading: isConversationsLoading } =
    useGetConversationsQuery(endpoint, refreshTrigger, {
      enabled: isOnChatPage && (isAuthenticated || isNoAuthMode),
    }) as { data: ChatConversation[]; isLoading: boolean };

  const handleNewConversation = () => {
    refreshConversations();
    startNewConversation();
  };

  // List of paths that should not show navigation
  const authPaths = ["/login", "/auth/callback", "/onboarding"];
  const isAuthPage = authPaths.includes(pathname);

  // List of paths with smaller max-width
  const smallWidthPaths = ["/settings", "/settings/connector/new"];
  const isSmallWidthPath = smallWidthPaths.includes(pathname);

  // Calculate active tasks for the bell icon
  const activeTasks = tasks.filter(
    (task) =>
      task.status === "pending" ||
      task.status === "running" ||
      task.status === "processing"
  );

  // Show loading state when backend isn't ready
  if (isLoading || isSettingsLoading) {
    return (
      <div className="min-h-screen flex items-center justify-center bg-background">
        <div className="flex flex-col items-center gap-4">
          <Loader2 className="h-8 w-8 animate-spin" />
          <p className="text-muted-foreground">Starting OpenRAG...</p>
        </div>
      </div>
    );
  }

  if (isAuthPage || (settings && !settings.edited)) {
    // For auth pages, render without navigation
    return <div className="h-full">{children}</div>;
  }

  // For all other pages, render with Langflow-styled navigation and task menu
  return (
    <div className="h-screen">
      {/* Header */}
      <header className="header-arrangement bg-background">
        <div className="header-start-display px-4">
          {/* Logo/Title */}
          <div className="flex items-center gap-2">
            <Logo className="fill-primary" width={24} height={22} />
            <span className="text-lg font-semibold">OpenRAG</span>
          </div>
        </div>
        <div className="header-end-division">
          <div className="header-end-display">
            {/* Knowledge Filter Dropdown */}
            {/* <KnowledgeFilterDropdown
              selectedFilter={selectedFilter}
              onFilterSelect={setSelectedFilter}
            /> */}

            {/* GitHub Star Button */}
            {/* <GitHubStarButton repo="phact/openrag" /> */}

            {/* Discord Link */}
            {/* <DiscordLink inviteCode="EqksyE2EX9" /> */}

            {/* Task Notification Bell */}
            <Button
              variant="ghost"
              size="iconSm"
              onClick={toggleMenu}
              className="relative"
            >
              <Bell className="h-4 w-4 text-muted-foreground" />
              {activeTasks.length > 0 && (
                <div className="header-notifications" />
              )}
            </Button>

            {/* Separator */}
            <div className="w-px h-6 bg-border" />

            <UserNav />
          </div>
        </div>
      </header>

      <div
        className={cn(
          "app-grid-cols-arrangement group",
          isPanelOpen && isOnKnowledgePage && !isMenuOpen && "filters-open",
          isMenuOpen && "notifications-open"
        )}
      >
<<<<<<< HEAD
        {/* Sidebar Navigation */}
        <aside className="bg-background border-r overflow-hidden">
          <Navigation
            conversations={conversations}
            isConversationsLoading={isConversationsLoading}
            onNewConversation={handleNewConversation}
          />
        </aside>

        {/* Main Content */}
        <main className="overflow-y-auto">
          <div className="container p-6 h-full">{children}</div>
        </main>

        {/* Task Notifications Panel */}
        <aside className="overflow-y-auto overflow-x-hidden">
          {isMenuOpen && <TaskNotificationMenu />}
        </aside>

        {/* Knowledge Filter Panel */}
        <aside className="overflow-y-auto overflow-x-hidden">
          {isPanelOpen && <KnowledgeFilterPanel />}
        </aside>
      </div>
=======
        <div
          className={cn(
            "py-6 lg:py-8 px-4 lg:px-6",
            isSmallWidthPath ? "max-w-[850px]" : "container"
          )}
        >
          {children}
        </div>
      </main>
      <TaskNotificationMenu />
      <KnowledgeFilterPanel />
>>>>>>> 586c61ef
    </div>
  );
}<|MERGE_RESOLUTION|>--- conflicted
+++ resolved
@@ -136,7 +136,6 @@
           isMenuOpen && "notifications-open"
         )}
       >
-<<<<<<< HEAD
         {/* Sidebar Navigation */}
         <aside className="bg-background border-r overflow-hidden">
           <Navigation
@@ -161,19 +160,6 @@
           {isPanelOpen && <KnowledgeFilterPanel />}
         </aside>
       </div>
-=======
-        <div
-          className={cn(
-            "py-6 lg:py-8 px-4 lg:px-6",
-            isSmallWidthPath ? "max-w-[850px]" : "container"
-          )}
-        >
-          {children}
-        </div>
-      </main>
-      <TaskNotificationMenu />
-      <KnowledgeFilterPanel />
->>>>>>> 586c61ef
     </div>
   );
 }