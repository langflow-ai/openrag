--- conflicted
+++ resolved
@@ -46,7 +46,6 @@
 const TOTAL_PROVIDER_STEPS = STEP_LIST.length;
 
 const OnboardingCard = ({ onComplete }: OnboardingCardProps) => {
-<<<<<<< HEAD
 	const updatedOnboarding = process.env.UPDATED_ONBOARDING === "true";
 	const { isHealthy: isDoclingHealthy } = useDoclingHealth();
 
@@ -259,229 +258,14 @@
 					transition={{ duration: 0.4, ease: "easeInOut" }}
 				>
 					<AnimatedProviderSteps
-						currentStep={currentStep}
-						setCurrentStep={setCurrentStep}
-					/>
+            currentStep={currentStep}
+            setCurrentStep={setCurrentStep}
+            steps={STEP_LIST}
+          />
 				</motion.div>
 			)}
 		</AnimatePresence>
 	);
-=======
-  const updatedOnboarding = process.env.UPDATED_ONBOARDING === "true";
-  const { isHealthy: isDoclingHealthy } = useDoclingHealth();
-
-  const [modelProvider, setModelProvider] = useState<string>("openai");
-
-  const [sampleDataset, setSampleDataset] = useState<boolean>(true);
-
-  const handleSetModelProvider = (provider: string) => {
-    setModelProvider(provider);
-    setSettings({
-      model_provider: provider,
-      embedding_model: "",
-      llm_model: "",
-    });
-  };
-
-  const [settings, setSettings] = useState<OnboardingVariables>({
-    model_provider: modelProvider,
-    embedding_model: "",
-    llm_model: "",
-  });
-
-  const [currentStep, setCurrentStep] = useState<number | null>(null);
-
-  // Query tasks to track completion
-  const { data: tasks } = useGetTasksQuery({
-    enabled: currentStep !== null, // Only poll when onboarding has started
-    refetchInterval: currentStep !== null ? 1000 : false, // Poll every 1 second during onboarding
-  });
-
-  // Monitor tasks and call onComplete when all tasks are done
-  useEffect(() => {
-    if (currentStep === null || !tasks) {
-      return;
-    }
-
-    // Check if there are any active tasks (pending, running, or processing)
-    const activeTasks = tasks.find(
-      (task) =>
-        task.status === "pending" ||
-        task.status === "running" ||
-        task.status === "processing",
-    );
-
-    // If no active tasks and we've started onboarding, complete it
-    if (
-      (!activeTasks || (activeTasks.processed_files ?? 0) > 0) &&
-      tasks.length > 0
-    ) {
-      // Set to final step to show "Done"
-      setCurrentStep(TOTAL_PROVIDER_STEPS);
-      // Wait a bit before completing
-      setTimeout(() => {
-        onComplete();
-      }, 1000);
-    }
-  }, [tasks, currentStep, onComplete]);
-
-  // Mutations
-  const onboardingMutation = useOnboardingMutation({
-    onSuccess: (data) => {
-      console.log("Onboarding completed successfully", data);
-      setCurrentStep(0);
-    },
-    onError: (error) => {
-      toast.error("Failed to complete onboarding", {
-        description: error.message,
-      });
-    },
-  });
-
-  const handleComplete = () => {
-    if (
-      !settings.model_provider ||
-      !settings.llm_model ||
-      !settings.embedding_model
-    ) {
-      toast.error("Please complete all required fields");
-      return;
-    }
-
-    // Prepare onboarding data
-    const onboardingData: OnboardingVariables = {
-      model_provider: settings.model_provider,
-      llm_model: settings.llm_model,
-      embedding_model: settings.embedding_model,
-      sample_data: sampleDataset,
-    };
-
-    // Add API key if available
-    if (settings.api_key) {
-      onboardingData.api_key = settings.api_key;
-    }
-
-    // Add endpoint if available
-    if (settings.endpoint) {
-      onboardingData.endpoint = settings.endpoint;
-    }
-
-    // Add project_id if available
-    if (settings.project_id) {
-      onboardingData.project_id = settings.project_id;
-    }
-
-    onboardingMutation.mutate(onboardingData);
-    setCurrentStep(0);
-  };
-
-  const isComplete =
-    !!settings.llm_model && !!settings.embedding_model && isDoclingHealthy;
-
-  return (
-    <AnimatePresence mode="wait">
-      {currentStep === null ? (
-        <motion.div
-          key="onboarding-form"
-          initial={{ opacity: 1, y: 0 }}
-          exit={{ opacity: 0, y: -24 }}
-          transition={{ duration: 0.4, ease: "easeInOut" }}
-        >
-          <Card
-            className={`w-full max-w-[600px] ${
-              updatedOnboarding ? "border-none" : ""
-            }`}
-          >
-            <Tabs
-              defaultValue={modelProvider}
-              onValueChange={handleSetModelProvider}
-            >
-              <CardHeader className={`${updatedOnboarding ? "px-0" : ""}`}>
-                <TabsList>
-                  <TabsTrigger value="openai">
-                    <OpenAILogo className="w-4 h-4" />
-                    OpenAI
-                  </TabsTrigger>
-                  <TabsTrigger value="watsonx">
-                    <IBMLogo className="w-4 h-4" />
-                    IBM watsonx.ai
-                  </TabsTrigger>
-                  <TabsTrigger value="ollama">
-                    <OllamaLogo className="w-4 h-4" />
-                    Ollama
-                  </TabsTrigger>
-                </TabsList>
-              </CardHeader>
-              <CardContent className={`${updatedOnboarding ? "px-0" : ""}`}>
-                <TabsContent value="openai">
-                  <OpenAIOnboarding
-                    setSettings={setSettings}
-                    sampleDataset={sampleDataset}
-                    setSampleDataset={setSampleDataset}
-                  />
-                </TabsContent>
-                <TabsContent value="watsonx">
-                  <IBMOnboarding
-                    setSettings={setSettings}
-                    sampleDataset={sampleDataset}
-                    setSampleDataset={setSampleDataset}
-                  />
-                </TabsContent>
-                <TabsContent value="ollama">
-                  <OllamaOnboarding
-                    setSettings={setSettings}
-                    sampleDataset={sampleDataset}
-                    setSampleDataset={setSampleDataset}
-                  />
-                </TabsContent>
-              </CardContent>
-            </Tabs>
-            <CardFooter
-              className={`flex  ${updatedOnboarding ? "px-0" : "justify-end"}`}
-            >
-              <Tooltip>
-                <TooltipTrigger asChild>
-                  <div>
-                    <Button
-                      size="sm"
-                      onClick={handleComplete}
-                      disabled={!isComplete}
-                      loading={onboardingMutation.isPending}
-                    >
-                      <span className="select-none">Complete</span>
-                    </Button>
-                  </div>
-                </TooltipTrigger>
-                {!isComplete && (
-                  <TooltipContent>
-                    {!!settings.llm_model &&
-                    !!settings.embedding_model &&
-                    !isDoclingHealthy
-                      ? "docling-serve must be running to continue"
-                      : "Please fill in all required fields"}
-                  </TooltipContent>
-                )}
-              </Tooltip>
-            </CardFooter>
-          </Card>
-        </motion.div>
-      ) : (
-        <motion.div
-          key="provider-steps"
-          initial={{ opacity: 0, y: 24 }}
-          animate={{ opacity: 1, y: 0 }}
-          transition={{ duration: 0.4, ease: "easeInOut" }}
-        >
-          <AnimatedProviderSteps
-            currentStep={currentStep}
-            setCurrentStep={setCurrentStep}
-            steps={STEP_LIST}
-          />
-        </motion.div>
-      )}
-    </AnimatePresence>
-  );
->>>>>>> 040f7c91
 };
 
 export default OnboardingCard;