--- conflicted
+++ resolved
@@ -204,7 +204,9 @@
             try:
                 flows_service = _get_flows_service()
                 await flows_service.update_chat_flow_model(body["llm_model"])
-                logger.info(f"Successfully updated chat flow model to '{body['llm_model']}'")
+                logger.info(
+                    f"Successfully updated chat flow model to '{body['llm_model']}'"
+                )
             except Exception as e:
                 logger.error(f"Failed to update chat flow model: {str(e)}")
                 # Don't fail the entire settings update if flow update fails
@@ -217,7 +219,9 @@
             # Also update the chat flow with the new system prompt
             try:
                 flows_service = _get_flows_service()
-                await flows_service.update_chat_flow_system_prompt(body["system_prompt"])
+                await flows_service.update_chat_flow_system_prompt(
+                    body["system_prompt"]
+                )
                 logger.info(f"Successfully updated chat flow system prompt")
             except Exception as e:
                 logger.error(f"Failed to update chat flow system prompt: {str(e)}")
@@ -240,8 +244,12 @@
             # Also update the ingest flow with the new embedding model
             try:
                 flows_service = _get_flows_service()
-                await flows_service.update_ingest_flow_embedding_model(body["embedding_model"].strip())
-                logger.info(f"Successfully updated ingest flow embedding model to '{body['embedding_model'].strip()}'")
+                await flows_service.update_ingest_flow_embedding_model(
+                    body["embedding_model"].strip()
+                )
+                logger.info(
+                    f"Successfully updated ingest flow embedding model to '{body['embedding_model'].strip()}'"
+                )
             except Exception as e:
                 logger.error(f"Failed to update ingest flow embedding model: {str(e)}")
                 # Don't fail the entire settings update if flow update fails
@@ -262,18 +270,13 @@
 
             # Also update the flow with the new docling preset
             try:
-<<<<<<< HEAD
-                await _update_flow_docling_preset(
+                flows_service = _get_flows_service()
+                await flows_service.update_flow_docling_preset(
                     body["doclingPresets"], preset_configs[body["doclingPresets"]]
                 )
                 logger.info(
                     f"Successfully updated docling preset in flow to '{body['doclingPresets']}'"
                 )
-=======
-                flows_service = _get_flows_service()
-                await flows_service.update_flow_docling_preset(body["doclingPresets"], preset_configs[body["doclingPresets"]])
-                logger.info(f"Successfully updated docling preset in flow to '{body['doclingPresets']}'")
->>>>>>> a8f4d734
             except Exception as e:
                 logger.error(f"Failed to update docling preset in flow: {str(e)}")
                 # Don't fail the entire settings update if flow update fails
@@ -291,7 +294,9 @@
             try:
                 flows_service = _get_flows_service()
                 await flows_service.update_ingest_flow_chunk_size(body["chunk_size"])
-                logger.info(f"Successfully updated ingest flow chunk size to {body['chunk_size']}")
+                logger.info(
+                    f"Successfully updated ingest flow chunk size to {body['chunk_size']}"
+                )
             except Exception as e:
                 logger.error(f"Failed to update ingest flow chunk size: {str(e)}")
                 # Don't fail the entire settings update if flow update fails
@@ -309,8 +314,12 @@
             # Also update the ingest flow with the new chunk overlap
             try:
                 flows_service = _get_flows_service()
-                await flows_service.update_ingest_flow_chunk_overlap(body["chunk_overlap"])
-                logger.info(f"Successfully updated ingest flow chunk overlap to {body['chunk_overlap']}")
+                await flows_service.update_ingest_flow_chunk_overlap(
+                    body["chunk_overlap"]
+                )
+                logger.info(
+                    f"Successfully updated ingest flow chunk overlap to {body['chunk_overlap']}"
+                )
             except Exception as e:
                 logger.error(f"Failed to update ingest flow chunk overlap: {str(e)}")
                 # Don't fail the entire settings update if flow update fails
@@ -594,69 +603,11 @@
         )
 
 
-<<<<<<< HEAD
-async def _update_flow_docling_preset(preset: str, preset_config: dict):
-    """Helper function to update docling preset in the ingest flow"""
-    if not LANGFLOW_INGEST_FLOW_ID:
-        raise ValueError("LANGFLOW_INGEST_FLOW_ID is not configured")
-
-    # Get the current flow data from Langflow
-    response = await clients.langflow_request(
-        "GET", f"/api/v1/flows/{LANGFLOW_INGEST_FLOW_ID}"
-    )
-
-    if response.status_code != 200:
-        raise Exception(
-            f"Failed to get ingest flow: HTTP {response.status_code} - {response.text}"
-        )
-
-    flow_data = response.json()
-
-    # Find the target node in the flow using environment variable
-    nodes = flow_data.get("data", {}).get("nodes", [])
-    target_node = None
-    target_node_index = None
-
-    for i, node in enumerate(nodes):
-        if node.get("id") == DOCLING_COMPONENT_ID:
-            target_node = node
-            target_node_index = i
-            break
-
-    if target_node is None:
-        raise Exception(
-            f"Docling component '{DOCLING_COMPONENT_ID}' not found in ingest flow"
-        )
-
-    # Update the docling_serve_opts value directly in the existing node
-    if (
-        target_node.get("data", {})
-        .get("node", {})
-        .get("template", {})
-        .get("docling_serve_opts")
-    ):
-        flow_data["data"]["nodes"][target_node_index]["data"]["node"]["template"][
-            "docling_serve_opts"
-        ]["value"] = preset_config
-    else:
-        raise Exception(
-            f"docling_serve_opts field not found in node '{DOCLING_COMPONENT_ID}'"
-        )
-=======
->>>>>>> a8f4d734
-
-
-<<<<<<< HEAD
-    if patch_response.status_code != 200:
-        raise Exception(
-            f"Failed to update ingest flow: HTTP {patch_response.status_code} - {patch_response.text}"
-        )
-=======
 def _get_flows_service():
     """Helper function to get flows service instance"""
     from services.flows_service import FlowsService
+
     return FlowsService()
->>>>>>> a8f4d734
 
 
 async def update_docling_preset(request, session_manager):
