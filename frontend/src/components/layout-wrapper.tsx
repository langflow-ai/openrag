--- conflicted
+++ resolved
@@ -33,21 +33,6 @@
   const isAuthPage = authPaths.includes(pathname);
   const isOnKnowledgePage = pathname.startsWith("/knowledge");
 
-<<<<<<< HEAD
-  // List of paths with smaller max-width
-  const smallWidthPaths = ["/settings", "/settings/connector/new"];
-  const isSmallWidthPath = smallWidthPaths.includes(pathname);
-
-  // Calculate active tasks for the bell icon
-  const activeTasks = tasks.filter(
-    task =>
-      task.status === "pending" ||
-      task.status === "running" ||
-      task.status === "processing"
-  );
-
-=======
->>>>>>> 5479a1ab
   const isUnhealthy = health?.status === "unhealthy" || isError;
   const isBannerVisible = !isHealthLoading && isUnhealthy;
   const isSettingsLoadingOrError = isSettingsLoading || !settings;
