import asyncio
import random
import time
import uuid

from models.tasks import FileTask, TaskStatus, UploadTask
from utils.gpu_detection import get_worker_count


class TaskService:
    def __init__(self, document_service=None, process_pool=None):
        self.document_service = document_service
        self.process_pool = process_pool
<<<<<<< HEAD
        self.task_store: dict[str, dict[str, UploadTask]] = {}  # user_id -> {task_id -> UploadTask}
=======
        self.task_store: Dict[
            str, Dict[str, UploadTask]
        ] = {}  # user_id -> {task_id -> UploadTask}
>>>>>>> 9074bda6
        self.background_tasks = set()

        if self.process_pool is None:
            raise ValueError("TaskService requires a process_pool parameter")

    async def exponential_backoff_delay(
        self, retry_count: int, base_delay: float = 1.0, max_delay: float = 60.0
    ) -> None:
        """Apply exponential backoff with jitter"""
        delay = min(base_delay * (2**retry_count) + random.uniform(0, 1), max_delay)
        await asyncio.sleep(delay)

    async def create_upload_task(
<<<<<<< HEAD
        self, user_id: str, file_paths: list, jwt_token: str = None, owner_name: str = None, owner_email: str = None
=======
        self,
        user_id: str,
        file_paths: list,
        jwt_token: str = None,
        owner_name: str = None,
        owner_email: str = None,
>>>>>>> 9074bda6
    ) -> str:
        """Create a new upload task for bulk file processing"""
        # Use default DocumentFileProcessor with user context
        from models.processors import DocumentFileProcessor

        processor = DocumentFileProcessor(
            self.document_service,
            owner_user_id=user_id,
            jwt_token=jwt_token,
            owner_name=owner_name,
            owner_email=owner_email,
        )
        return await self.create_custom_task(user_id, file_paths, processor)

    async def create_custom_task(self, user_id: str, items: list, processor) -> str:
        """Create a new task with custom processor for any type of items"""
        task_id = str(uuid.uuid4())
        upload_task = UploadTask(
            task_id=task_id,
            total_files=len(items),
            file_tasks={str(item): FileTask(file_path=str(item)) for item in items},
        )

        # Attach the custom processor to the task
        upload_task.processor = processor

        if user_id not in self.task_store:
            self.task_store[user_id] = {}
        self.task_store[user_id][task_id] = upload_task

        # Start background processing
        background_task = asyncio.create_task(
            self.background_custom_processor(user_id, task_id, items)
        )
        self.background_tasks.add(background_task)
        background_task.add_done_callback(self.background_tasks.discard)

        # Store reference to background task for cancellation
        upload_task.background_task = background_task

        return task_id

    async def background_upload_processor(self, user_id: str, task_id: str) -> None:
        """Background task to process all files in an upload job with concurrency control"""
        try:
            upload_task = self.task_store[user_id][task_id]
            upload_task.status = TaskStatus.RUNNING
            upload_task.updated_at = time.time()

            # Process files with limited concurrency to avoid overwhelming the system
            max_workers = get_worker_count()
<<<<<<< HEAD
            semaphore = asyncio.Semaphore(max_workers * 2)  # Allow 2x process pool size for async I/O

            async def process_with_semaphore(file_path: str):
                async with semaphore:
                    await self.document_service.process_single_file_task(upload_task, file_path)

            tasks = [process_with_semaphore(file_path) for file_path in upload_task.file_tasks.keys()]
=======
            semaphore = asyncio.Semaphore(
                max_workers * 2
            )  # Allow 2x process pool size for async I/O

            async def process_with_semaphore(file_path: str):
                async with semaphore:
                    await self.document_service.process_single_file_task(
                        upload_task, file_path
                    )

            tasks = [
                process_with_semaphore(file_path)
                for file_path in upload_task.file_tasks.keys()
            ]
>>>>>>> 9074bda6

            await asyncio.gather(*tasks, return_exceptions=True)

        except Exception as e:
            print(f"[ERROR] Background upload processor failed for task {task_id}: {e}")
            import traceback

            traceback.print_exc()
            if user_id in self.task_store and task_id in self.task_store[user_id]:
                self.task_store[user_id][task_id].status = TaskStatus.FAILED
                self.task_store[user_id][task_id].updated_at = time.time()

    async def background_custom_processor(
        self, user_id: str, task_id: str, items: list
    ) -> None:
        """Background task to process items using custom processor"""
        try:
            upload_task = self.task_store[user_id][task_id]
            upload_task.status = TaskStatus.RUNNING
            upload_task.updated_at = time.time()

            processor = upload_task.processor

            # Process items with limited concurrency
            max_workers = get_worker_count()
            semaphore = asyncio.Semaphore(max_workers * 2)

            async def process_with_semaphore(item, item_key: str):
                async with semaphore:
                    file_task = upload_task.file_tasks[item_key]
                    file_task.status = TaskStatus.RUNNING
                    file_task.updated_at = time.time()

                    try:
                        await processor.process_item(upload_task, item, file_task)
                    except Exception as e:
                        print(f"[ERROR] Failed to process item {item}: {e}")
                        import traceback

                        traceback.print_exc()
                        file_task.status = TaskStatus.FAILED
                        file_task.error = str(e)
                        upload_task.failed_files += 1
                    finally:
                        file_task.updated_at = time.time()
                        upload_task.processed_files += 1
                        upload_task.updated_at = time.time()

            tasks = [process_with_semaphore(item, str(item)) for item in items]

            await asyncio.gather(*tasks, return_exceptions=True)

            # Mark task as completed
            upload_task.status = TaskStatus.COMPLETED
            upload_task.updated_at = time.time()

        except asyncio.CancelledError:
            print(f"[INFO] Background processor for task {task_id} was cancelled")
            if user_id in self.task_store and task_id in self.task_store[user_id]:
                # Task status and pending files already handled by cancel_task()
                pass
            raise  # Re-raise to properly handle cancellation
        except Exception as e:
            print(f"[ERROR] Background custom processor failed for task {task_id}: {e}")
            import traceback

            traceback.print_exc()
            if user_id in self.task_store and task_id in self.task_store[user_id]:
                self.task_store[user_id][task_id].status = TaskStatus.FAILED
                self.task_store[user_id][task_id].updated_at = time.time()

    def get_task_status(self, user_id: str, task_id: str) -> dict:
        """Get the status of a specific upload task"""
<<<<<<< HEAD
        if not task_id or user_id not in self.task_store or task_id not in self.task_store[user_id]:
=======
        if (
            not task_id
            or user_id not in self.task_store
            or task_id not in self.task_store[user_id]
        ):
>>>>>>> 9074bda6
            return None

        upload_task = self.task_store[user_id][task_id]

        file_statuses = {}
        for file_path, file_task in upload_task.file_tasks.items():
            file_statuses[file_path] = {
                "status": file_task.status.value,
                "result": file_task.result,
                "error": file_task.error,
                "retry_count": file_task.retry_count,
                "created_at": file_task.created_at,
                "updated_at": file_task.updated_at,
            }

        return {
            "task_id": upload_task.task_id,
            "status": upload_task.status.value,
            "total_files": upload_task.total_files,
            "processed_files": upload_task.processed_files,
            "successful_files": upload_task.successful_files,
            "failed_files": upload_task.failed_files,
            "created_at": upload_task.created_at,
            "updated_at": upload_task.updated_at,
            "files": file_statuses,
        }

    def get_all_tasks(self, user_id: str) -> list:
        """Get all tasks for a user"""
        if user_id not in self.task_store:
            return []

        tasks = []
        for task_id, upload_task in self.task_store[user_id].items():
            tasks.append(
                {
                    "task_id": upload_task.task_id,
                    "status": upload_task.status.value,
                    "total_files": upload_task.total_files,
                    "processed_files": upload_task.processed_files,
                    "successful_files": upload_task.successful_files,
                    "failed_files": upload_task.failed_files,
                    "created_at": upload_task.created_at,
                    "updated_at": upload_task.updated_at,
                }
            )

        # Sort by creation time, most recent first
        tasks.sort(key=lambda x: x["created_at"], reverse=True)
        return tasks

    def cancel_task(self, user_id: str, task_id: str) -> bool:
        """Cancel a task if it exists and is not already completed"""
        if user_id not in self.task_store or task_id not in self.task_store[user_id]:
            return False

        upload_task = self.task_store[user_id][task_id]

        # Can only cancel pending or running tasks
        if upload_task.status in [TaskStatus.COMPLETED, TaskStatus.FAILED]:
            return False

        # Cancel the background task to stop scheduling new work
<<<<<<< HEAD
        if hasattr(upload_task, "background_task") and not upload_task.background_task.done():
=======
        if (
            hasattr(upload_task, "background_task")
            and not upload_task.background_task.done()
        ):
>>>>>>> 9074bda6
            upload_task.background_task.cancel()

        # Mark task as failed (cancelled)
        upload_task.status = TaskStatus.FAILED
        upload_task.updated_at = time.time()

        # Mark all pending file tasks as failed
        for file_task in upload_task.file_tasks.values():
            if file_task.status == TaskStatus.PENDING:
                file_task.status = TaskStatus.FAILED
                file_task.error = "Task cancelled by user"
                file_task.updated_at = time.time()
                upload_task.failed_files += 1

        return True

    def shutdown(self):
        """Cleanup process pool"""
        if hasattr(self, "process_pool"):
            self.process_pool.shutdown(wait=True)<|MERGE_RESOLUTION|>--- conflicted
+++ resolved
@@ -11,13 +11,9 @@
     def __init__(self, document_service=None, process_pool=None):
         self.document_service = document_service
         self.process_pool = process_pool
-<<<<<<< HEAD
-        self.task_store: dict[str, dict[str, UploadTask]] = {}  # user_id -> {task_id -> UploadTask}
-=======
         self.task_store: Dict[
             str, Dict[str, UploadTask]
         ] = {}  # user_id -> {task_id -> UploadTask}
->>>>>>> 9074bda6
         self.background_tasks = set()
 
         if self.process_pool is None:
@@ -31,16 +27,12 @@
         await asyncio.sleep(delay)
 
     async def create_upload_task(
-<<<<<<< HEAD
-        self, user_id: str, file_paths: list, jwt_token: str = None, owner_name: str = None, owner_email: str = None
-=======
         self,
         user_id: str,
         file_paths: list,
         jwt_token: str = None,
         owner_name: str = None,
         owner_email: str = None,
->>>>>>> 9074bda6
     ) -> str:
         """Create a new upload task for bulk file processing"""
         # Use default DocumentFileProcessor with user context
@@ -92,15 +84,6 @@
 
             # Process files with limited concurrency to avoid overwhelming the system
             max_workers = get_worker_count()
-<<<<<<< HEAD
-            semaphore = asyncio.Semaphore(max_workers * 2)  # Allow 2x process pool size for async I/O
-
-            async def process_with_semaphore(file_path: str):
-                async with semaphore:
-                    await self.document_service.process_single_file_task(upload_task, file_path)
-
-            tasks = [process_with_semaphore(file_path) for file_path in upload_task.file_tasks.keys()]
-=======
             semaphore = asyncio.Semaphore(
                 max_workers * 2
             )  # Allow 2x process pool size for async I/O
@@ -115,7 +98,6 @@
                 process_with_semaphore(file_path)
                 for file_path in upload_task.file_tasks.keys()
             ]
->>>>>>> 9074bda6
 
             await asyncio.gather(*tasks, return_exceptions=True)
 
@@ -189,15 +171,11 @@
 
     def get_task_status(self, user_id: str, task_id: str) -> dict:
         """Get the status of a specific upload task"""
-<<<<<<< HEAD
-        if not task_id or user_id not in self.task_store or task_id not in self.task_store[user_id]:
-=======
         if (
             not task_id
             or user_id not in self.task_store
             or task_id not in self.task_store[user_id]
         ):
->>>>>>> 9074bda6
             return None
 
         upload_task = self.task_store[user_id][task_id]
@@ -261,14 +239,10 @@
             return False
 
         # Cancel the background task to stop scheduling new work
-<<<<<<< HEAD
-        if hasattr(upload_task, "background_task") and not upload_task.background_task.done():
-=======
         if (
             hasattr(upload_task, "background_task")
             and not upload_task.background_task.done()
         ):
->>>>>>> 9074bda6
             upload_task.background_task.cancel()
 
         # Mark task as failed (cancelled)
