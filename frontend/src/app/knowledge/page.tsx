--- conflicted
+++ resolved
@@ -1,20 +1,10 @@
 "use client";
 
-<<<<<<< HEAD
-import { themeQuartz, type ColDef } from "ag-grid-community";
-=======
 import type { ColDef, GetRowIdParams } from "ag-grid-community";
->>>>>>> d3279e21
 import { AgGridReact, type CustomCellRendererProps } from "ag-grid-react";
-import { Cloud, FileIcon } from "lucide-react";
+import { Building2, Cloud, HardDrive, Search, Trash2, X } from "lucide-react";
 import { useRouter } from "next/navigation";
 import {
-<<<<<<< HEAD
-  useCallback,
-  useRef,
-  useState,
-} from "react";
-=======
 	type ChangeEvent,
 	useCallback,
 	useEffect,
@@ -23,11 +13,11 @@
 } from "react";
 import { SiGoogledrive } from "react-icons/si";
 import { TbBrandOnedrive } from "react-icons/tb";
->>>>>>> d3279e21
 import { KnowledgeDropdown } from "@/components/knowledge-dropdown";
 import { ProtectedRoute } from "@/components/protected-route";
 import { Button } from "@/components/ui/button";
 import { useKnowledgeFilter } from "@/contexts/knowledge-filter-context";
+import { useLayout } from "@/contexts/layout-context";
 import { useTask } from "@/contexts/task-context";
 import { type File, useGetSearchQuery } from "../api/queries/useGetSearchQuery";
 import "@/components/AgGrid/registerAgGridModules";
@@ -38,44 +28,6 @@
 import { StatusBadge } from "@/components/ui/status-badge";
 import { DeleteConfirmationDialog } from "../../../components/confirmation-dialog";
 import { useDeleteDocument } from "../api/mutations/useDeleteDocument";
-<<<<<<< HEAD
-import GoogleDriveIcon from "../settings/icons/google-drive-icon";
-import OneDriveIcon from "../settings/icons/one-drive-icon";
-import SharePointIcon from "../settings/icons/share-point-icon";
-import { KnowledgeSearchInput } from "@/components/knowledge-search-input";
-
-// Function to get the appropriate icon for a connector type
-function getSourceIcon(connectorType?: string) {
-  switch (connectorType) {
-    case "google_drive":
-      return (
-        <GoogleDriveIcon className="h-4 w-4 text-foreground flex-shrink-0" />
-      );
-    case "onedrive":
-      return <OneDriveIcon className="h-4 w-4 text-foreground flex-shrink-0" />;
-    case "sharepoint":
-      return (
-        <SharePointIcon className="h-4 w-4 text-foreground flex-shrink-0" />
-      );
-    case "s3":
-      return <Cloud className="h-4 w-4 text-foreground flex-shrink-0" />;
-    default:
-      return (
-        <FileIcon className="h-4 w-4 text-muted-foreground flex-shrink-0" />
-      );
-  }
-}
-
-function SearchPage() {
-  const router = useRouter();
-  const { files: taskFiles } = useTask();
-  const {
-    parsedFilterData,
-    queryOverride,
-  } = useKnowledgeFilter();
-  const [selectedRows, setSelectedRows] = useState<File[]>([]);
-  const [showBulkDeleteDialog, setShowBulkDeleteDialog] = useState(false);
-=======
 
 // Function to get the appropriate icon for a connector type
 function getSourceIcon(connectorType?: string) {
@@ -109,30 +61,11 @@
 	const [showBulkDeleteDialog, setShowBulkDeleteDialog] = useState(false);
 
 	const deleteDocumentMutation = useDeleteDocument();
->>>>>>> d3279e21
 
 	useEffect(() => {
 		refreshTasks();
 	}, [refreshTasks]);
 
-<<<<<<< HEAD
-  const { data = [], isFetching } = useGetSearchQuery(
-    queryOverride,
-    parsedFilterData
-  );
-
-  // Convert TaskFiles to File format and merge with backend results
-  const taskFilesAsFiles: File[] = taskFiles.map((taskFile) => {
-    return {
-      filename: taskFile.filename,
-      mimetype: taskFile.mimetype,
-      source_url: taskFile.source_url,
-      size: taskFile.size,
-      connector_type: taskFile.connector_type,
-      status: taskFile.status,
-    };
-  });
-=======
 	const { data: searchData = [], isFetching } = useGetSearchQuery(
 		parsedFilterData?.query || "*",
 		parsedFilterData,
@@ -169,7 +102,6 @@
 			const taskFile = taskFileMap.get(file.filename);
 			return !taskFile || taskFile.status !== "processing";
 		});
->>>>>>> d3279e21
 
 	const filteredTaskFiles = taskFilesAsFiles.filter((taskFile) => {
 		return (
@@ -189,97 +121,6 @@
 
 	const gridRef = useRef<AgGridReact>(null);
 
-<<<<<<< HEAD
-  const [columnDefs] = useState<ColDef<File>[]>([
-    {
-      field: "filename",
-      headerName: "Source",
-      checkboxSelection: true,
-      headerCheckboxSelection: true,
-      initialFlex: 2,
-      minWidth: 220,
-      cellRenderer: ({ data, value }: CustomCellRendererProps<File>) => {
-        return (
-          <button
-            type="button"
-            className="flex items-center gap-2 cursor-pointer hover:text-blue-600 transition-colors text-left w-full"
-            onClick={() => {
-              router.push(
-                `/knowledge/chunks?filename=${encodeURIComponent(
-                  data?.filename ?? ""
-                )}`
-              );
-            }}
-          >
-            {getSourceIcon(data?.connector_type)}
-            <span className="font-medium text-foreground truncate">
-              {value}
-            </span>
-          </button>
-        );
-      },
-    },
-    {
-      field: "size",
-      headerName: "Size",
-      valueFormatter: (params) =>
-        params.value ? `${Math.round(params.value / 1024)} KB` : "-",
-    },
-    {
-      field: "mimetype",
-      headerName: "Type",
-    },
-    {
-      field: "owner",
-      headerName: "Owner",
-      valueFormatter: (params) =>
-        params.data?.owner_name || params.data?.owner_email || "—",
-    },
-    {
-      field: "chunkCount",
-      headerName: "Chunks",
-      valueFormatter: (params) => params.data?.chunkCount?.toString() || "-",
-    },
-    {
-      field: "avgScore",
-      headerName: "Avg score",
-      cellRenderer: ({ value }: CustomCellRendererProps<File>) => {
-        return (
-          <span className="text-xs text-accent-emerald-foreground bg-accent-emerald px-2 py-1 rounded">
-            {value?.toFixed(2) ?? "-"}
-          </span>
-        );
-      },
-    },
-    {
-      field: "status",
-      headerName: "Status",
-      cellRenderer: ({ data }: CustomCellRendererProps<File>) => {
-        // Default to 'active' status if no status is provided
-        const status = data?.status || "active";
-        return <StatusBadge status={status} />;
-      },
-    },
-    {
-      cellRenderer: ({ data }: CustomCellRendererProps<File>) => {
-        return <KnowledgeActionsDropdown filename={data?.filename || ""} />;
-      },
-      cellStyle: {
-        alignItems: "center",
-        display: "flex",
-        justifyContent: "center",
-        padding: 0,
-      },
-      colId: "actions",
-      filter: false,
-      minWidth: 0,
-      width: 40,
-      resizable: false,
-      sortable: false,
-      initialFlex: 0,
-    },
-  ]);
-=======
 	const columnDefs = [
 		{
 			field: "filename",
@@ -388,7 +229,6 @@
 			initialFlex: 0,
 		},
 	];
->>>>>>> d3279e21
 
 	const defaultColDef: ColDef<File> = {
 		resizable: false,
@@ -437,19 +277,27 @@
 	};
 
   return (
-    <>
-      <div className="flex flex-col h-full">
+    <div
+      className={`fixed inset-0 md:left-72 flex flex-col transition-all duration-300 ${
+        isMenuOpen && isPanelOpen
+          ? "md:right-[704px]"
+          : // Both open: 384px (menu) + 320px (KF panel)
+          isMenuOpen
+          ? "md:right-96"
+          : // Only menu open: 384px
+          isPanelOpen
+          ? "md:right-80"
+          : // Only KF panel open: 320px
+            "md:right-6" // Neither open: 24px
+      }`}
+      style={{ top: `${totalTopOffset}px` }}
+    >
+      <div className="flex-1 flex flex-col min-h-0 px-6 py-6">
         <div className="flex items-center justify-between mb-6">
-          <h2 className="text-lg font-semibold">Knowledge</h2>
+          <h2 className="text-lg font-semibold">Project Knowledge</h2>
+          <KnowledgeDropdown variant="button" />
         </div>
 
-<<<<<<< HEAD
-        {/* Search Input Area */}
-        <div className="flex-1 flex flex-shrink-0 flex-wrap-reverse gap-3 mb-6">
-          <KnowledgeSearchInput />
-          {/* //TODO: Implement sync button */}
-          {/* <Button
-=======
 				{/* Search Input Area */}
 				<div className="flex-shrink-0 mb-6 xl:max-w-[75%]">
 					<form className="flex gap-3">
@@ -493,7 +341,6 @@
             </Button> */}
 						{/* //TODO: Implement sync button */}
 						{/* <Button
->>>>>>> d3279e21
               type="button"
               variant="outline"
               className="rounded-lg flex-shrink-0"
@@ -501,65 +348,6 @@
             >
               Sync
             </Button> */}
-<<<<<<< HEAD
-          {selectedRows.length > 0 && (
-            <Button
-              type="button"
-              variant="destructive"
-              className="rounded-lg flex-shrink-0"
-              onClick={() => setShowBulkDeleteDialog(true)}
-            >
-              Delete
-            </Button>
-          )}
-          <div className="ml-auto">
-            <KnowledgeDropdown />
-          </div>
-        </div>
-        <AgGridReact
-          className="w-full overflow-auto"
-          columnDefs={columnDefs}
-          defaultColDef={defaultColDef}
-          loading={isFetching}
-          ref={gridRef}
-          rowData={fileResults}
-          rowSelection="multiple"
-          rowMultiSelectWithClick={false}
-          suppressRowClickSelection={true}
-          getRowId={(params) => params.data.filename}
-          domLayout="normal"
-          theme={themeQuartz.withParams({ browserColorScheme: "inherit" })}
-          onSelectionChanged={onSelectionChanged}
-          noRowsOverlayComponent={() => (
-            <div className="text-center pb-[45px]">
-              <div className="text-lg text-primary font-semibold">
-                No knowledge
-              </div>
-              <div className="text-sm mt-1 text-muted-foreground">
-                Add files from local or your preferred cloud.
-              </div>
-            </div>
-          )}
-        />
-      </div>
-
-      {/* Bulk Delete Confirmation Dialog */}
-      <DeleteConfirmationDialog
-        open={showBulkDeleteDialog}
-        onOpenChange={setShowBulkDeleteDialog}
-        title="Delete Documents"
-        description={`Are you sure you want to delete ${
-          selectedRows.length
-        } document${
-          selectedRows.length > 1 ? "s" : ""
-        }? This will remove all chunks and data associated with these documents. This action cannot be undone.`}
-        confirmText="Delete All"
-        onConfirm={handleBulkDelete}
-        isLoading={deleteDocumentMutation.isPending}
-      />
-    </>
-  );
-=======
 						{selectedRows.length > 0 && (
 							<Button
 								type="button"
@@ -617,7 +405,6 @@
 			/>
 		</div>
 	);
->>>>>>> d3279e21
 }
 
 export default function ProtectedSearchPage() {
