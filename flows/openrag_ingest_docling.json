--- conflicted
+++ resolved
@@ -146,8 +146,9 @@
             "frozen": false,
             "icon": "scissors-line-dashed",
             "legacy": false,
+            "lf_version": "1.6.0",
             "metadata": {
-              "code_hash": "f2867efda61f",
+              "code_hash": "65a90e1f4fe6",
               "dependencies": {
                 "dependencies": [
                   {
@@ -155,8 +156,8 @@
                     "version": "0.3.9"
                   },
                   {
-                    "name": "lfx",
-                    "version": null
+                    "name": "langflow",
+                    "version": "1.5.0.post2"
                   }
                 ],
                 "total_dependencies": 2
@@ -239,7 +240,7 @@
                 "show": true,
                 "title_case": false,
                 "type": "code",
-                "value": "from langchain_text_splitters import CharacterTextSplitter\n\nfrom lfx.custom.custom_component.component import Component\nfrom lfx.io import DropdownInput, HandleInput, IntInput, MessageTextInput, Output\nfrom lfx.schema.data import Data\nfrom lfx.schema.dataframe import DataFrame\nfrom lfx.schema.message import Message\nfrom lfx.utils.util import unescape_string\n\n\nclass SplitTextComponent(Component):\n    display_name: str = \"Split Text\"\n    description: str = \"Split text into chunks based on specified criteria.\"\n    documentation: str = \"https://docs.langflow.org/components-processing#split-text\"\n    icon = \"scissors-line-dashed\"\n    name = \"SplitText\"\n\n    inputs = [\n        HandleInput(\n            name=\"data_inputs\",\n            display_name=\"Input\",\n            info=\"The data with texts to split in chunks.\",\n            input_types=[\"Data\", \"DataFrame\", \"Message\"],\n            required=True,\n        ),\n        IntInput(\n            name=\"chunk_overlap\",\n            display_name=\"Chunk Overlap\",\n            info=\"Number of characters to overlap between chunks.\",\n            value=200,\n        ),\n        IntInput(\n            name=\"chunk_size\",\n            display_name=\"Chunk Size\",\n            info=(\n                \"The maximum length of each chunk. Text is first split by separator, \"\n                \"then chunks are merged up to this size. \"\n                \"Individual splits larger than this won't be further divided.\"\n            ),\n            value=1000,\n        ),\n        MessageTextInput(\n            name=\"separator\",\n            display_name=\"Separator\",\n            info=(\n                \"The character to split on. Use \\\\n for newline. \"\n                \"Examples: \\\\n\\\\n for paragraphs, \\\\n for lines, . for sentences\"\n            ),\n            value=\"\\n\",\n        ),\n        MessageTextInput(\n            name=\"text_key\",\n            display_name=\"Text Key\",\n            info=\"The key to use for the text column.\",\n            value=\"text\",\n            advanced=True,\n        ),\n        DropdownInput(\n            name=\"keep_separator\",\n            display_name=\"Keep Separator\",\n            info=\"Whether to keep the separator in the output chunks and where to place it.\",\n            options=[\"False\", \"True\", \"Start\", \"End\"],\n            value=\"False\",\n            advanced=True,\n        ),\n    ]\n\n    outputs = [\n        Output(display_name=\"Chunks\", name=\"dataframe\", method=\"split_text\"),\n    ]\n\n    def _docs_to_data(self, docs) -> list[Data]:\n        return [Data(text=doc.page_content, data=doc.metadata) for doc in docs]\n\n    def _fix_separator(self, separator: str) -> str:\n        \"\"\"Fix common separator issues and convert to proper format.\"\"\"\n        if separator == \"/n\":\n            return \"\\n\"\n        if separator == \"/t\":\n            return \"\\t\"\n        return separator\n\n    def split_text_base(self):\n        separator = self._fix_separator(self.separator)\n        separator = unescape_string(separator)\n\n        if isinstance(self.data_inputs, DataFrame):\n            if not len(self.data_inputs):\n                msg = \"DataFrame is empty\"\n                raise TypeError(msg)\n\n            self.data_inputs.text_key = self.text_key\n            try:\n                documents = self.data_inputs.to_lc_documents()\n            except Exception as e:\n                msg = f\"Error converting DataFrame to documents: {e}\"\n                raise TypeError(msg) from e\n        elif isinstance(self.data_inputs, Message):\n            self.data_inputs = [self.data_inputs.to_data()]\n            return self.split_text_base()\n        else:\n            if not self.data_inputs:\n                msg = \"No data inputs provided\"\n                raise TypeError(msg)\n\n            documents = []\n            if isinstance(self.data_inputs, Data):\n                self.data_inputs.text_key = self.text_key\n                documents = [self.data_inputs.to_lc_document()]\n            else:\n                try:\n                    documents = [input_.to_lc_document() for input_ in self.data_inputs if isinstance(input_, Data)]\n                    if not documents:\n                        msg = f\"No valid Data inputs found in {type(self.data_inputs)}\"\n                        raise TypeError(msg)\n                except AttributeError as e:\n                    msg = f\"Invalid input type in collection: {e}\"\n                    raise TypeError(msg) from e\n        try:\n            # Convert string 'False'/'True' to boolean\n            keep_sep = self.keep_separator\n            if isinstance(keep_sep, str):\n                if keep_sep.lower() == \"false\":\n                    keep_sep = False\n                elif keep_sep.lower() == \"true\":\n                    keep_sep = True\n                # 'start' and 'end' are kept as strings\n\n            splitter = CharacterTextSplitter(\n                chunk_overlap=self.chunk_overlap,\n                chunk_size=self.chunk_size,\n                separator=separator,\n                keep_separator=keep_sep,\n            )\n            return splitter.split_documents(documents)\n        except Exception as e:\n            msg = f\"Error splitting text: {e}\"\n            raise TypeError(msg) from e\n\n    def split_text(self) -> DataFrame:\n        return DataFrame(self._docs_to_data(self.split_text_base()))\n"
+                "value": "from langchain_text_splitters import CharacterTextSplitter\n\nfrom langflow.custom.custom_component.component import Component\nfrom langflow.io import DropdownInput, HandleInput, IntInput, MessageTextInput, Output\nfrom langflow.schema.data import Data\nfrom langflow.schema.dataframe import DataFrame\nfrom langflow.schema.message import Message\nfrom langflow.utils.util import unescape_string\n\n\nclass SplitTextComponent(Component):\n    display_name: str = \"Split Text\"\n    description: str = \"Split text into chunks based on specified criteria.\"\n    documentation: str = \"https://docs.langflow.org/components-processing#split-text\"\n    icon = \"scissors-line-dashed\"\n    name = \"SplitText\"\n\n    inputs = [\n        HandleInput(\n            name=\"data_inputs\",\n            display_name=\"Input\",\n            info=\"The data with texts to split in chunks.\",\n            input_types=[\"Data\", \"DataFrame\", \"Message\"],\n            required=True,\n        ),\n        IntInput(\n            name=\"chunk_overlap\",\n            display_name=\"Chunk Overlap\",\n            info=\"Number of characters to overlap between chunks.\",\n            value=200,\n        ),\n        IntInput(\n            name=\"chunk_size\",\n            display_name=\"Chunk Size\",\n            info=(\n                \"The maximum length of each chunk. Text is first split by separator, \"\n                \"then chunks are merged up to this size. \"\n                \"Individual splits larger than this won't be further divided.\"\n            ),\n            value=1000,\n        ),\n        MessageTextInput(\n            name=\"separator\",\n            display_name=\"Separator\",\n            info=(\n                \"The character to split on. Use \\\\n for newline. \"\n                \"Examples: \\\\n\\\\n for paragraphs, \\\\n for lines, . for sentences\"\n            ),\n            value=\"\\n\",\n        ),\n        MessageTextInput(\n            name=\"text_key\",\n            display_name=\"Text Key\",\n            info=\"The key to use for the text column.\",\n            value=\"text\",\n            advanced=True,\n        ),\n        DropdownInput(\n            name=\"keep_separator\",\n            display_name=\"Keep Separator\",\n            info=\"Whether to keep the separator in the output chunks and where to place it.\",\n            options=[\"False\", \"True\", \"Start\", \"End\"],\n            value=\"False\",\n            advanced=True,\n        ),\n    ]\n\n    outputs = [\n        Output(display_name=\"Chunks\", name=\"dataframe\", method=\"split_text\"),\n    ]\n\n    def _docs_to_data(self, docs) -> list[Data]:\n        data_list = [Data(text=doc.page_content, data=doc.metadata) for doc in docs]\n        return data_list\n\n    def _fix_separator(self, separator: str) -> str:\n        \"\"\"Fix common separator issues and convert to proper format.\"\"\"\n        if separator == \"/n\":\n            return \"\\n\"\n        if separator == \"/t\":\n            return \"\\t\"\n        return separator\n\n    def split_text_base(self):\n        separator = self._fix_separator(self.separator)\n        separator = unescape_string(separator)\n\n        if isinstance(self.data_inputs, DataFrame):\n            if not len(self.data_inputs):\n                msg = \"DataFrame is empty\"\n                raise TypeError(msg)\n\n            self.data_inputs.text_key = self.text_key\n            try:\n                documents = self.data_inputs.to_lc_documents()\n            except Exception as e:\n                msg = f\"Error converting DataFrame to documents: {e}\"\n                raise TypeError(msg) from e\n        elif isinstance(self.data_inputs, Message):\n            self.data_inputs = [self.data_inputs.to_data()]\n            return self.split_text_base()\n        else:\n            if not self.data_inputs:\n                msg = \"No data inputs provided\"\n                raise TypeError(msg)\n\n            documents = []\n            if isinstance(self.data_inputs, Data):\n                self.data_inputs.text_key = self.text_key\n                documents = [self.data_inputs.to_lc_document()]\n            else:\n                try:\n                    documents = [input_.to_lc_document() for input_ in self.data_inputs if isinstance(input_, Data)]\n                    if not documents:\n                        msg = f\"No valid Data inputs found in {type(self.data_inputs)}\"\n                        raise TypeError(msg)\n                except AttributeError as e:\n                    msg = f\"Invalid input type in collection: {e}\"\n                    raise TypeError(msg) from e\n        try:\n            # Convert string 'False'/'True' to boolean\n            keep_sep = self.keep_separator\n            if isinstance(keep_sep, str):\n                if keep_sep.lower() == \"false\":\n                    keep_sep = False\n                elif keep_sep.lower() == \"true\":\n                    keep_sep = True\n                # 'start' and 'end' are kept as strings\n            self.log(documents)\n            splitter = CharacterTextSplitter(\n                chunk_overlap=self.chunk_overlap,\n                chunk_size=self.chunk_size,\n                separator=separator,\n                keep_separator=keep_sep,\n            )\n            return splitter.split_documents(documents)\n        except Exception as e:\n            msg = f\"Error splitting text: {e}\"\n            raise TypeError(msg) from e\n\n    def split_text(self) -> DataFrame:\n        return DataFrame(self._docs_to_data(self.split_text_base()))\n"
               },
               "data_inputs": {
                 "_input_type": "HandleInput",
@@ -270,7 +271,6 @@
                 "dialog_inputs": {},
                 "display_name": "Keep Separator",
                 "dynamic": false,
-                "external_options": {},
                 "info": "Whether to keep the separator in the output chunks and where to place it.",
                 "name": "keep_separator",
                 "options": [
@@ -627,656 +627,17 @@
                 "show": true,
                 "title_case": false,
                 "trace_as_metadata": true,
-<<<<<<< HEAD
-                "type": "str",
+                "type": "other",
                 "value": ""
               },
-              "dimensions": {
-                "_input_type": "IntInput",
-                "advanced": true,
-                "display_name": "Dimensions",
-                "dynamic": false,
-                "info": "The number of dimensions the resulting output embeddings should have. Only supported by certain models.",
-                "list": false,
-                "list_add_label": "Add More",
-                "name": "dimensions",
-                "placeholder": "",
-                "required": false,
-                "show": true,
-                "title_case": false,
-                "tool_mode": false,
-                "trace_as_metadata": true,
-                "type": "int",
-                "value": ""
-              },
-              "embedding_ctx_length": {
-                "_input_type": "IntInput",
-                "advanced": true,
-                "display_name": "Embedding Context Length",
-                "dynamic": false,
-                "info": "",
-                "list": false,
-                "list_add_label": "Add More",
-                "name": "embedding_ctx_length",
-                "placeholder": "",
-                "required": false,
-                "show": true,
-                "title_case": false,
-                "tool_mode": false,
-                "trace_as_metadata": true,
-                "type": "int",
-                "value": 1536
-              },
-              "max_retries": {
-                "_input_type": "IntInput",
-                "advanced": true,
-                "display_name": "Max Retries",
-                "dynamic": false,
-                "info": "",
-                "list": false,
-                "list_add_label": "Add More",
-                "name": "max_retries",
-                "placeholder": "",
-                "required": false,
-                "show": true,
-                "title_case": false,
-                "tool_mode": false,
-                "trace_as_metadata": true,
-                "type": "int",
-                "value": 3
-              },
-              "model": {
+              "engine": {
                 "_input_type": "DropdownInput",
-                "advanced": false,
+                "advanced": true,
                 "combobox": false,
                 "dialog_inputs": {},
-                "display_name": "Model",
-                "dynamic": false,
-                "info": "",
-                "name": "model",
-                "options": [
-                  "text-embedding-3-small",
-                  "text-embedding-3-large",
-                  "text-embedding-ada-002"
-                ],
-                "options_metadata": [],
-                "placeholder": "",
-                "required": false,
-                "show": true,
-                "title_case": false,
-                "toggle": false,
-                "tool_mode": false,
-                "trace_as_metadata": true,
-                "type": "str",
-                "value": "text-embedding-3-small"
-              },
-              "model_kwargs": {
-                "_input_type": "DictInput",
-                "advanced": true,
-                "display_name": "Model Kwargs",
-                "dynamic": false,
-                "info": "",
-                "list": false,
-                "list_add_label": "Add More",
-                "name": "model_kwargs",
-                "placeholder": "",
-                "required": false,
-                "show": true,
-                "title_case": false,
-                "tool_mode": false,
-                "trace_as_input": true,
-                "type": "dict",
-                "value": {}
-              },
-              "openai_api_base": {
-                "_input_type": "MessageTextInput",
-                "advanced": true,
-                "display_name": "OpenAI API Base",
-                "dynamic": false,
-                "info": "",
-                "input_types": [
-                  "Message"
-                ],
-                "list": false,
-                "list_add_label": "Add More",
-                "load_from_db": false,
-                "name": "openai_api_base",
-                "placeholder": "",
-                "required": false,
-                "show": true,
-                "title_case": false,
-                "tool_mode": false,
-                "trace_as_input": true,
-                "trace_as_metadata": true,
-                "type": "str",
-                "value": ""
-              },
-              "openai_api_key": {
-                "_input_type": "SecretStrInput",
-                "advanced": false,
-                "display_name": "OpenAI API Key",
-                "dynamic": false,
-                "info": "",
-                "input_types": [],
-                "load_from_db": true,
-                "name": "openai_api_key",
-                "password": true,
-                "placeholder": "",
-                "required": true,
-                "show": true,
-                "title_case": false,
-                "type": "str",
-                "value": "OPENAI_API_KEY"
-              },
-              "openai_api_type": {
-                "_input_type": "MessageTextInput",
-                "advanced": true,
-                "display_name": "OpenAI API Type",
-                "dynamic": false,
-                "info": "",
-                "input_types": [
-                  "Message"
-                ],
-                "list": false,
-                "list_add_label": "Add More",
-                "load_from_db": false,
-                "name": "openai_api_type",
-                "placeholder": "",
-                "required": false,
-                "show": true,
-                "title_case": false,
-                "tool_mode": false,
-                "trace_as_input": true,
-                "trace_as_metadata": true,
-                "type": "str",
-                "value": ""
-              },
-              "openai_api_version": {
-                "_input_type": "MessageTextInput",
-                "advanced": true,
-                "display_name": "OpenAI API Version",
-                "dynamic": false,
-                "info": "",
-                "input_types": [
-                  "Message"
-                ],
-                "list": false,
-                "list_add_label": "Add More",
-                "load_from_db": false,
-                "name": "openai_api_version",
-                "placeholder": "",
-                "required": false,
-                "show": true,
-                "title_case": false,
-                "tool_mode": false,
-                "trace_as_input": true,
-                "trace_as_metadata": true,
-                "type": "str",
-                "value": ""
-              },
-              "openai_organization": {
-                "_input_type": "MessageTextInput",
-                "advanced": true,
-                "display_name": "OpenAI Organization",
-                "dynamic": false,
-                "info": "",
-                "input_types": [
-                  "Message"
-                ],
-                "list": false,
-                "list_add_label": "Add More",
-                "load_from_db": false,
-                "name": "openai_organization",
-                "placeholder": "",
-                "required": false,
-                "show": true,
-                "title_case": false,
-                "tool_mode": false,
-                "trace_as_input": true,
-                "trace_as_metadata": true,
-                "type": "str",
-                "value": ""
-              },
-              "openai_proxy": {
-                "_input_type": "MessageTextInput",
-                "advanced": true,
-                "display_name": "OpenAI Proxy",
-                "dynamic": false,
-                "info": "",
-                "input_types": [
-                  "Message"
-                ],
-                "list": false,
-                "list_add_label": "Add More",
-                "load_from_db": false,
-                "name": "openai_proxy",
-                "placeholder": "",
-                "required": false,
-                "show": true,
-                "title_case": false,
-                "tool_mode": false,
-                "trace_as_input": true,
-                "trace_as_metadata": true,
-                "type": "str",
-                "value": ""
-              },
-              "request_timeout": {
-                "_input_type": "FloatInput",
-                "advanced": true,
-                "display_name": "Request Timeout",
-                "dynamic": false,
-                "info": "",
-                "list": false,
-                "list_add_label": "Add More",
-                "name": "request_timeout",
-                "placeholder": "",
-                "required": false,
-                "show": true,
-                "title_case": false,
-                "tool_mode": false,
-                "trace_as_metadata": true,
-                "type": "float",
-                "value": ""
-              },
-              "show_progress_bar": {
-                "_input_type": "BoolInput",
-                "advanced": true,
-                "display_name": "Show Progress Bar",
-                "dynamic": false,
-                "info": "",
-                "list": false,
-                "list_add_label": "Add More",
-                "name": "show_progress_bar",
-                "placeholder": "",
-                "required": false,
-                "show": true,
-                "title_case": false,
-                "tool_mode": false,
-                "trace_as_metadata": true,
-                "type": "bool",
-                "value": false
-              },
-              "skip_empty": {
-                "_input_type": "BoolInput",
-                "advanced": true,
-                "display_name": "Skip Empty",
-                "dynamic": false,
-                "info": "",
-                "list": false,
-                "list_add_label": "Add More",
-                "name": "skip_empty",
-                "placeholder": "",
-                "required": false,
-                "show": true,
-                "title_case": false,
-                "tool_mode": false,
-                "trace_as_metadata": true,
-                "type": "bool",
-                "value": false
-              },
-              "tiktoken_enable": {
-                "_input_type": "BoolInput",
-                "advanced": true,
-                "display_name": "TikToken Enable",
-                "dynamic": false,
-                "info": "If False, you must have transformers installed.",
-                "list": false,
-                "list_add_label": "Add More",
-                "name": "tiktoken_enable",
-                "placeholder": "",
-                "required": false,
-                "show": true,
-                "title_case": false,
-                "tool_mode": false,
-                "trace_as_metadata": true,
-                "type": "bool",
-                "value": true
-              },
-              "tiktoken_model_name": {
-                "_input_type": "MessageTextInput",
-                "advanced": true,
-                "display_name": "TikToken Model Name",
-                "dynamic": false,
-                "info": "",
-                "input_types": [
-                  "Message"
-                ],
-                "list": false,
-                "list_add_label": "Add More",
-                "load_from_db": false,
-                "name": "tiktoken_model_name",
-                "placeholder": "",
-                "required": false,
-                "show": true,
-                "title_case": false,
-                "tool_mode": false,
-                "trace_as_input": true,
-                "trace_as_metadata": true,
-                "type": "str",
-                "value": ""
-              }
-            },
-            "tool_mode": false
-          },
-          "selected_output": "embeddings",
-          "type": "OpenAIEmbeddings"
-        },
-        "dragging": false,
-        "height": 320,
-        "id": "OpenAIEmbeddings-mP45L",
-        "measured": {
-          "height": 320,
-          "width": 320
-        },
-        "position": {
-          "x": 1704.8491676318172,
-          "y": 1879.144249471858
-        },
-        "positionAbsolute": {
-          "x": 1690.9220896443658,
-          "y": 1866.483269483266
-        },
-        "selected": false,
-        "type": "genericNode",
-        "width": 320
-      },
-      {
-        "data": {
-          "id": "note-59mzY",
-          "node": {
-            "description": "### 💡 Add your OpenAI API key here 👇",
-            "display_name": "",
-            "documentation": "",
-            "template": {
-              "backgroundColor": "transparent"
-            }
-          },
-          "type": "note"
-        },
-        "dragging": false,
-        "height": 324,
-        "id": "note-59mzY",
-        "measured": {
-          "height": 324,
-          "width": 324
-        },
-        "position": {
-          "x": 1692.2322233423606,
-          "y": 1821.9077961087607
-        },
-        "positionAbsolute": {
-          "x": 1692.2322233423606,
-          "y": 1821.9077961087607
-        },
-        "selected": false,
-        "type": "noteNode",
-        "width": 324
-      },
-      {
-        "data": {
-          "id": "OpenSearchHybrid-XtKoA",
-          "node": {
-            "base_classes": [
-              "Data",
-              "DataFrame",
-              "VectorStore"
-            ],
-            "beta": false,
-            "conditional_paths": [],
-            "custom_fields": {},
-            "description": "Store and search documents using OpenSearch with hybrid semantic and keyword search capabilities.",
-            "display_name": "OpenSearch",
-            "documentation": "",
-            "edited": true,
-            "field_order": [
-              "docs_metadata",
-              "opensearch_url",
-              "index_name",
-              "engine",
-              "space_type",
-              "ef_construction",
-              "m",
-              "ingest_data",
-              "search_query",
-              "should_cache_vector_store",
-              "embedding",
-              "vector_field",
-              "number_of_results",
-              "filter_expression",
-              "auth_mode",
-              "username",
-              "password",
-              "jwt_token",
-              "jwt_header",
-              "bearer_prefix",
-              "use_ssl",
-              "verify_certs"
-            ],
-            "frozen": false,
-            "icon": "OpenSearch",
-            "legacy": false,
-            "metadata": {
-              "code_hash": "2720a7c68202",
-              "dependencies": {
-                "dependencies": [
-                  {
-                    "name": "opensearchpy",
-                    "version": "2.8.0"
-                  },
-                  {
-                    "name": "lfx",
-                    "version": null
-                  }
-                ],
-                "total_dependencies": 2
-              },
-              "module": "custom_components.opensearch"
-            },
-            "minimized": false,
-            "output_types": [],
-            "outputs": [
-              {
-                "allows_loop": false,
-                "cache": true,
-                "display_name": "Search Results",
-                "group_outputs": false,
-                "hidden": null,
-                "method": "search_documents",
-                "name": "search_results",
-                "options": null,
-                "required_inputs": null,
-                "selected": "Data",
-                "tool_mode": true,
-                "types": [
-                  "Data"
-                ],
-                "value": "__UNDEFINED__"
-              },
-              {
-                "allows_loop": false,
-                "cache": true,
-                "display_name": "DataFrame",
-                "group_outputs": false,
-                "hidden": null,
-                "method": "as_dataframe",
-                "name": "dataframe",
-                "options": null,
-                "required_inputs": null,
-                "selected": "DataFrame",
-                "tool_mode": true,
-                "types": [
-                  "DataFrame"
-                ],
-                "value": "__UNDEFINED__"
-              },
-              {
-                "allows_loop": false,
-                "cache": true,
-                "display_name": "Vector Store Connection",
-                "group_outputs": false,
-                "hidden": false,
-                "method": "as_vector_store",
-                "name": "vectorstoreconnection",
-                "options": null,
-                "required_inputs": null,
-                "selected": "VectorStore",
-                "tool_mode": true,
-                "types": [
-                  "VectorStore"
-                ],
-                "value": "__UNDEFINED__"
-              }
-            ],
-            "pinned": false,
-            "template": {
-              "_type": "Component",
-              "auth_mode": {
-                "_input_type": "DropdownInput",
-                "advanced": false,
-                "combobox": false,
-                "dialog_inputs": {},
-                "display_name": "Authentication Mode",
-                "dynamic": false,
-                "external_options": {},
-                "info": "Authentication method: 'basic' for username/password authentication, or 'jwt' for JSON Web Token (Bearer) authentication.",
-                "load_from_db": false,
-                "name": "auth_mode",
-                "options": [
-                  "basic",
-                  "jwt"
-                ],
-                "options_metadata": [],
-                "placeholder": "",
-                "real_time_refresh": true,
-                "required": false,
-                "show": true,
-                "title_case": false,
-                "toggle": false,
-                "tool_mode": false,
-                "trace_as_metadata": true,
-                "type": "str",
-                "value": "jwt"
-              },
-              "bearer_prefix": {
-                "_input_type": "BoolInput",
-                "advanced": true,
-                "display_name": "Prefix 'Bearer '",
-                "dynamic": false,
-                "info": "",
-                "list": false,
-                "list_add_label": "Add More",
-                "name": "bearer_prefix",
-                "placeholder": "",
-                "required": false,
-                "show": false,
-                "title_case": false,
-                "tool_mode": false,
-                "trace_as_metadata": true,
-                "type": "bool",
-                "value": true
-              },
-              "code": {
-                "advanced": true,
-                "dynamic": true,
-                "fileTypes": [],
-                "file_path": "",
-                "info": "",
-                "list": false,
-                "load_from_db": false,
-                "multiline": true,
-                "name": "code",
-                "password": false,
-                "placeholder": "",
-                "required": true,
-                "show": true,
-                "title_case": false,
-                "type": "code",
-                "value": "from __future__ import annotations\n\nimport json\nimport uuid\nfrom typing import Any\n\nfrom opensearchpy import OpenSearch, helpers\n\nfrom lfx.base.vectorstores.model import LCVectorStoreComponent, check_cached_vector_store\nfrom lfx.base.vectorstores.vector_store_connection_decorator import vector_store_connection\nfrom lfx.io import BoolInput, DropdownInput, HandleInput, IntInput, MultilineInput, SecretStrInput, StrInput, TableInput\nfrom lfx.log import logger\nfrom lfx.schema.data import Data\n\n\n@vector_store_connection\nclass OpenSearchVectorStoreComponent(LCVectorStoreComponent):\n    \"\"\"OpenSearch Vector Store Component with Hybrid Search Capabilities.\n\n    This component provides vector storage and retrieval using OpenSearch, combining semantic\n    similarity search (KNN) with keyword-based search for optimal results. It supports document\n    ingestion, vector embeddings, and advanced filtering with authentication options.\n\n    Features:\n    - Vector storage with configurable engines (jvector, nmslib, faiss, lucene)\n    - Hybrid search combining KNN vector similarity and keyword matching\n    - Flexible authentication (Basic auth, JWT tokens)\n    - Advanced filtering and aggregations\n    - Metadata injection during document ingestion\n    \"\"\"\n\n    display_name: str = \"OpenSearch\"\n    icon: str = \"OpenSearch\"\n    description: str = (\n        \"Store and search documents using OpenSearch with hybrid semantic and keyword search capabilities.\"\n    )\n\n    # Keys we consider baseline\n    default_keys: list[str] = [\n        \"opensearch_url\",\n        \"index_name\",\n        *[i.name for i in LCVectorStoreComponent.inputs],  # search_query, add_documents, etc.\n        \"embedding\",\n        \"vector_field\",\n        \"number_of_results\",\n        \"auth_mode\",\n        \"username\",\n        \"password\",\n        \"jwt_token\",\n        \"jwt_header\",\n        \"bearer_prefix\",\n        \"use_ssl\",\n        \"verify_certs\",\n        \"filter_expression\",\n        \"engine\",\n        \"space_type\",\n        \"ef_construction\",\n        \"m\",\n        \"docs_metadata\",\n    ]\n\n    inputs = [\n        TableInput(\n            name=\"docs_metadata\",\n            display_name=\"Document Metadata\",\n            info=(\n                \"Additional metadata key-value pairs to be added to all ingested documents. \"\n                \"Useful for tagging documents with source information, categories, or other custom attributes.\"\n            ),\n            table_schema=[\n                {\n                    \"name\": \"key\",\n                    \"display_name\": \"Key\",\n                    \"type\": \"str\",\n                    \"description\": \"Key name\",\n                },\n                {\n                    \"name\": \"value\",\n                    \"display_name\": \"Value\",\n                    \"type\": \"str\",\n                    \"description\": \"Value of the metadata\",\n                },\n            ],\n            value=[],\n            advanced=True,\n        ),\n        StrInput(\n            name=\"opensearch_url\",\n            display_name=\"OpenSearch URL\",\n            value=\"http://localhost:9200\",\n            info=(\n                \"The connection URL for your OpenSearch cluster \"\n                \"(e.g., http://localhost:9200 for local development or your cloud endpoint).\"\n            ),\n        ),\n        StrInput(\n            name=\"index_name\",\n            display_name=\"Index Name\",\n            value=\"langflow\",\n            info=(\n                \"The OpenSearch index name where documents will be stored and searched. \"\n                \"Will be created automatically if it doesn't exist.\"\n            ),\n        ),\n        DropdownInput(\n            name=\"engine\",\n            display_name=\"Vector Engine\",\n            options=[\"jvector\", \"nmslib\", \"faiss\", \"lucene\"],\n            value=\"jvector\",\n            info=(\n                \"Vector search engine for similarity calculations. 'jvector' is recommended for most use cases. \"\n                \"Note: Amazon OpenSearch Serverless only supports 'nmslib' or 'faiss'.\"\n            ),\n            advanced=True,\n        ),\n        DropdownInput(\n            name=\"space_type\",\n            display_name=\"Distance Metric\",\n            options=[\"l2\", \"l1\", \"cosinesimil\", \"linf\", \"innerproduct\"],\n            value=\"l2\",\n            info=(\n                \"Distance metric for calculating vector similarity. 'l2' (Euclidean) is most common, \"\n                \"'cosinesimil' for cosine similarity, 'innerproduct' for dot product.\"\n            ),\n            advanced=True,\n        ),\n        IntInput(\n            name=\"ef_construction\",\n            display_name=\"EF Construction\",\n            value=512,\n            info=(\n                \"Size of the dynamic candidate list during index construction. \"\n                \"Higher values improve recall but increase indexing time and memory usage.\"\n            ),\n            advanced=True,\n        ),\n        IntInput(\n            name=\"m\",\n            display_name=\"M Parameter\",\n            value=16,\n            info=(\n                \"Number of bidirectional connections for each vector in the HNSW graph. \"\n                \"Higher values improve search quality but increase memory usage and indexing time.\"\n            ),\n            advanced=True,\n        ),\n        *LCVectorStoreComponent.inputs,  # includes search_query, add_documents, etc.\n        HandleInput(name=\"embedding\", display_name=\"Embedding\", input_types=[\"Embeddings\"]),\n        StrInput(\n            name=\"vector_field\",\n            display_name=\"Vector Field Name\",\n            value=\"chunk_embedding\",\n            advanced=True,\n            info=\"Name of the field in OpenSearch documents that stores the vector embeddings for similarity search.\",\n        ),\n        IntInput(\n            name=\"number_of_results\",\n            display_name=\"Default Result Limit\",\n            value=10,\n            advanced=True,\n            info=(\n                \"Default maximum number of search results to return when no limit is \"\n                \"specified in the filter expression.\"\n            ),\n        ),\n        MultilineInput(\n            name=\"filter_expression\",\n            display_name=\"Search Filters (JSON)\",\n            value=\"\",\n            info=(\n                \"Optional JSON configuration for search filtering, result limits, and score thresholds.\\n\\n\"\n                \"Format 1 - Explicit filters:\\n\"\n                '{\"filter\": [{\"term\": {\"filename\":\"doc.pdf\"}}, '\n                '{\"terms\":{\"owner\":[\"user1\",\"user2\"]}}], \"limit\": 10, \"score_threshold\": 1.6}\\n\\n'\n                \"Format 2 - Context-style mapping:\\n\"\n                '{\"data_sources\":[\"file.pdf\"], \"document_types\":[\"application/pdf\"], \"owners\":[\"user123\"]}\\n\\n'\n                \"Use __IMPOSSIBLE_VALUE__ as placeholder to ignore specific filters.\"\n            ),\n        ),\n        # ----- Auth controls (dynamic) -----\n        DropdownInput(\n            name=\"auth_mode\",\n            display_name=\"Authentication Mode\",\n            value=\"basic\",\n            options=[\"basic\", \"jwt\"],\n            info=(\n                \"Authentication method: 'basic' for username/password authentication, \"\n                \"or 'jwt' for JSON Web Token (Bearer) authentication.\"\n            ),\n            real_time_refresh=True,\n            advanced=False,\n        ),\n        StrInput(\n            name=\"username\",\n            display_name=\"Username\",\n            value=\"admin\",\n            show=False,\n        ),\n        SecretStrInput(\n            name=\"password\",\n            display_name=\"OpenSearch Password\",\n            value=\"admin\",\n            show=False,\n        ),\n        SecretStrInput(\n            name=\"jwt_token\",\n            display_name=\"JWT Token\",\n            value=\"JWT\",\n            load_from_db=True,\n            show=True,\n            info=(\n                \"Valid JSON Web Token for authentication. \"\n                \"Will be sent in the Authorization header (with optional 'Bearer ' prefix).\"\n            ),\n        ),\n        StrInput(\n            name=\"jwt_header\",\n            display_name=\"JWT Header Name\",\n            value=\"Authorization\",\n            show=False,\n            advanced=True,\n        ),\n        BoolInput(\n            name=\"bearer_prefix\",\n            display_name=\"Prefix 'Bearer '\",\n            value=True,\n            show=False,\n            advanced=True,\n        ),\n        # ----- TLS -----\n        BoolInput(\n            name=\"use_ssl\",\n            display_name=\"Use SSL/TLS\",\n            value=True,\n            advanced=True,\n            info=\"Enable SSL/TLS encryption for secure connections to OpenSearch.\",\n        ),\n        BoolInput(\n            name=\"verify_certs\",\n            display_name=\"Verify SSL Certificates\",\n            value=False,\n            advanced=True,\n            info=(\n                \"Verify SSL certificates when connecting. \"\n                \"Disable for self-signed certificates in development environments.\"\n            ),\n        ),\n    ]\n\n    # ---------- helper functions for index management ----------\n    def _default_text_mapping(\n        self,\n        dim: int,\n        engine: str = \"jvector\",\n        space_type: str = \"l2\",\n        ef_search: int = 512,\n        ef_construction: int = 100,\n        m: int = 16,\n        vector_field: str = \"vector_field\",\n    ) -> dict[str, Any]:\n        \"\"\"Create the default OpenSearch index mapping for vector search.\n\n        This method generates the index configuration with k-NN settings optimized\n        for approximate nearest neighbor search using the specified vector engine.\n\n        Args:\n            dim: Dimensionality of the vector embeddings\n            engine: Vector search engine (jvector, nmslib, faiss, lucene)\n            space_type: Distance metric for similarity calculation\n            ef_search: Size of dynamic list used during search\n            ef_construction: Size of dynamic list used during index construction\n            m: Number of bidirectional links for each vector\n            vector_field: Name of the field storing vector embeddings\n\n        Returns:\n            Dictionary containing OpenSearch index mapping configuration\n        \"\"\"\n        return {\n            \"settings\": {\"index\": {\"knn\": True, \"knn.algo_param.ef_search\": ef_search}},\n            \"mappings\": {\n                \"properties\": {\n                    vector_field: {\n                        \"type\": \"knn_vector\",\n                        \"dimension\": dim,\n                        \"method\": {\n                            \"name\": \"disk_ann\",\n                            \"space_type\": space_type,\n                            \"engine\": engine,\n                            \"parameters\": {\"ef_construction\": ef_construction, \"m\": m},\n                        },\n                    }\n                }\n            },\n        }\n\n    def _validate_aoss_with_engines(self, *, is_aoss: bool, engine: str) -> None:\n        \"\"\"Validate engine compatibility with Amazon OpenSearch Serverless (AOSS).\n\n        Amazon OpenSearch Serverless has restrictions on which vector engines\n        can be used. This method ensures the selected engine is compatible.\n\n        Args:\n            is_aoss: Whether the connection is to Amazon OpenSearch Serverless\n            engine: The selected vector search engine\n\n        Raises:\n            ValueError: If AOSS is used with an incompatible engine\n        \"\"\"\n        if is_aoss and engine not in {\"nmslib\", \"faiss\"}:\n            msg = \"Amazon OpenSearch Service Serverless only supports `nmslib` or `faiss` engines\"\n            raise ValueError(msg)\n\n    def _is_aoss_enabled(self, http_auth: Any) -> bool:\n        \"\"\"Determine if Amazon OpenSearch Serverless (AOSS) is being used.\n\n        Args:\n            http_auth: The HTTP authentication object\n\n        Returns:\n            True if AOSS is enabled, False otherwise\n        \"\"\"\n        return http_auth is not None and hasattr(http_auth, \"service\") and http_auth.service == \"aoss\"\n\n    def _bulk_ingest_embeddings(\n        self,\n        client: OpenSearch,\n        index_name: str,\n        embeddings: list[list[float]],\n        texts: list[str],\n        metadatas: list[dict] | None = None,\n        ids: list[str] | None = None,\n        vector_field: str = \"vector_field\",\n        text_field: str = \"text\",\n        mapping: dict | None = None,\n        max_chunk_bytes: int | None = 1 * 1024 * 1024,\n        *,\n        is_aoss: bool = False,\n    ) -> list[str]:\n        \"\"\"Efficiently ingest multiple documents with embeddings into OpenSearch.\n\n        This method uses bulk operations to insert documents with their vector\n        embeddings and metadata into the specified OpenSearch index.\n\n        Args:\n            client: OpenSearch client instance\n            index_name: Target index for document storage\n            embeddings: List of vector embeddings for each document\n            texts: List of document texts\n            metadatas: Optional metadata dictionaries for each document\n            ids: Optional document IDs (UUIDs generated if not provided)\n            vector_field: Field name for storing vector embeddings\n            text_field: Field name for storing document text\n            mapping: Optional index mapping configuration\n            max_chunk_bytes: Maximum size per bulk request chunk\n            is_aoss: Whether using Amazon OpenSearch Serverless\n\n        Returns:\n            List of document IDs that were successfully ingested\n        \"\"\"\n        if not mapping:\n            mapping = {}\n\n        requests = []\n        return_ids = []\n\n        for i, text in enumerate(texts):\n            metadata = metadatas[i] if metadatas else {}\n            _id = ids[i] if ids else str(uuid.uuid4())\n            request = {\n                \"_op_type\": \"index\",\n                \"_index\": index_name,\n                vector_field: embeddings[i],\n                text_field: text,\n                **metadata,\n            }\n            if is_aoss:\n                request[\"id\"] = _id\n            else:\n                request[\"_id\"] = _id\n            requests.append(request)\n            return_ids.append(_id)\n        if metadatas:\n            self.log(f\"Sample metadata: {metadatas[0] if metadatas else {}}\")\n        helpers.bulk(client, requests, max_chunk_bytes=max_chunk_bytes)\n        return return_ids\n\n    # ---------- auth / client ----------\n    def _build_auth_kwargs(self) -> dict[str, Any]:\n        \"\"\"Build authentication configuration for OpenSearch client.\n\n        Constructs the appropriate authentication parameters based on the\n        selected auth mode (basic username/password or JWT token).\n\n        Returns:\n            Dictionary containing authentication configuration\n\n        Raises:\n            ValueError: If required authentication parameters are missing\n        \"\"\"\n        mode = (self.auth_mode or \"basic\").strip().lower()\n        if mode == \"jwt\":\n            token = (self.jwt_token or \"\").strip()\n            if not token:\n                msg = \"Auth Mode is 'jwt' but no jwt_token was provided.\"\n                raise ValueError(msg)\n            header_name = (self.jwt_header or \"Authorization\").strip()\n            header_value = f\"Bearer {token}\" if self.bearer_prefix else token\n            return {\"headers\": {header_name: header_value}}\n        user = (self.username or \"\").strip()\n        pwd = (self.password or \"\").strip()\n        if not user or not pwd:\n            msg = \"Auth Mode is 'basic' but username/password are missing.\"\n            raise ValueError(msg)\n        return {\"http_auth\": (user, pwd)}\n\n    def build_client(self) -> OpenSearch:\n        \"\"\"Create and configure an OpenSearch client instance.\n\n        Returns:\n            Configured OpenSearch client ready for operations\n        \"\"\"\n        auth_kwargs = self._build_auth_kwargs()\n        return OpenSearch(\n            hosts=[self.opensearch_url],\n            use_ssl=self.use_ssl,\n            verify_certs=self.verify_certs,\n            ssl_assert_hostname=False,\n            ssl_show_warn=False,\n            **auth_kwargs,\n        )\n\n    @check_cached_vector_store\n    def build_vector_store(self) -> OpenSearch:\n        # Return raw OpenSearch client as our “vector store.”\n        self.log(self.ingest_data)\n        client = self.build_client()\n        self._add_documents_to_vector_store(client=client)\n        return client\n\n    # ---------- ingest ----------\n    def _add_documents_to_vector_store(self, client: OpenSearch) -> None:\n        \"\"\"Process and ingest documents into the OpenSearch vector store.\n\n        This method handles the complete document ingestion pipeline:\n        - Prepares document data and metadata\n        - Generates vector embeddings\n        - Creates appropriate index mappings\n        - Bulk inserts documents with vectors\n\n        Args:\n            client: OpenSearch client for performing operations\n        \"\"\"\n        # Convert DataFrame to Data if needed using parent's method\n        self.ingest_data = self._prepare_ingest_data()\n\n        docs = self.ingest_data or []\n        if not docs:\n            self.log(\"No documents to ingest.\")\n            return\n\n        # Extract texts and metadata from documents\n        texts = []\n        metadatas = []\n        # Process docs_metadata table input into a dict\n        additional_metadata = {}\n        if hasattr(self, \"docs_metadata\") and self.docs_metadata:\n            for item in self.docs_metadata:\n                if isinstance(item, dict) and \"key\" in item and \"value\" in item:\n                    additional_metadata[item[\"key\"]] = item[\"value\"]\n\n        for doc_obj in docs:\n            data_copy = json.loads(doc_obj.model_dump_json())\n            text = data_copy.pop(doc_obj.text_key, doc_obj.default_value)\n            texts.append(text)\n\n            # Merge additional metadata from table input\n            data_copy.update(additional_metadata)\n\n            metadatas.append(data_copy)\n        self.log(metadatas)\n        if not self.embedding:\n            msg = \"Embedding handle is required to embed documents.\"\n            raise ValueError(msg)\n\n        # Generate embeddings\n        vectors = self.embedding.embed_documents(texts)\n\n        if not vectors:\n            self.log(\"No vectors generated from documents.\")\n            return\n\n        # Get vector dimension for mapping\n        dim = len(vectors[0]) if vectors else 768  # default fallback\n\n        # Check for AOSS\n        auth_kwargs = self._build_auth_kwargs()\n        is_aoss = self._is_aoss_enabled(auth_kwargs.get(\"http_auth\"))\n\n        # Validate engine with AOSS\n        engine = getattr(self, \"engine\", \"jvector\")\n        self._validate_aoss_with_engines(is_aoss=is_aoss, engine=engine)\n\n        # Create mapping with proper KNN settings\n        space_type = getattr(self, \"space_type\", \"l2\")\n        ef_construction = getattr(self, \"ef_construction\", 512)\n        m = getattr(self, \"m\", 16)\n\n        mapping = self._default_text_mapping(\n            dim=dim,\n            engine=engine,\n            space_type=space_type,\n            ef_construction=ef_construction,\n            m=m,\n            vector_field=self.vector_field,\n        )\n\n        self.log(f\"Indexing {len(texts)} documents into '{self.index_name}' with proper KNN mapping...\")\n\n        # Use the LangChain-style bulk ingestion\n        return_ids = self._bulk_ingest_embeddings(\n            client=client,\n            index_name=self.index_name,\n            embeddings=vectors,\n            texts=texts,\n            metadatas=metadatas,\n            vector_field=self.vector_field,\n            text_field=\"text\",\n            mapping=mapping,\n            is_aoss=is_aoss,\n        )\n        self.log(metadatas)\n\n        self.log(f\"Successfully indexed {len(return_ids)} documents.\")\n\n    # ---------- helpers for filters ----------\n    def _is_placeholder_term(self, term_obj: dict) -> bool:\n        # term_obj like {\"filename\": \"__IMPOSSIBLE_VALUE__\"}\n        return any(v == \"__IMPOSSIBLE_VALUE__\" for v in term_obj.values())\n\n    def _coerce_filter_clauses(self, filter_obj: dict | None) -> list[dict]:\n        \"\"\"Convert filter expressions into OpenSearch-compatible filter clauses.\n\n        This method accepts two filter formats and converts them to standardized\n        OpenSearch query clauses:\n\n        Format A - Explicit filters:\n        {\"filter\": [{\"term\": {\"field\": \"value\"}}, {\"terms\": {\"field\": [\"val1\", \"val2\"]}}],\n         \"limit\": 10, \"score_threshold\": 1.5}\n\n        Format B - Context-style mapping:\n        {\"data_sources\": [\"file1.pdf\"], \"document_types\": [\"pdf\"], \"owners\": [\"user1\"]}\n\n        Args:\n            filter_obj: Filter configuration dictionary or None\n\n        Returns:\n            List of OpenSearch filter clauses (term/terms objects)\n            Placeholder values with \"__IMPOSSIBLE_VALUE__\" are ignored\n        \"\"\"\n        if not filter_obj:\n            return []\n\n        # If it is a string, try to parse it once\n        if isinstance(filter_obj, str):\n            try:\n                filter_obj = json.loads(filter_obj)\n            except json.JSONDecodeError:\n                # Not valid JSON - treat as no filters\n                return []\n\n        # Case A: already an explicit list/dict under \"filter\"\n        if \"filter\" in filter_obj:\n            raw = filter_obj[\"filter\"]\n            if isinstance(raw, dict):\n                raw = [raw]\n            explicit_clauses: list[dict] = []\n            for f in raw or []:\n                if \"term\" in f and isinstance(f[\"term\"], dict) and not self._is_placeholder_term(f[\"term\"]):\n                    explicit_clauses.append(f)\n                elif \"terms\" in f and isinstance(f[\"terms\"], dict):\n                    field, vals = next(iter(f[\"terms\"].items()))\n                    if isinstance(vals, list) and len(vals) > 0:\n                        explicit_clauses.append(f)\n            return explicit_clauses\n\n        # Case B: convert context-style maps into clauses\n        field_mapping = {\n            \"data_sources\": \"filename\",\n            \"document_types\": \"mimetype\",\n            \"owners\": \"owner\",\n        }\n        context_clauses: list[dict] = []\n        for k, values in filter_obj.items():\n            if not isinstance(values, list):\n                continue\n            field = field_mapping.get(k, k)\n            if len(values) == 0:\n                # Match-nothing placeholder (kept to mirror your tool semantics)\n                context_clauses.append({\"term\": {field: \"__IMPOSSIBLE_VALUE__\"}})\n            elif len(values) == 1:\n                if values[0] != \"__IMPOSSIBLE_VALUE__\":\n                    context_clauses.append({\"term\": {field: values[0]}})\n            else:\n                context_clauses.append({\"terms\": {field: values}})\n        return context_clauses\n\n    # ---------- search (single hybrid path matching your tool) ----------\n    def search(self, query: str | None = None) -> list[dict[str, Any]]:\n        \"\"\"Perform hybrid search combining vector similarity and keyword matching.\n\n        This method executes a sophisticated search that combines:\n        - K-nearest neighbor (KNN) vector similarity search (70% weight)\n        - Multi-field keyword search with fuzzy matching (30% weight)\n        - Optional filtering and score thresholds\n        - Aggregations for faceted search results\n\n        Args:\n            query: Search query string (used for both vector embedding and keyword search)\n\n        Returns:\n            List of search results with page_content, metadata, and relevance scores\n\n        Raises:\n            ValueError: If embedding component is not provided or filter JSON is invalid\n        \"\"\"\n        logger.info(self.ingest_data)\n        client = self.build_client()\n        q = (query or \"\").strip()\n\n        # Parse optional filter expression (can be either A or B shape; see _coerce_filter_clauses)\n        filter_obj = None\n        if getattr(self, \"filter_expression\", \"\") and self.filter_expression.strip():\n            try:\n                filter_obj = json.loads(self.filter_expression)\n            except json.JSONDecodeError as e:\n                msg = f\"Invalid filter_expression JSON: {e}\"\n                raise ValueError(msg) from e\n\n        if not self.embedding:\n            msg = \"Embedding is required to run hybrid search (KNN + keyword).\"\n            raise ValueError(msg)\n\n        # Embed the query\n        vec = self.embedding.embed_query(q)\n\n        # Build filter clauses (accept both shapes)\n        filter_clauses = self._coerce_filter_clauses(filter_obj)\n\n        # Respect the tool's limit/threshold defaults\n        limit = (filter_obj or {}).get(\"limit\", self.number_of_results)\n        score_threshold = (filter_obj or {}).get(\"score_threshold\", 0)\n\n        # Build the same hybrid body as your SearchService\n        body = {\n            \"query\": {\n                \"bool\": {\n                    \"should\": [\n                        {\n                            \"knn\": {\n                                self.vector_field: {\n                                    \"vector\": vec,\n                                    \"k\": 10,  # fixed to match the tool\n                                    \"boost\": 0.7,\n                                }\n                            }\n                        },\n                        {\n                            \"multi_match\": {\n                                \"query\": q,\n                                \"fields\": [\"text^2\", \"filename^1.5\"],\n                                \"type\": \"best_fields\",\n                                \"fuzziness\": \"AUTO\",\n                                \"boost\": 0.3,\n                            }\n                        },\n                    ],\n                    \"minimum_should_match\": 1,\n                }\n            },\n            \"aggs\": {\n                \"data_sources\": {\"terms\": {\"field\": \"filename\", \"size\": 20}},\n                \"document_types\": {\"terms\": {\"field\": \"mimetype\", \"size\": 10}},\n                \"owners\": {\"terms\": {\"field\": \"owner\", \"size\": 10}},\n            },\n            \"_source\": [\n                \"filename\",\n                \"mimetype\",\n                \"page\",\n                \"text\",\n                \"source_url\",\n                \"owner\",\n                \"allowed_users\",\n                \"allowed_groups\",\n            ],\n            \"size\": limit,\n        }\n        if filter_clauses:\n            body[\"query\"][\"bool\"][\"filter\"] = filter_clauses\n\n        if isinstance(score_threshold, (int, float)) and score_threshold > 0:\n            # top-level min_score (matches your tool)\n            body[\"min_score\"] = score_threshold\n\n        resp = client.search(index=self.index_name, body=body)\n        hits = resp.get(\"hits\", {}).get(\"hits\", [])\n        return [\n            {\n                \"page_content\": hit[\"_source\"].get(\"text\", \"\"),\n                \"metadata\": {k: v for k, v in hit[\"_source\"].items() if k != \"text\"},\n                \"score\": hit.get(\"_score\"),\n            }\n            for hit in hits\n        ]\n\n    def search_documents(self) -> list[Data]:\n        \"\"\"Search documents and return results as Data objects.\n\n        This is the main interface method that performs the search using the\n        configured search_query and returns results in Langflow's Data format.\n\n        Returns:\n            List of Data objects containing search results with text and metadata\n\n        Raises:\n            Exception: If search operation fails\n        \"\"\"\n        try:\n            raw = self.search(self.search_query or \"\")\n            return [Data(text=hit[\"page_content\"], **hit[\"metadata\"]) for hit in raw]\n            self.log(self.ingest_data)\n        except Exception as e:\n            self.log(f\"search_documents error: {e}\")\n            raise\n\n    # -------- dynamic UI handling (auth switch) --------\n    async def update_build_config(self, build_config: dict, field_value: str, field_name: str | None = None) -> dict:\n        \"\"\"Dynamically update component configuration based on field changes.\n\n        This method handles real-time UI updates, particularly for authentication\n        mode changes that show/hide relevant input fields.\n\n        Args:\n            build_config: Current component configuration\n            field_value: New value for the changed field\n            field_name: Name of the field that changed\n\n        Returns:\n            Updated build configuration with appropriate field visibility\n        \"\"\"\n        try:\n            if field_name == \"auth_mode\":\n                mode = (field_value or \"basic\").strip().lower()\n                is_basic = mode == \"basic\"\n                is_jwt = mode == \"jwt\"\n\n                build_config[\"username\"][\"show\"] = is_basic\n                build_config[\"password\"][\"show\"] = is_basic\n\n                build_config[\"jwt_token\"][\"show\"] = is_jwt\n                build_config[\"jwt_header\"][\"show\"] = is_jwt\n                build_config[\"bearer_prefix\"][\"show\"] = is_jwt\n\n                build_config[\"username\"][\"required\"] = is_basic\n                build_config[\"password\"][\"required\"] = is_basic\n\n                build_config[\"jwt_token\"][\"required\"] = is_jwt\n                build_config[\"jwt_header\"][\"required\"] = is_jwt\n                build_config[\"bearer_prefix\"][\"required\"] = False\n\n                if is_basic:\n                    build_config[\"jwt_token\"][\"value\"] = \"\"\n\n                return build_config\n\n        except (KeyError, ValueError) as e:\n            self.log(f\"update_build_config error: {e}\")\n\n        return build_config\n"
-              },
-              "docs_metadata": {
-                "_input_type": "TableInput",
-                "advanced": true,
-                "display_name": "Document Metadata",
-                "dynamic": false,
-                "info": "Additional metadata key-value pairs to be added to all ingested documents. Useful for tagging documents with source information, categories, or other custom attributes.",
-                "is_list": true,
-                "list_add_label": "Add More",
-                "name": "docs_metadata",
-                "placeholder": "",
-                "required": false,
-                "show": true,
-                "table_icon": "Table",
-                "table_schema": [
-                  {
-                    "description": "Key name",
-                    "display_name": "Key",
-                    "name": "key",
-                    "type": "str"
-                  },
-                  {
-                    "description": "Value of the metadata",
-                    "display_name": "Value",
-                    "name": "value",
-                    "type": "str"
-                  }
-                ],
-                "title_case": false,
-                "tool_mode": false,
-                "trace_as_metadata": true,
-                "trigger_icon": "Table",
-                "trigger_text": "Open table",
-                "type": "table",
-                "value": []
-              },
-              "ef_construction": {
-                "_input_type": "IntInput",
-                "advanced": true,
-                "display_name": "EF Construction",
-                "dynamic": false,
-                "info": "Size of the dynamic candidate list during index construction. Higher values improve recall but increase indexing time and memory usage.",
-                "list": false,
-                "list_add_label": "Add More",
-                "name": "ef_construction",
-                "placeholder": "",
-                "required": false,
-                "show": true,
-                "title_case": false,
-                "tool_mode": false,
-                "trace_as_metadata": true,
-                "type": "int",
-                "value": 512
-              },
-              "embedding": {
-                "_input_type": "HandleInput",
-                "advanced": false,
-                "display_name": "Embedding",
-                "dynamic": false,
-                "info": "",
-                "input_types": [
-                  "Embeddings"
-                ],
-                "list": false,
-                "list_add_label": "Add More",
-                "name": "embedding",
-                "placeholder": "",
-                "required": false,
-                "show": true,
-                "title_case": false,
-                "trace_as_metadata": true,
-=======
->>>>>>> 44a51514
-                "type": "other",
-                "value": ""
-              },
-              "engine": {
-                "_input_type": "DropdownInput",
-                "advanced": true,
-                "combobox": false,
-                "dialog_inputs": {},
-                "display_name": "Vector Engine",
-                "dynamic": false,
-                "external_options": {},
-                "info": "Vector search engine for similarity calculations. 'jvector' is recommended for most use cases. Note: Amazon OpenSearch Serverless only supports 'nmslib' or 'faiss'.",
+                "display_name": "Engine",
+                "dynamic": false,
+                "info": "Vector search engine to use.",
                 "load_from_db": false,
                 "name": "engine",
                 "options": [
@@ -1300,9 +661,9 @@
                 "_input_type": "MultilineInput",
                 "advanced": false,
                 "copy_field": false,
-                "display_name": "Search Filters (JSON)",
-                "dynamic": false,
-                "info": "Optional JSON configuration for search filtering, result limits, and score thresholds.\n\nFormat 1 - Explicit filters:\n{\"filter\": [{\"term\": {\"filename\":\"doc.pdf\"}}, {\"terms\":{\"owner\":[\"user1\",\"user2\"]}}], \"limit\": 10, \"score_threshold\": 1.6}\n\nFormat 2 - Context-style mapping:\n{\"data_sources\":[\"file.pdf\"], \"document_types\":[\"application/pdf\"], \"owners\":[\"user123\"]}\n\nUse __IMPOSSIBLE_VALUE__ as placeholder to ignore specific filters.",
+                "display_name": "Filter Expression (JSON)",
+                "dynamic": false,
+                "info": "Optional JSON to control filters/limit/score threshold.\nAccepted shapes:\n1) {\"filter\": [ {\"term\": {\"filename\":\"foo\"}}, {\"terms\":{\"owner\":[\"u1\",\"u2\"]}} ], \"limit\": 10, \"score_threshold\": 1.6 }\n2) Context-style maps: {\"data_sources\":[\"fileA\"], \"document_types\":[\"application/pdf\"], \"owners\":[\"123\"]}\nPlaceholders with __IMPOSSIBLE_VALUE__ are ignored.",
                 "input_types": [
                   "Message"
                 ],
@@ -1326,7 +687,7 @@
                 "advanced": false,
                 "display_name": "Index Name",
                 "dynamic": false,
-                "info": "The OpenSearch index name where documents will be stored and searched. Will be created automatically if it doesn't exist.",
+                "info": "The index to search.",
                 "list": false,
                 "list_add_label": "Add More",
                 "load_from_db": false,
@@ -1385,7 +746,7 @@
                 "advanced": false,
                 "display_name": "JWT Token",
                 "dynamic": false,
-                "info": "Valid JSON Web Token for authentication. Will be sent in the Authorization header (with optional 'Bearer ' prefix).",
+                "info": "Paste a valid JWT (sent as a header).",
                 "input_types": [],
                 "load_from_db": true,
                 "name": "jwt_token",
@@ -1395,14 +756,14 @@
                 "show": true,
                 "title_case": false,
                 "type": "str",
-                "value": "JWT"
+                "value": ""
               },
               "m": {
                 "_input_type": "IntInput",
                 "advanced": true,
                 "display_name": "M Parameter",
                 "dynamic": false,
-                "info": "Number of bidirectional connections for each vector in the HNSW graph. Higher values improve search quality but increase memory usage and indexing time.",
+                "info": "Number of bidirectional links created for each new element.",
                 "list": false,
                 "list_add_label": "Add More",
                 "name": "m",
@@ -1418,9 +779,9 @@
               "number_of_results": {
                 "_input_type": "IntInput",
                 "advanced": true,
-                "display_name": "Default Result Limit",
-                "dynamic": false,
-                "info": "Default maximum number of search results to return when no limit is specified in the filter expression.",
+                "display_name": "Default Size (limit)",
+                "dynamic": false,
+                "info": "Default number of hits when no limit provided in filter_expression.",
                 "list": false,
                 "list_add_label": "Add More",
                 "load_from_db": false,
@@ -1439,7 +800,7 @@
                 "advanced": false,
                 "display_name": "OpenSearch URL",
                 "dynamic": false,
-                "info": "The connection URL for your OpenSearch cluster (e.g., http://localhost:9200 for local development or your cloud endpoint).",
+                "info": "URL for your OpenSearch cluster.",
                 "list": false,
                 "list_add_label": "Add More",
                 "load_from_db": false,
@@ -1456,7 +817,7 @@
               "password": {
                 "_input_type": "SecretStrInput",
                 "advanced": false,
-                "display_name": "OpenSearch Password",
+                "display_name": "Password",
                 "dynamic": false,
                 "info": "",
                 "input_types": [],
@@ -1516,10 +877,9 @@
                 "advanced": true,
                 "combobox": false,
                 "dialog_inputs": {},
-                "display_name": "Distance Metric",
-                "dynamic": false,
-                "external_options": {},
-                "info": "Distance metric for calculating vector similarity. 'l2' (Euclidean) is most common, 'cosinesimil' for cosine similarity, 'innerproduct' for dot product.",
+                "display_name": "Space Type",
+                "dynamic": false,
+                "info": "Distance metric for vector similarity.",
                 "name": "space_type",
                 "options": [
                   "l2",
@@ -1542,9 +902,9 @@
               "use_ssl": {
                 "_input_type": "BoolInput",
                 "advanced": true,
-                "display_name": "Use SSL/TLS",
-                "dynamic": false,
-                "info": "Enable SSL/TLS encryption for secure connections to OpenSearch.",
+                "display_name": "Use SSL",
+                "dynamic": false,
+                "info": "",
                 "list": false,
                 "list_add_label": "Add More",
                 "name": "use_ssl",
@@ -1579,9 +939,9 @@
               "vector_field": {
                 "_input_type": "StrInput",
                 "advanced": true,
-                "display_name": "Vector Field Name",
-                "dynamic": false,
-                "info": "Name of the field in OpenSearch documents that stores the vector embeddings for similarity search.",
+                "display_name": "Vector Field",
+                "dynamic": false,
+                "info": "Vector field used for KNN.",
                 "list": false,
                 "list_add_label": "Add More",
                 "load_from_db": false,
@@ -1598,9 +958,9 @@
               "verify_certs": {
                 "_input_type": "BoolInput",
                 "advanced": true,
-                "display_name": "Verify SSL Certificates",
-                "dynamic": false,
-                "info": "Verify SSL certificates when connecting. Disable for self-signed certificates in development environments.",
+                "display_name": "Verify Certificates",
+                "dynamic": false,
+                "info": "",
                 "list": false,
                 "list_add_label": "Add More",
                 "name": "verify_certs",
@@ -1618,16 +978,12 @@
           },
           "selected_output": "search_results",
           "showNode": true,
-          "type": "OpenSearchVectorStoreComponent"
+          "type": "OpenSearchHybrid"
         },
         "dragging": false,
         "id": "OpenSearchHybrid-XtKoA",
         "measured": {
-<<<<<<< HEAD
-          "height": 737,
-=======
           "height": 760,
->>>>>>> 44a51514
           "width": 320
         },
         "position": {
@@ -2584,15 +1940,9 @@
       }
     ],
     "viewport": {
-<<<<<<< HEAD
-      "x": -747.2506879716952,
-      "y": -1001.2271322529787,
-      "zoom": 0.8347026947181932
-=======
       "x": -767.6929603556041,
       "y": -1196.6455082358875,
       "zoom": 0.9277466102702023
->>>>>>> 44a51514
     }
   },
   "description": "Load your data for chat context with Retrieval Augmented Generation.",
