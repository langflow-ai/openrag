// @ts-check

// This runs in Node.js - Don't use client-side code here (browser APIs, JSX...)

/**
 * Creating a sidebar enables you to:
 - create an ordered group of docs
 - render a sidebar for each doc of that group
 - provide next/previous navigation

 The sidebars can be generated from the filesystem, or explicitly defined here.

 Create as many sidebars as you want.

 @type {import('@docusaurus/plugin-content-docs').SidebarsConfig}
 */
const sidebars = {
  tutorialSidebar: [
    {
      type: "category",
      label: "Get Started",
      items: [
        {
          type: "doc",
          id: "get-started/what-is-openrag",
          label: "About OpenRAG"
        },
        {
          type: "doc",
          id: "get-started/install",
          label: "Installation"
        },
        {
          type: "doc",
          id: "get-started/quickstart",
          label: "Quickstart"
        },
        {
          type: "doc",
          id: "get-started/docker",
          label: "Docker Deployment"
        },
        {
          type: "doc",
          id: "get-started/tui",
          label: "Terminal Interface (TUI)"
        },
      ],
    },
    {
      type: "category",
      label: "Core components",
      items: [
        {
          type: "doc",
          id: "core-components/agents",
          label: "Langflow Agents"
        },
        {
          type: "doc",
          id: "core-components/knowledge",
          label: "OpenSearch Knowledge"
        }
      ],
    },
    {
      type: "category",
      label: "Reference",
      items: [
        {
          type: "doc",
          id: "reference/configuration",
          label: "Environment Variables and Configuration File"
        },
<<<<<<< HEAD
=======
      ],
    },
    {
      type: "category",
      label: "Support",
      items: [
>>>>>>> f54479cf
        {
          type: "doc",
          id: "support/troubleshoot",
          label: "Troubleshoot"
        },
      ],
    },
  ],
};

export default sidebars;<|MERGE_RESOLUTION|>--- conflicted
+++ resolved
@@ -72,15 +72,12 @@
           id: "reference/configuration",
           label: "Environment Variables and Configuration File"
         },
-<<<<<<< HEAD
-=======
       ],
     },
     {
       type: "category",
       label: "Support",
       items: [
->>>>>>> f54479cf
         {
           type: "doc",
           id: "support/troubleshoot",
