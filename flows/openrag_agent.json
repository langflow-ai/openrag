--- conflicted
+++ resolved
@@ -2563,13 +2563,8 @@
   "endpoint_name": null,
   "id": "1098eea1-6649-4e1d-aed1-b77249fb8dd0",
   "is_component": false,
-<<<<<<< HEAD
-  "last_tested_version": "1.6.0",
+  "last_tested_version": "1.6.3.dev0",
   "name": "OpenRAG OpenSearch Agent",
-=======
-  "last_tested_version": "1.6.3.dev0",
-  "name": "OpenRAG Open Search Agent",
->>>>>>> 1a208ab5
   "tags": [
     "assistants",
     "agents"
