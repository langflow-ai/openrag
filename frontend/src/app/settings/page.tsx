--- conflicted
+++ resolved
@@ -1,6 +1,5 @@
 "use client";
 
-<<<<<<< HEAD
 import { Loader2, PlugZap, RefreshCw } from "lucide-react";
 import { useSearchParams } from "next/navigation";
 import { Suspense, useCallback, useEffect, useState } from "react";
@@ -50,37 +49,6 @@
   connectionId?: string;
   access_token?: string;
   selectedFiles?: GoogleDriveFile[] | OneDriveFile[];
-=======
-import { useState, useEffect, useCallback, Suspense } from "react";
-import { useSearchParams } from "next/navigation";
-import { Button } from "@/components/ui/button";
-import {
-	Card,
-	CardContent,
-	CardDescription,
-	CardHeader,
-	CardTitle,
-} from "@/components/ui/card";
-import { Badge } from "@/components/ui/badge";
-import { Input } from "@/components/ui/input";
-import { Label } from "@/components/ui/label";
-import { Checkbox } from "@/components/ui/checkbox";
-import { Loader2, PlugZap, RefreshCw } from "lucide-react";
-import { ProtectedRoute } from "@/components/protected-route";
-import { useTask } from "@/contexts/task-context";
-import { useAuth } from "@/contexts/auth-context";
-
-
-interface Connector {
-	id: string;
-	name: string;
-	description: string;
-	icon: React.ReactNode;
-	status: "not_connected" | "connecting" | "connected" | "error";
-	type: string;
-	connectionId?: string;
-	access_token?: string;
->>>>>>> 79c0c50e
 }
 
 interface SyncResult {
@@ -92,7 +60,6 @@
 }
 
 interface Connection {
-<<<<<<< HEAD
   connection_id: string;
   is_active: boolean;
   created_at: string;
@@ -792,707 +759,4 @@
       </Suspense>
     </ProtectedRoute>
   );
-=======
-	connection_id: string;
-	is_active: boolean;
-	created_at: string;
-	last_sync?: string;
-}
-
-function KnowledgeSourcesPage() {
-	const { isAuthenticated, isNoAuthMode } = useAuth();
-	const { addTask, tasks } = useTask();
-	const searchParams = useSearchParams();
-
-	// Connectors state
-	const [connectors, setConnectors] = useState<Connector[]>([]);
-	const [isConnecting, setIsConnecting] = useState<string | null>(null);
-	const [isSyncing, setIsSyncing] = useState<string | null>(null);
-	const [syncResults, setSyncResults] = useState<{
-		[key: string]: SyncResult | null;
-	}>({});
-	const [maxFiles, setMaxFiles] = useState<number>(10);
-	const [syncAllFiles, setSyncAllFiles] = useState<boolean>(false);
-
-	// Settings state
-	// Note: backend internal Langflow URL is not needed on the frontend
-	const [flowId, setFlowId] = useState<string>(
-		"1098eea1-6649-4e1d-aed1-b77249fb8dd0",
-	);
-	const [ingestFlowId, setIngestFlowId] = useState<string>("");
-	const [langflowEditUrl, setLangflowEditUrl] = useState<string>("");
-	const [langflowIngestEditUrl, setLangflowIngestEditUrl] =
-		useState<string>("");
-	const [publicLangflowUrl, setPublicLangflowUrl] = useState<string>("");
-
-	// Ingestion settings state - will be populated from Langflow flow defaults
-	const [ingestionSettings, setIngestionSettings] = useState({
-		chunkSize: 1000,
-		chunkOverlap: 200,
-		separator: "\\n",
-		embeddingModel: "text-embedding-3-small",
-	});
-
-	// Fetch settings from backend
-	const fetchSettings = useCallback(async () => {
-		try {
-			const response = await fetch("/api/settings");
-			if (response.ok) {
-				const settings = await response.json();
-				// Update all state cleanly
-				if (settings.flow_id) setFlowId(settings.flow_id);
-				if (settings.ingest_flow_id) setIngestFlowId(settings.ingest_flow_id);
-				if (settings.langflow_edit_url) setLangflowEditUrl(settings.langflow_edit_url);
-				if (settings.langflow_ingest_edit_url) setLangflowIngestEditUrl(settings.langflow_ingest_edit_url);
-				if (settings.langflow_public_url) setPublicLangflowUrl(settings.langflow_public_url);
-				if (settings.ingestion_defaults) {
-					console.log(
-						"Loading ingestion defaults from backend:",
-						settings.ingestion_defaults,
-					);
-					setIngestionSettings(settings.ingestion_defaults);
-				}
-			}
-		} catch (error) {
-			console.error("Failed to fetch settings:", error);
-		}
-	}, []);
-
-	// Helper function to get connector icon
-	const getConnectorIcon = (iconName: string) => {
-		const iconMap: { [key: string]: React.ReactElement } = {
-			"google-drive": (
-				<div className="w-8 h-8 bg-blue-600 rounded flex items-center justify-center text-white font-bold leading-none shrink-0">
-					G
-				</div>
-			),
-			sharepoint: (
-				<div className="w-8 h-8 bg-blue-700 rounded flex items-center justify-center text-white font-bold leading-none shrink-0">
-					SP
-				</div>
-			),
-			onedrive: (
-				<div className="w-8 h-8 bg-blue-400 rounded flex items-center justify-center text-white font-bold leading-none shrink-0">
-					OD
-				</div>
-			),
-		};
-		return (
-			iconMap[iconName] || (
-				<div className="w-8 h-8 bg-gray-500 rounded flex items-center justify-center text-white font-bold leading-none shrink-0">
-					?
-				</div>
-			)
-		);
-	};
-
-	// Connector functions
-	const checkConnectorStatuses = useCallback(async () => {
-		try {
-			// Fetch available connectors from backend
-			const connectorsResponse = await fetch("/api/connectors");
-			if (!connectorsResponse.ok) {
-				throw new Error("Failed to load connectors");
-			}
-
-			const connectorsResult = await connectorsResponse.json();
-			const connectorTypes = Object.keys(connectorsResult.connectors);
-
-			// Initialize connectors list with metadata from backend
-			const initialConnectors = connectorTypes
-				.filter((type) => connectorsResult.connectors[type].available) // Only show available connectors
-				.map((type) => ({
-					id: type,
-					name: connectorsResult.connectors[type].name,
-					description: connectorsResult.connectors[type].description,
-					icon: getConnectorIcon(connectorsResult.connectors[type].icon),
-					status: "not_connected" as const,
-					type: type,
-				}));
-
-			setConnectors(initialConnectors);
-
-			// Check status for each connector type
-
-			for (const connectorType of connectorTypes) {
-				const response = await fetch(`/api/connectors/${connectorType}/status`);
-				if (response.ok) {
-					const data = await response.json();
-					const connections = data.connections || [];
-					const activeConnection = connections.find(
-						(conn: Connection) => conn.is_active,
-					);
-					const isConnected = activeConnection !== undefined;
-
-					setConnectors((prev) =>
-						prev.map((c) =>
-							c.type === connectorType
-								? {
-										...c,
-										status: isConnected ? "connected" : "not_connected",
-										connectionId: activeConnection?.connection_id,
-									}
-								: c,
-						),
-					);
-				}
-			}
-		} catch (error) {
-			console.error("Failed to check connector statuses:", error);
-		}
-	}, []);
-
-	const handleConnect = async (connector: Connector) => {
-		setIsConnecting(connector.id);
-		setSyncResults((prev) => ({ ...prev, [connector.id]: null }));
-
-		try {
-			// Use the shared auth callback URL, same as connectors page
-			const redirectUri = `${window.location.origin}/auth/callback`;
-
-			const response = await fetch("/api/auth/init", {
-				method: "POST",
-				headers: {
-					"Content-Type": "application/json",
-				},
-				body: JSON.stringify({
-					connector_type: connector.type,
-					purpose: "data_source",
-					name: `${connector.name} Connection`,
-					redirect_uri: redirectUri,
-				}),
-			});
-
-			if (response.ok) {
-				const result = await response.json();
-
-				if (result.oauth_config) {
-					localStorage.setItem("connecting_connector_id", result.connection_id);
-					localStorage.setItem("connecting_connector_type", connector.type);
-
-					const authUrl =
-						`${result.oauth_config.authorization_endpoint}?` +
-						`client_id=${result.oauth_config.client_id}&` +
-						`response_type=code&` +
-						`scope=${result.oauth_config.scopes.join(" ")}&` +
-						`redirect_uri=${encodeURIComponent(result.oauth_config.redirect_uri)}&` +
-						`access_type=offline&` +
-						`prompt=consent&` +
-						`state=${result.connection_id}`;
-
-					window.location.href = authUrl;
-				}
-			} else {
-				console.error("Failed to initiate connection");
-				setIsConnecting(null);
-			}
-		} catch (error) {
-			console.error("Connection error:", error);
-			setIsConnecting(null);
-		}
-	};
-
-	const handleSync = async (connector: Connector) => {
-		if (!connector.connectionId) return;
-
-		setIsSyncing(connector.id);
-		setSyncResults((prev) => ({ ...prev, [connector.id]: null }));
-
-		try {
-			const response = await fetch(`/api/connectors/${connector.type}/sync`, {
-				method: "POST",
-				headers: {
-					"Content-Type": "application/json",
-				},
-				body: JSON.stringify({
-					connection_id: connector.connectionId,
-					max_files: syncAllFiles ? 0 : maxFiles || undefined,
-				}),
-			});
-
-			const result = await response.json();
-
-			if (response.status === 201) {
-				const taskId = result.task_id;
-				if (taskId) {
-					addTask(taskId);
-					setSyncResults((prev) => ({
-						...prev,
-						[connector.id]: {
-							processed: 0,
-							total: result.total_files || 0,
-						},
-					}));
-				}
-			} else if (response.ok) {
-				setSyncResults((prev) => ({ ...prev, [connector.id]: result }));
-				// Note: Stats will auto-refresh via task completion watcher for async syncs
-			} else {
-				console.error("Sync failed:", result.error);
-			}
-		} catch (error) {
-			console.error("Sync error:", error);
-		} finally {
-			setIsSyncing(null);
-		}
-	};
-
-	const getStatusBadge = (status: Connector["status"]) => {
-		switch (status) {
-			case "connected":
-				return (
-					<Badge
-						variant="default"
-						className="bg-green-500/20 text-green-400 border-green-500/30"
-					>
-						Connected
-					</Badge>
-				);
-			case "connecting":
-				return (
-					<Badge
-						variant="secondary"
-						className="bg-yellow-500/20 text-yellow-400 border-yellow-500/30"
-					>
-						Connecting...
-					</Badge>
-				);
-			case "error":
-				return <Badge variant="destructive">Error</Badge>;
-			default:
-				return (
-					<Badge
-						variant="outline"
-						className="bg-muted/20 text-muted-foreground border-muted whitespace-nowrap"
-					>
-						Not Connected
-					</Badge>
-				);
-		}
-	};
-
-	// Fetch settings on mount when authenticated
-	useEffect(() => {
-		if (isAuthenticated) {
-			fetchSettings();
-		}
-	}, [isAuthenticated, fetchSettings]);
-
-	// Check connector status on mount and when returning from OAuth
-	useEffect(() => {
-		if (isAuthenticated) {
-			checkConnectorStatuses();
-		}
-
-		if (searchParams.get("oauth_success") === "true") {
-			const url = new URL(window.location.href);
-			url.searchParams.delete("oauth_success");
-			window.history.replaceState({}, "", url.toString());
-		}
-	}, [searchParams, isAuthenticated, checkConnectorStatuses]);
-
-	// Track previous tasks to detect new completions
-	const [prevTasks, setPrevTasks] = useState<typeof tasks>([]);
-
-	// Watch for task completions and refresh stats
-	useEffect(() => {
-		// Find newly completed tasks by comparing with previous state
-		const newlyCompletedTasks = tasks.filter((task) => {
-			const wasCompleted =
-				prevTasks.find((prev) => prev.task_id === task.task_id)?.status ===
-				"completed";
-			return task.status === "completed" && !wasCompleted;
-		});
-
-		if (newlyCompletedTasks.length > 0) {
-			// Task completed - could refresh data here if needed
-			const timeoutId = setTimeout(() => {
-				// Stats refresh removed
-			}, 1000);
-
-			// Update previous tasks state
-			setPrevTasks(tasks);
-
-			return () => clearTimeout(timeoutId);
-		} else {
-			// Always update previous tasks state
-			setPrevTasks(tasks);
-		}
-	}, [tasks, prevTasks]);
-
-	return (
-		<div className="space-y-8">
-			{/* Agent Behavior Section */}
-			<div className="flex items-center justify-between py-4">
-				<div>
-					<h3 className="text-lg font-medium">Agent behavior</h3>
-					<p className="text-sm text-muted-foreground">
-						Adjust your retrieval agent flow
-					</p>
-				</div>
-				<Button
-					onClick={() => {
-						const derivedFromWindow =
-							typeof window !== "undefined"
-								? `${window.location.protocol}//${window.location.hostname}:7860`
-								: "";
-						const base = (
-							publicLangflowUrl ||
-							derivedFromWindow ||
-							"http://localhost:7860"
-						).replace(/\/$/, "");
-						const computed = flowId ? `${base}/flow/${flowId}` : base;
-						const url = langflowEditUrl || computed;
-						window.open(url, "_blank");
-					}}
-				>
-					<svg
-						xmlns="http://www.w3.org/2000/svg"
-						width="24"
-						height="22"
-						viewBox="0 0 24 22"
-						className="h-4 w-4 mr-2"
-					>
-						<path
-							fill="currentColor"
-							d="M13.0486 0.462158H9.75399C9.44371 0.462158 9.14614 0.586082 8.92674 0.806667L4.03751 5.72232C3.81811 5.9429 3.52054 6.06682 3.21026 6.06682H1.16992C0.511975 6.06682 -0.0165756 6.61212 0.000397655 7.2734L0.0515933 9.26798C0.0679586 9.90556 0.586745 10.4139 1.22111 10.4139H3.59097C3.90124 10.4139 4.19881 10.2899 4.41821 10.0694L9.34823 5.11269C9.56763 4.89211 9.8652 4.76818 10.1755 4.76818H13.0486C13.6947 4.76818 14.2185 4.24157 14.2185 3.59195V1.63839C14.2185 0.988773 13.6947 0.462158 13.0486 0.462158Z"
-						></path>
-						<path
-							fill="currentColor"
-							d="M19.5355 11.5862H22.8301C23.4762 11.5862 24 12.1128 24 12.7624V14.716C24 15.3656 23.4762 15.8922 22.8301 15.8922H19.957C19.6467 15.8922 19.3491 16.0161 19.1297 16.2367L14.1997 21.1934C13.9803 21.414 13.6827 21.5379 13.3725 21.5379H11.0026C10.3682 21.5379 9.84945 21.0296 9.83309 20.392L9.78189 18.3974C9.76492 17.7361 10.2935 17.1908 10.9514 17.1908H12.9918C13.302 17.1908 13.5996 17.0669 13.819 16.8463L18.7082 11.9307C18.9276 11.7101 19.2252 11.5862 19.5355 11.5862Z"
-						></path>
-						<path
-							fill="currentColor"
-							d="M19.5355 2.9796L22.8301 2.9796C23.4762 2.9796 24 3.50622 24 4.15583V6.1094C24 6.75901 23.4762 7.28563 22.8301 7.28563H19.957C19.6467 7.28563 19.3491 7.40955 19.1297 7.63014L14.1997 12.5868C13.9803 12.8074 13.6827 12.9313 13.3725 12.9313H10.493C10.1913 12.9313 9.90126 13.0485 9.68346 13.2583L4.14867 18.5917C3.93087 18.8016 3.64085 18.9187 3.33917 18.9187H1.32174C0.675616 18.9187 0.151832 18.3921 0.151832 17.7425V15.7343C0.151832 15.0846 0.675616 14.558 1.32174 14.558H3.32468C3.63496 14.558 3.93253 14.4341 4.15193 14.2135L9.40827 8.92878C9.62767 8.70819 9.92524 8.58427 10.2355 8.58427H12.9918C13.302 8.58427 13.5996 8.46034 13.819 8.23976L18.7082 3.32411C18.9276 3.10353 19.2252 2.9796 19.5355 2.9796Z"
-						></path>
-					</svg>
-					Edit in Langflow
-				</Button>
-			</div>
-
-			{/* Ingest Flow Section */}
-			<div className="flex items-center justify-between py-4">
-				<div>
-					<h3 className="text-lg font-medium">File ingestion</h3>
-					<p className="text-sm text-muted-foreground">
-						Customize your file processing and indexing flow
-					</p>
-				</div>
-				<Button
-					onClick={() => {
-						const derivedFromWindow =
-							typeof window !== "undefined"
-								? `${window.location.protocol}//${window.location.hostname}:7860`
-								: "";
-						const base = (
-							publicLangflowUrl ||
-							derivedFromWindow ||
-							"http://localhost:7860"
-						).replace(/\/$/, "");
-						const computed = ingestFlowId
-							? `${base}/flow/${ingestFlowId}`
-							: base;
-						const url = langflowIngestEditUrl || computed;
-						window.open(url, "_blank");
-					}}
-				>
-					<svg
-						xmlns="http://www.w3.org/2000/svg"
-						width="24"
-						height="22"
-						viewBox="0 0 24 22"
-						className="h-4 w-4 mr-2"
-					>
-						<path
-							fill="currentColor"
-							d="M13.0486 0.462158H9.75399C9.44371 0.462158 9.14614 0.586082 8.92674 0.806667L4.03751 5.72232C3.81811 5.9429 3.52054 6.06682 3.21026 6.06682H1.16992C0.511975 6.06682 -0.0165756 6.61212 0.000397655 7.2734L0.0515933 9.26798C0.0679586 9.90556 0.586745 10.4139 1.22111 10.4139H3.59097C3.90124 10.4139 4.19881 10.2899 4.41821 10.0694L9.34823 5.11269C9.56763 4.89211 9.8652 4.76818 10.1755 4.76818H13.0486C13.6947 4.76818 14.2185 4.24157 14.2185 3.59195V1.63839C14.2185 0.988773 13.6947 0.462158 13.0486 0.462158Z"
-						></path>
-						<path
-							fill="currentColor"
-							d="M19.5355 11.5862H22.8301C23.4762 11.5862 24 12.1128 24 12.7624V14.716C24 15.3656 23.4762 15.8922 22.8301 15.8922H19.957C19.6467 15.8922 19.3491 16.0161 19.1297 16.2367L14.1997 21.1934C13.9803 21.414 13.6827 21.5379 13.3725 21.5379H11.0026C10.3682 21.5379 9.84945 21.0296 9.83309 20.392L9.78189 18.3974C9.76492 17.7361 10.2935 17.1908 10.9514 17.1908H12.9918C13.302 17.1908 13.5996 17.0669 13.819 16.8463L18.7082 11.9307C18.9276 11.7101 19.2252 11.5862 19.5355 11.5862Z"
-						></path>
-						<path
-							fill="currentColor"
-							d="M19.5355 2.9796L22.8301 2.9796C23.4762 2.9796 24 3.50622 24 4.15583V6.1094C24 6.75901 23.4762 7.28563 22.8301 7.28563H19.957C19.6467 7.28563 19.3491 7.40955 19.1297 7.63014L14.1997 12.5868C13.9803 12.8074 13.6827 12.9313 13.3725 12.9313H10.493C10.1913 12.9313 9.90126 13.0485 9.68346 13.2583L4.14867 18.5917C3.93087 18.8016 3.64085 18.9187 3.33917 18.9187H1.32174C0.675616 18.9187 0.151832 18.3921 0.151832 17.7425V15.7343C0.151832 15.0846 0.675616 14.558 1.32174 14.558H3.32468C3.63496 14.558 3.93253 14.4341 4.15193 14.2135L9.40827 8.92878C9.62767 8.70819 9.92524 8.58427 10.2355 8.58427H12.9918C13.302 8.58427 13.5996 8.46034 13.819 8.23976L18.7082 3.32411C18.9276 3.10353 19.2252 2.9796 19.5355 2.9796Z"
-						></path>
-					</svg>
-					Edit in Langflow
-				</Button>
-			</div>
-
-			{/* Ingestion Settings Section */}
-			<div className="space-y-4">
-				<div>
-					<h3 className="text-lg font-medium">Ingestion settings</h3>
-					<p className="text-sm text-muted-foreground">
-						Configure how your documents are processed and indexed
-					</p>
-				</div>
-
-				<div className="grid gap-6 md:grid-cols-2">
-					<Card>
-						<CardHeader>
-							<CardTitle className="text-base">Document Processing</CardTitle>
-							<CardDescription>
-								Control how text is split and processed
-							</CardDescription>
-						</CardHeader>
-						<CardContent className="space-y-4">
-							<div className="space-y-2">
-								<Label htmlFor="chunkSize">Chunk Size</Label>
-								<Input
-									id="chunkSize"
-									type="number"
-									value={ingestionSettings.chunkSize}
-									onChange={(e) =>
-										setIngestionSettings((prev) => ({
-											...prev,
-											chunkSize: parseInt(e.target.value) || 1000,
-										}))
-									}
-									min="100"
-									max="4000"
-								/>
-								<p className="text-xs text-muted-foreground">
-									Maximum characters per text chunk (100-4000)
-								</p>
-							</div>
-
-							<div className="space-y-2">
-								<Label htmlFor="chunkOverlap">Chunk Overlap</Label>
-								<Input
-									id="chunkOverlap"
-									type="number"
-									value={ingestionSettings.chunkOverlap}
-									onChange={(e) =>
-										setIngestionSettings((prev) => ({
-											...prev,
-											chunkOverlap: parseInt(e.target.value) || 200,
-										}))
-									}
-									min="0"
-									max="500"
-								/>
-								<p className="text-xs text-muted-foreground">
-									Character overlap between chunks (0-500)
-								</p>
-							</div>
-						</CardContent>
-					</Card>
-
-					<Card>
-						<CardHeader>
-							<CardTitle className="text-base">Embeddings</CardTitle>
-							<CardDescription>
-								Configure embedding model and search behavior
-							</CardDescription>
-						</CardHeader>
-						<CardContent className="space-y-4">
-							<div className="space-y-2">
-								<Label htmlFor="embeddingModel">Embedding Model</Label>
-								<select
-									id="embeddingModel"
-									value={ingestionSettings.embeddingModel}
-									onChange={(e) =>
-										setIngestionSettings((prev) => ({
-											...prev,
-											embeddingModel: e.target.value,
-										}))
-									}
-									className="w-full px-3 py-2 border border-input bg-background text-foreground rounded-md text-sm"
-								>
-									<option value="text-embedding-3-small">
-										text-embedding-3-small (fast, cheaper)
-									</option>
-									<option value="text-embedding-3-large">
-										text-embedding-3-large (better quality)
-									</option>
-									<option value="text-embedding-ada-002">
-										text-embedding-ada-002 (legacy)
-									</option>
-								</select>
-							</div>
-						</CardContent>
-					</Card>
-				</div>
-			</div>
-
-			{/* Connectors Section */}
-			<div className="space-y-6">
-				<div>
-					<h2 className="text-2xl font-semibold tracking-tight mb-2">
-						Cloud Connectors
-					</h2>
-				</div>
-
-				{/* Conditional Sync Settings or No-Auth Message */}
-				{isNoAuthMode ? (
-					<Card className="border-yellow-500/50 bg-yellow-500/5">
-						<CardHeader>
-							<CardTitle className="text-lg text-yellow-600">
-								Cloud connectors are only available with auth mode enabled
-							</CardTitle>
-							<CardDescription className="text-sm">
-								Please provide the following environment variables and restart:
-							</CardDescription>
-						</CardHeader>
-						<CardContent>
-							<div className="bg-muted rounded-md p-4 font-mono text-sm">
-								<div className="text-muted-foreground mb-2">
-									# make here https://console.cloud.google.com/apis/credentials
-								</div>
-								<div>GOOGLE_OAUTH_CLIENT_ID=</div>
-								<div>GOOGLE_OAUTH_CLIENT_SECRET=</div>
-							</div>
-						</CardContent>
-					</Card>
-				) : (
-					<div className="flex items-center justify-between py-4">
-						<div>
-							<h3 className="text-lg font-medium">Sync Settings</h3>
-							<p className="text-sm text-muted-foreground">
-								Configure how many files to sync when manually triggering a sync
-							</p>
-						</div>
-						<div className="flex items-center gap-4">
-							<div className="flex items-center space-x-2">
-								<Checkbox
-									id="syncAllFiles"
-									checked={syncAllFiles}
-									onCheckedChange={(checked) => {
-										setSyncAllFiles(!!checked);
-										if (checked) {
-											setMaxFiles(0);
-										} else {
-											setMaxFiles(10);
-										}
-									}}
-								/>
-								<Label
-									htmlFor="syncAllFiles"
-									className="font-medium whitespace-nowrap"
-								>
-									Sync all files
-								</Label>
-							</div>
-							<Label
-								htmlFor="maxFiles"
-								className="font-medium whitespace-nowrap"
-							>
-								Max files per sync:
-							</Label>
-							<div className="relative">
-								<Input
-									id="maxFiles"
-									type="number"
-									value={syncAllFiles ? 0 : maxFiles}
-									onChange={(e) => setMaxFiles(parseInt(e.target.value) || 10)}
-									disabled={syncAllFiles}
-									className="w-16 min-w-16 max-w-16 flex-shrink-0 disabled:opacity-50 disabled:cursor-not-allowed"
-									min="1"
-									max="100"
-									title={
-										syncAllFiles
-											? "Disabled when 'Sync all files' is checked"
-											: "Leave blank or set to 0 for unlimited"
-									}
-								/>
-							</div>
-						</div>
-					</div>
-				)}
-
-				{/* Connectors Grid */}
-				<div className="grid gap-6 md:grid-cols-2 lg:grid-cols-3">
-					{connectors.map((connector) => (
-						<Card key={connector.id} className="relative flex flex-col">
-							<CardHeader>
-								<div className="flex items-center justify-between">
-									<div className="flex items-center gap-3">
-										{connector.icon}
-										<div>
-											<CardTitle className="text-lg">
-												{connector.name}
-											</CardTitle>
-											<CardDescription className="text-sm">
-												{connector.description}
-											</CardDescription>
-										</div>
-									</div>
-									{getStatusBadge(connector.status)}
-								</div>
-							</CardHeader>
-							<CardContent className="flex-1 flex flex-col justify-end space-y-4">
-								{connector.status === "connected" ? (
-									<div className="space-y-3">
-										<Button
-											onClick={() => handleSync(connector)}
-											disabled={isSyncing === connector.id}
-											className="w-full"
-											variant="outline"
-										>
-											{isSyncing === connector.id ? (
-												<>
-													<Loader2 className="mr-2 h-4 w-4 animate-spin" />
-													Syncing...
-												</>
-											) : (
-												<>
-													<RefreshCw className="mr-2 h-4 w-4" />
-													Sync Now
-												</>
-											)}
-										</Button>
-
-										{syncResults[connector.id] && (
-											<div className="text-xs text-muted-foreground bg-muted/50 p-2 rounded">
-												<div>
-													Processed: {syncResults[connector.id]?.processed || 0}
-												</div>
-												<div>
-													Added: {syncResults[connector.id]?.added || 0}
-												</div>
-												{syncResults[connector.id]?.errors && (
-													<div>Errors: {syncResults[connector.id]?.errors}</div>
-												)}
-											</div>
-										)}
-									</div>
-								) : (
-									<Button
-										onClick={() => handleConnect(connector)}
-										disabled={isConnecting === connector.id}
-										className="w-full"
-									>
-										{isConnecting === connector.id ? (
-											<>
-												<Loader2 className="mr-2 h-4 w-4 animate-spin" />
-												Connecting...
-											</>
-										) : (
-											<>
-												<PlugZap className="mr-2 h-4 w-4" />
-												Connect
-											</>
-										)}
-									</Button>
-								)}
-							</CardContent>
-						</Card>
-					))}
-				</div>
-			</div>
-		</div>
-	);
-}
-
-export default function ProtectedKnowledgeSourcesPage() {
-	return (
-		<ProtectedRoute>
-			<Suspense fallback={<div>Loading knowledge sources...</div>}>
-				<KnowledgeSourcesPage />
-			</Suspense>
-		</ProtectedRoute>
-	);
->>>>>>> 79c0c50e
 }