--- conflicted
+++ resolved
@@ -77,13 +77,8 @@
                 "type": "knn_vector",
                 "dimension": VECTOR_DIM,
                 "method": {
-<<<<<<< HEAD
-                    "name": "hnsw",
-                    "engine": "nmslib",
-=======
                     "name": "disk_ann",
                     "engine": "jvector",
->>>>>>> 9074bda6
                     "space_type": "l2",
                     "parameters": {"ef_construction": 100, "m": 16},
                 },
@@ -103,19 +98,17 @@
     },
 }
 
-<<<<<<< HEAD
 # Convenience base URL for Langflow REST API
 LANGFLOW_BASE_URL = f"{LANGFLOW_URL}/api/v1"
 
-=======
->>>>>>> 9074bda6
 
 async def generate_langflow_api_key():
     """Generate Langflow API key using superuser credentials at startup"""
     global LANGFLOW_KEY
 
-<<<<<<< HEAD
-    print(f"[DEBUG] generate_langflow_api_key called - current LANGFLOW_KEY: {'present' if LANGFLOW_KEY else 'None'}")
+    print(
+        f"[DEBUG] generate_langflow_api_key called - current LANGFLOW_KEY: {'present' if LANGFLOW_KEY else 'None'}"
+    )
 
     # If key already provided via env, do not attempt generation
     if LANGFLOW_KEY:
@@ -129,23 +122,23 @@
                 validation_response = requests.get(
                     f"{LANGFLOW_URL}/api/v1/users/whoami",
                     headers={"x-api-key": LANGFLOW_KEY},
-                    timeout=5
+                    timeout=5,
                 )
                 if validation_response.status_code == 200:
-                    print(f"[DEBUG] Cached API key is valid, returning: {LANGFLOW_KEY[:8]}...")
+                    print(
+                        f"[DEBUG] Cached API key is valid, returning: {LANGFLOW_KEY[:8]}..."
+                    )
                     return LANGFLOW_KEY
                 else:
-                    print(f"[WARNING] Cached API key is invalid ({validation_response.status_code}), generating fresh key")
+                    print(
+                        f"[WARNING] Cached API key is invalid ({validation_response.status_code}), generating fresh key"
+                    )
                     LANGFLOW_KEY = None  # Clear invalid key
             except Exception as e:
-                print(f"[WARNING] Cached API key validation failed ({e}), generating fresh key")
+                print(
+                    f"[WARNING] Cached API key validation failed ({e}), generating fresh key"
+                )
                 LANGFLOW_KEY = None  # Clear invalid key
-=======
-    # If key already provided via env, do not attempt generation
-    if LANGFLOW_KEY:
-        print("[INFO] Using LANGFLOW_KEY from environment; skipping generation")
-        return LANGFLOW_KEY
->>>>>>> 9074bda6
 
     if not LANGFLOW_SUPERUSER or not LANGFLOW_SUPERUSER_PASSWORD:
         print(
@@ -190,30 +183,26 @@
                 if not api_key:
                     raise KeyError("api_key")
 
-<<<<<<< HEAD
                 # Validate the API key works
                 validation_response = requests.get(
                     f"{LANGFLOW_URL}/api/v1/users/whoami",
                     headers={"x-api-key": api_key},
-                    timeout=10
+                    timeout=10,
                 )
                 if validation_response.status_code == 200:
                     LANGFLOW_KEY = api_key
-                    print(f"[INFO] Successfully generated and validated Langflow API key: {api_key[:8]}...")
+                    print(
+                        f"[INFO] Successfully generated and validated Langflow API key: {api_key[:8]}..."
+                    )
                     return api_key
                 else:
-                    print(f"[ERROR] Generated API key validation failed: {validation_response.status_code}")
-                    raise ValueError(f"API key validation failed: {validation_response.status_code}")
+                    print(
+                        f"[ERROR] Generated API key validation failed: {validation_response.status_code}"
+                    )
+                    raise ValueError(
+                        f"API key validation failed: {validation_response.status_code}"
+                    )
             except (requests.exceptions.RequestException, KeyError) as e:
-=======
-                LANGFLOW_KEY = api_key
-                print(
-                    f"[INFO] Successfully generated Langflow API key: {api_key[:8]}..."
-                )
-                return api_key
-            except (requests.exceptions.RequestException, KeyError) as e:
-                last_error = e
->>>>>>> 9074bda6
                 print(
                     f"[WARN] Attempt {attempt}/{max_attempts} to generate Langflow API key failed: {e}"
                 )
@@ -259,7 +248,6 @@
         # Initialize Langflow client with generated/provided API key
         if LANGFLOW_KEY and self.langflow_client is None:
             try:
-<<<<<<< HEAD
                 if not OPENSEARCH_PASSWORD:
                     raise ValueError("OPENSEARCH_PASSWORD is not set")
                 else:
@@ -269,11 +257,6 @@
                     print(
                         "[INFO] Langflow client initialized - OPENSEARCH_PASSWORD should be available via environment variables"
                     )
-=======
-                self.langflow_client = AsyncOpenAI(
-                    base_url=f"{LANGFLOW_URL}/api/v1", api_key=LANGFLOW_KEY
-                )
->>>>>>> 9074bda6
             except Exception as e:
                 print(f"[WARNING] Failed to initialize Langflow client: {e}")
                 self.langflow_client = None
@@ -307,12 +290,13 @@
                 self.langflow_client = None
         return self.langflow_client
 
-<<<<<<< HEAD
     async def _create_langflow_global_variable(self, name: str, value: str):
         """Create a global variable in Langflow via API"""
         api_key = await generate_langflow_api_key()
         if not api_key:
-            print(f"[WARNING] Cannot create Langflow global variable {name}: No API key")
+            print(
+                f"[WARNING] Cannot create Langflow global variable {name}: No API key"
+            )
             return
 
         url = f"{LANGFLOW_URL}/api/v1/variables/"
@@ -327,18 +311,20 @@
         try:
             async with httpx.AsyncClient() as client:
                 response = await client.post(url, headers=headers, json=payload)
-                
+
                 if response.status_code in [200, 201]:
-                    print(f"[INFO] Successfully created Langflow global variable: {name}")
+                    print(
+                        f"[INFO] Successfully created Langflow global variable: {name}"
+                    )
                 elif response.status_code == 400 and "already exists" in response.text:
                     print(f"[INFO] Langflow global variable {name} already exists")
                 else:
-                    print(f"[WARNING] Failed to create Langflow global variable {name}: {response.status_code}")
+                    print(
+                        f"[WARNING] Failed to create Langflow global variable {name}: {response.status_code}"
+                    )
         except Exception as e:
             print(f"[ERROR] Exception creating Langflow global variable {name}: {e}")
 
-=======
->>>>>>> 9074bda6
     def create_user_opensearch_client(self, jwt_token: str):
         """Create OpenSearch client with user's JWT token for OIDC auth"""
         headers = {"Authorization": f"Bearer {jwt_token}"}
