--- conflicted
+++ resolved
@@ -14,19 +14,19 @@
 import { useKnowledgeFilter } from "@/contexts/knowledge-filter-context";
 import { useTask } from "@/contexts/task-context";
 import {
-	type ChunkResult,
-	type File,
-	useGetSearchQuery,
+  type ChunkResult,
+  type File,
+  useGetSearchQuery,
 } from "../../api/queries/useGetSearchQuery";
 // import { Label } from "@/components/ui/label";
 // import { Checkbox } from "@/components/ui/checkbox";
 import { KnowledgeSearchInput } from "@/components/knowledge-search-input";
 
 const getFileTypeLabel = (mimetype: string) => {
-	if (mimetype === "application/pdf") return "PDF";
-	if (mimetype === "text/plain") return "Text";
-	if (mimetype === "application/msword") return "Word Document";
-	return "Unknown";
+  if (mimetype === "application/pdf") return "PDF";
+  if (mimetype === "text/plain") return "Text";
+  if (mimetype === "application/msword") return "Word Document";
+  return "Unknown";
 };
 
 function ChunksPageContent() {
@@ -43,13 +43,13 @@
     number | null
   >(null);
 
-	// Calculate average chunk length
-	const averageChunkLength = useMemo(
-		() =>
-			chunks.reduce((acc, chunk) => acc + chunk.text.length, 0) /
-				chunks.length || 0,
-		[chunks],
-	);
+  // Calculate average chunk length
+  const averageChunkLength = useMemo(
+    () =>
+      chunks.reduce((acc, chunk) => acc + chunk.text.length, 0) /
+        chunks.length || 0,
+    [chunks]
+  );
 
   // const [selectAll, setSelectAll] = useState(false);
 
@@ -59,86 +59,56 @@
     parsedFilterData
   );
 
-<<<<<<< HEAD
+  const handleCopy = useCallback((text: string, index: number) => {
+    // Trim whitespace and remove new lines/tabs for cleaner copy
+    navigator.clipboard.writeText(text.trim().replace(/[\n\r\t]/gm, ""));
+    setActiveCopiedChunkIndex(index);
+    setTimeout(() => setActiveCopiedChunkIndex(null), 10 * 1000); // 10 seconds
+  }, []);
+
+  const fileData = (data as File[]).find(
+    (file: File) => file.filename === filename
+  );
+
+  // Extract chunks for the specific file
   useEffect(() => {
-    if (queryInputText === "") {
-      setChunksFilteredByQuery(chunks);
+    if (!filename || !(data as File[]).length) {
+      setChunks([]);
+      return;
+    }
+
+    setChunks(
+      fileData?.chunks?.map((chunk, i) => ({ ...chunk, index: i + 1 })) || []
+    );
+  }, [data, filename]);
+
+  // Set selected state for all checkboxes when selectAll changes
+  useEffect(() => {
+    if (selectAll) {
+      setSelectedChunks(new Set(chunks.map((_, index) => index)));
     } else {
-      setChunksFilteredByQuery(
-        chunks.filter(chunk =>
-          chunk.text.toLowerCase().includes(queryInputText.toLowerCase())
-        )
-      );
+      setSelectedChunks(new Set());
     }
-  }, [queryInputText, chunks]);
-=======
-	const handleCopy = useCallback((text: string, index: number) => {
-		// Trim whitespace and remove new lines/tabs for cleaner copy
-		navigator.clipboard.writeText(text.trim().replace(/[\n\r\t]/gm, ""));
-		setActiveCopiedChunkIndex(index);
-		setTimeout(() => setActiveCopiedChunkIndex(null), 10 * 1000); // 10 seconds
-	}, []);
->>>>>>> 7372a5ef
-
-	const fileData = (data as File[]).find(
-		(file: File) => file.filename === filename,
-	);
-
-	// Extract chunks for the specific file
-	useEffect(() => {
-		if (!filename || !(data as File[]).length) {
-			setChunks([]);
-			return;
-		}
-
-		setChunks(
-			fileData?.chunks?.map((chunk, i) => ({ ...chunk, index: i + 1 })) || [],
-		);
-	}, [data, filename]);
-
-	// Set selected state for all checkboxes when selectAll changes
-	useEffect(() => {
-		if (selectAll) {
-			setSelectedChunks(new Set(chunks.map((_, index) => index)));
-		} else {
-			setSelectedChunks(new Set());
-		}
-	}, [selectAll, setSelectedChunks, chunks]);
-
-	const handleBack = useCallback(() => {
-		router.push("/knowledge");
-	}, [router]);
-
-	// const handleChunkCardCheckboxChange = useCallback(
-	//   (index: number) => {
-	//     setSelectedChunks((prevSelected) => {
-	//       const newSelected = new Set(prevSelected);
-	//       if (newSelected.has(index)) {
-	//         newSelected.delete(index);
-	//       } else {
-	//         newSelected.add(index);
-	//       }
-	//       return newSelected;
-	//     });
-	//   },
-	//   [setSelectedChunks]
-	// );
-
-<<<<<<< HEAD
-  const handleChunkCardCheckboxChange = useCallback(
-    (index: number) => {
-      setSelectedChunks(prevSelected => {
-        const newSelected = new Set(prevSelected);
-        if (newSelected.has(index)) {
-          newSelected.delete(index);
-        } else {
-          newSelected.add(index);
-        }
-        return newSelected;
-      });
-    },
-    [setSelectedChunks]
-  );
+  }, [selectAll, setSelectedChunks, chunks]);
+
+  const handleBack = useCallback(() => {
+    router.push("/knowledge");
+  }, [router]);
+
+  // const handleChunkCardCheckboxChange = useCallback(
+  //   (index: number) => {
+  //     setSelectedChunks((prevSelected) => {
+  //       const newSelected = new Set(prevSelected);
+  //       if (newSelected.has(index)) {
+  //         newSelected.delete(index);
+  //       } else {
+  //         newSelected.add(index);
+  //       }
+  //       return newSelected;
+  //     });
+  //   },
+  //   [setSelectedChunks]
+  // );
 
   if (!filename) {
     return (
@@ -155,27 +125,8 @@
   }
 
   return (
-    <div className="flex flex-row h-full">
-      <div className="flex-1 flex flex-col min-h-0">
-=======
-	if (!filename) {
-		return (
-			<div className="flex items-center justify-center h-64">
-				<div className="text-center">
-					<Search className="h-12 w-12 mx-auto mb-4 text-muted-foreground/50" />
-					<p className="text-lg text-muted-foreground">No file specified</p>
-					<p className="text-sm text-muted-foreground/70 mt-2">
-						Please select a file from the knowledge page
-					</p>
-				</div>
-			</div>
-		);
-	}
-
-  return (
     <div className="flex flex-col h-full">
       <div className="flex flex-col h-full">
->>>>>>> 7372a5ef
         {/* Header */}
         <div className="flex flex-col mb-6">
           <div className="flex items-center gap-3 mb-6">
@@ -192,26 +143,9 @@
               {filename.replace(/\.[^/.]+$/, "")}
             </h1>
           </div>
-<<<<<<< HEAD
-          <div className="flex flex-col items-start mt-2">
-            <div className="flex-1 flex items-center gap-2 w-full max-w-[616px] mb-8">
-              <Input
-                name="search-query"
-                icon={!queryInputText.length ? <Search size={18} /> : null}
-                id="search-query"
-                type="text"
-                defaultValue={parsedFilterData?.query}
-                value={queryInputText}
-                onChange={e => setQueryInputText(e.target.value)}
-                placeholder="Search chunks..."
-              />
-            </div>
-            <div className="flex items-center pl-4 gap-2">
-=======
           <div className="flex flex-1">
             <KnowledgeSearchInput />
             {/* <div className="flex items-center pl-4 gap-2">
->>>>>>> 7372a5ef
               <Checkbox
                 id="selectAllChunks"
                 checked={selectAll}
@@ -226,8 +160,8 @@
                 Select all
               </Label>
             </div> */}
-					</div>
-				</div>
+          </div>
+        </div>
 
         {/* Content Area - matches knowledge page structure */}
         <div className="flex-1 overflow-auto pr-6">
@@ -266,73 +200,73 @@
                           }
                         />
                       </div> */}
-											<span className="text-sm font-bold">
-												Chunk {chunk.index}
-											</span>
-											<span className="bg-background p-1 rounded text-xs text-muted-foreground/70">
-												{chunk.text.length} chars
-											</span>
-											<div className="py-1">
-												<Button
-													onClick={() => handleCopy(chunk.text, index)}
-													variant="ghost"
-													size="sm"
-												>
-													{activeCopiedChunkIndex === index ? (
-														<Check className="text-muted-foreground" />
-													) : (
-														<Copy className="text-muted-foreground" />
-													)}
-												</Button>
-											</div>
-										</div>
-
-										<span className="bg-background p-1 rounded text-xs text-muted-foreground/70">
-											{chunk.score.toFixed(2)} score
-										</span>
-
-										{/* TODO: Update to use active toggle */}
-										{/* <span className="px-2 py-1 text-green-500">
+                      <span className="text-sm font-bold">
+                        Chunk {chunk.index}
+                      </span>
+                      <span className="bg-background p-1 rounded text-xs text-muted-foreground/70">
+                        {chunk.text.length} chars
+                      </span>
+                      <div className="py-1">
+                        <Button
+                          onClick={() => handleCopy(chunk.text, index)}
+                          variant="ghost"
+                          size="sm"
+                        >
+                          {activeCopiedChunkIndex === index ? (
+                            <Check className="text-muted-foreground" />
+                          ) : (
+                            <Copy className="text-muted-foreground" />
+                          )}
+                        </Button>
+                      </div>
+                    </div>
+
+                    <span className="bg-background p-1 rounded text-xs text-muted-foreground/70">
+                      {chunk.score.toFixed(2)} score
+                    </span>
+
+                    {/* TODO: Update to use active toggle */}
+                    {/* <span className="px-2 py-1 text-green-500">
                       <Switch
                         className="ml-2 bg-green-500"
                         checked={true}
                       />
                       Active
                     </span> */}
-									</div>
-									<blockquote className="text-sm text-muted-foreground leading-relaxed ml-1.5">
-										{chunk.text}
-									</blockquote>
-								</div>
-							))}
-						</div>
-					)}
-				</div>
-			</div>
-			{/* Right panel - Summary (TODO), Technical details,  */}
-			{chunks.length > 0 && (
-				<div className="w-[320px] py-20 px-2">
-					<div className="mb-8">
-						<h2 className="text-xl font-semibold mt-3 mb-4">
-							Technical details
-						</h2>
-						<dl>
-							<div className="sm:grid sm:grid-cols-3 sm:gap-4 sm:px-0 mb-2.5">
-								<dt className="text-sm/6 text-muted-foreground">
-									Total chunks
-								</dt>
-								<dd className="mt-1 text-sm/6 text-gray-100 sm:col-span-2 sm:mt-0">
-									{chunks.length}
-								</dd>
-							</div>
-							<div className="sm:grid sm:grid-cols-3 sm:gap-4 sm:px-0 mb-2.5">
-								<dt className="text-sm/6 text-muted-foreground">Avg length</dt>
-								<dd className="mt-1 text-sm/6 text-gray-100 sm:col-span-2 sm:mt-0">
-									{averageChunkLength.toFixed(0)} chars
-								</dd>
-							</div>
-							{/* TODO: Uncomment after data is available */}
-							{/* <div className="sm:grid sm:grid-cols-3 sm:gap-4 sm:px-0 mb-2.5">
+                  </div>
+                  <blockquote className="text-sm text-muted-foreground leading-relaxed ml-1.5">
+                    {chunk.text}
+                  </blockquote>
+                </div>
+              ))}
+            </div>
+          )}
+        </div>
+      </div>
+      {/* Right panel - Summary (TODO), Technical details,  */}
+      {chunks.length > 0 && (
+        <div className="w-[320px] py-20 px-2">
+          <div className="mb-8">
+            <h2 className="text-xl font-semibold mt-3 mb-4">
+              Technical details
+            </h2>
+            <dl>
+              <div className="sm:grid sm:grid-cols-3 sm:gap-4 sm:px-0 mb-2.5">
+                <dt className="text-sm/6 text-muted-foreground">
+                  Total chunks
+                </dt>
+                <dd className="mt-1 text-sm/6 text-gray-100 sm:col-span-2 sm:mt-0">
+                  {chunks.length}
+                </dd>
+              </div>
+              <div className="sm:grid sm:grid-cols-3 sm:gap-4 sm:px-0 mb-2.5">
+                <dt className="text-sm/6 text-muted-foreground">Avg length</dt>
+                <dd className="mt-1 text-sm/6 text-gray-100 sm:col-span-2 sm:mt-0">
+                  {averageChunkLength.toFixed(0)} chars
+                </dd>
+              </div>
+              {/* TODO: Uncomment after data is available */}
+              {/* <div className="sm:grid sm:grid-cols-3 sm:gap-4 sm:px-0 mb-2.5">
               <dt className="text-sm/6 text-muted-foreground">Process time</dt>
               <dd className="mt-1 text-sm/6 text-gray-100 sm:col-span-2 sm:mt-0">
               </dd>
@@ -342,79 +276,79 @@
               <dd className="mt-1 text-sm/6 text-gray-100 sm:col-span-2 sm:mt-0">
               </dd>
             </div> */}
-						</dl>
-					</div>
-					<div className="mb-8">
-						<h2 className="text-xl font-semibold mt-2 mb-3">
-							Original document
-						</h2>
-						<dl>
-							{/* <div className="sm:grid sm:grid-cols-3 sm:gap-4 sm:px-0 mb-2.5">
+            </dl>
+          </div>
+          <div className="mb-8">
+            <h2 className="text-xl font-semibold mt-2 mb-3">
+              Original document
+            </h2>
+            <dl>
+              {/* <div className="sm:grid sm:grid-cols-3 sm:gap-4 sm:px-0 mb-2.5">
               <dt className="text-sm/6 text-muted-foreground">Name</dt>
               <dd className="mt-1 text-sm/6 text-gray-100 sm:col-span-2 sm:mt-0">
                 {fileData?.filename}
               </dd>
             </div> */}
-							<div className="sm:grid sm:grid-cols-3 sm:gap-4 sm:px-0 mb-2.5">
-								<dt className="text-sm/6 text-muted-foreground">Type</dt>
-								<dd className="mt-1 text-sm/6 text-gray-100 sm:col-span-2 sm:mt-0">
-									{fileData ? getFileTypeLabel(fileData.mimetype) : "Unknown"}
-								</dd>
-							</div>
-							<div className="sm:grid sm:grid-cols-3 sm:gap-4 sm:px-0 mb-2.5">
-								<dt className="text-sm/6 text-muted-foreground">Size</dt>
-								<dd className="mt-1 text-sm/6 text-gray-100 sm:col-span-2 sm:mt-0">
-									{fileData?.size
-										? `${Math.round(fileData.size / 1024)} KB`
-										: "Unknown"}
-								</dd>
-							</div>
-							{/* <div className="sm:grid sm:grid-cols-3 sm:gap-4 sm:px-0 mb-2.5">
+              <div className="sm:grid sm:grid-cols-3 sm:gap-4 sm:px-0 mb-2.5">
+                <dt className="text-sm/6 text-muted-foreground">Type</dt>
+                <dd className="mt-1 text-sm/6 text-gray-100 sm:col-span-2 sm:mt-0">
+                  {fileData ? getFileTypeLabel(fileData.mimetype) : "Unknown"}
+                </dd>
+              </div>
+              <div className="sm:grid sm:grid-cols-3 sm:gap-4 sm:px-0 mb-2.5">
+                <dt className="text-sm/6 text-muted-foreground">Size</dt>
+                <dd className="mt-1 text-sm/6 text-gray-100 sm:col-span-2 sm:mt-0">
+                  {fileData?.size
+                    ? `${Math.round(fileData.size / 1024)} KB`
+                    : "Unknown"}
+                </dd>
+              </div>
+              {/* <div className="sm:grid sm:grid-cols-3 sm:gap-4 sm:px-0 mb-2.5">
               <dt className="text-sm/6 text-muted-foreground">Uploaded</dt>
               <dd className="mt-1 text-sm/6 text-gray-100 sm:col-span-2 sm:mt-0">
                 N/A
               </dd>
             </div> */}
-							{/* TODO: Uncomment after data is available */}
-							{/* <div className="sm:grid sm:grid-cols-3 sm:gap-4 sm:px-0 mb-2.5">
+              {/* TODO: Uncomment after data is available */}
+              {/* <div className="sm:grid sm:grid-cols-3 sm:gap-4 sm:px-0 mb-2.5">
               <dt className="text-sm/6 text-muted-foreground">Source</dt>
               <dd className="mt-1 text-sm/6 text-gray-100 sm:col-span-2 sm:mt-0"></dd>
             </div> */}
-							{/* <div className="sm:grid sm:grid-cols-3 sm:gap-4 sm:px-0 mb-2.5">
+              {/* <div className="sm:grid sm:grid-cols-3 sm:gap-4 sm:px-0 mb-2.5">
               <dt className="text-sm/6 text-muted-foreground">Updated</dt>
               <dd className="mt-1 text-sm/6 text-gray-100 sm:col-span-2 sm:mt-0">
                 N/A
               </dd>
             </div> */}
-						</dl>
-					</div>
-				</div>
-			)}
-		</div>
-	);
+            </dl>
+          </div>
+        </div>
+      )}
+    </div>
+  );
 }
 
 function ChunksPage() {
-	return (
-		<Suspense
-			fallback={
-				<div className="flex items-center justify-center h-64">
-					<div className="text-center">
-						<Loader2 className="h-12 w-12 mx-auto mb-4 text-muted-foreground/50 animate-spin" />
-						<p className="text-lg text-muted-foreground">Loading...</p>
-					</div>
-				</div>
-			}
-		>
-			<ChunksPageContent />
-		</Suspense>
-	);
+  return (
+    <Suspense
+      fallback={
+        <div className="flex items-center justify-center h-64">
+          <div className="text-center">
+            <Loader2 className="h-12 w-12 mx-auto mb-4 text-muted-foreground/50 animate-spin" />
+            <p className="text-lg text-muted-foreground">Loading...</p>
+          </div>
+        </div>
+      }
+    >
+      <ChunksPageContent />
+    </Suspense>
+  );
 }
 
 export default function ProtectedChunksPage() {
-	return (
-		<ProtectedRoute>
-			<ChunksPage />
-		</ProtectedRoute>
-	);
+  return (
+    <ProtectedRoute>
+      <ChunksPage />
+    </ProtectedRoute>
+  );
 }