--- conflicted
+++ resolved
@@ -1265,11 +1265,7 @@
             ],
             "frozen": false,
             "icon": "binary",
-<<<<<<< HEAD
-            "last_updated": "2025-10-09T18:49:29.648Z",
-=======
             "last_updated": "2025-10-10T13:34:19.767Z",
->>>>>>> d8bea3bb
             "legacy": false,
             "lf_version": "1.6.3.dev0",
             "metadata": {
@@ -1574,11 +1570,7 @@
             ],
             "frozen": false,
             "icon": "braces",
-<<<<<<< HEAD
-            "last_updated": "2025-10-09T18:49:29.649Z",
-=======
             "last_updated": "2025-10-10T13:34:19.770Z",
->>>>>>> d8bea3bb
             "legacy": false,
             "lf_version": "1.6.3.dev0",
             "metadata": {},
@@ -2940,11 +2932,7 @@
             ],
             "frozen": false,
             "icon": "table",
-<<<<<<< HEAD
-            "last_updated": "2025-10-09T18:49:29.738Z",
-=======
             "last_updated": "2025-10-10T13:34:19.877Z",
->>>>>>> d8bea3bb
             "legacy": false,
             "lf_version": "1.6.3.dev0",
             "metadata": {
@@ -3360,11 +3348,7 @@
             ],
             "frozen": false,
             "icon": "table",
-<<<<<<< HEAD
-            "last_updated": "2025-10-09T18:49:29.739Z",
-=======
             "last_updated": "2025-10-10T13:34:19.878Z",
->>>>>>> d8bea3bb
             "legacy": false,
             "lf_version": "1.6.3.dev0",
             "metadata": {
@@ -3780,11 +3764,7 @@
             ],
             "frozen": false,
             "icon": "table",
-<<<<<<< HEAD
-            "last_updated": "2025-10-09T18:49:29.740Z",
-=======
             "last_updated": "2025-10-10T13:34:19.878Z",
->>>>>>> d8bea3bb
             "legacy": false,
             "lf_version": "1.6.3.dev0",
             "metadata": {
@@ -4199,15 +4179,9 @@
       }
     ],
     "viewport": {
-<<<<<<< HEAD
       "x": 502.99612621025017,
       "y": -497.01724621189965,
       "zoom": 0.5248650535598084
-=======
-      "x": -418.8241631881149,
-      "y": -563.2891507884635,
-      "zoom": 0.6194861362488232
->>>>>>> d8bea3bb
     }
   },
   "description": "Load your data for chat context with Retrieval Augmented Generation.",
