---
title: Terminal User Interface (TUI) commands
slug: /get-started/tui
---

<<<<<<< HEAD
The OpenRAG Terminal User Interface (TUI) allows you to set up, configure, and monitor your OpenRAG deployment directly from the terminal, on any operating system.
=======
import PartialExternalPreview from '@site/docs/_partial-external-preview.mdx';

<PartialExternalPreview />

The OpenRAG Terminal User Interface (TUI) provides a streamlined way to set up, configure, and monitor your OpenRAG deployment directly from the terminal, on any operating system.
>>>>>>> 8d5befbb

![OpenRAG TUI Interface](@site/static/img/OpenRAG_TUI_2025-09-10T13_04_11_757637.svg)

Instead of starting OpenRAG using Docker commands and manually editing values in the `.env` file, the TUI walks you through the setup. It prompts for variables where required, creates a `.env` file for you, and then starts OpenRAG.

Once OpenRAG is running, use the TUI to monitor your application, control your containers, and retrieve logs.

## Start the TUI

To start the TUI, run the following commands from the directory where you installed OpenRAG.

```bash
uv sync
uv run openrag
```

The TUI Welcome Screen offers basic and advanced setup options.
For more information on setup values during installation, see [Install OpenRAG](/install).

## Navigation

The TUI accepts mouse input or keyboard commands.

- <kbd>Arrow keys</kbd>: move between options
- <kbd>Tab</kbd>/<kbd>Shift+Tab</kbd>: switch fields and buttons
- <kbd>Enter</kbd>: select/confirm
- <kbd>Escape</kbd>: back
- <kbd>Q</kbd>: quit
- <kbd>Number keys (1-4)</kbd>: quick access to main screens

## Container management

The TUI can deploy, manage, and upgrade your OpenRAG containers.

### Start container services

Click **Start Container Services** to start the OpenRAG containers.
The TUI automatically detects your container runtime, and then checks if your machine has compatible GPU support by checking for `CUDA`, `NVIDIA_SMI`, and Docker/Podman runtime support. This check determines which Docker Compose file OpenRAG uses.
The TUI then pulls the images and deploys the containers with the following command.
```bash
docker compose up -d
```
If images are missing, the TUI runs `docker compose pull`, then runs `docker compose up -d`.

### Start native services

A "native" service in OpenRAG refers to a service run natively on your machine, and not within a container.
The `docling-serve` process is a native service in OpenRAG, because it's a document processing service that is run on your local machine, and controlled separately from the containers.

To start or stop `docling-serve` or any other native services, in the TUI main menu, click **Start Native Services** or **Stop Native Services**.

To view the status, port, or PID of a native service, in the TUI main menu, click [Status](#status).

### Status

The **Status** menu displays information on your container deployment.
Here you can check container health, find your service ports, view logs, and upgrade your containers.

To view streaming logs, select the container you want to view, and press <kbd>l</kbd>.
To copy your logs, click **Copy to Clipboard**.

To **upgrade** your containers, click **Upgrade**.
**Upgrade** runs `docker compose pull` and then `docker compose up -d --force-recreate`.
The first command pulls the latest images of OpenRAG.
The second command recreates the containers with your data persisted.

To **reset** your containers, click **Reset**.
Reset gives you a completely fresh start.
Reset deletes all of your data, including OpenSearch data, uploaded documents, and authentication.
**Reset** runs two commands.
It first stops and removes all containers, volumes, and local images.
```
docker compose down --volumes --remove-orphans --rmi local
```

When the first command is complete, OpenRAG removes any additional Docker objects with `prune`.

```
docker system prune -f
```

## Diagnostics

The **Diagnostics** menu provides health monitoring for your container runtimes and monitoring of your OpenSearch security.<|MERGE_RESOLUTION|>--- conflicted
+++ resolved
@@ -3,15 +3,11 @@
 slug: /get-started/tui
 ---
 
-<<<<<<< HEAD
-The OpenRAG Terminal User Interface (TUI) allows you to set up, configure, and monitor your OpenRAG deployment directly from the terminal, on any operating system.
-=======
 import PartialExternalPreview from '@site/docs/_partial-external-preview.mdx';
 
 <PartialExternalPreview />
 
-The OpenRAG Terminal User Interface (TUI) provides a streamlined way to set up, configure, and monitor your OpenRAG deployment directly from the terminal, on any operating system.
->>>>>>> 8d5befbb
+The OpenRAG Terminal User Interface (TUI) allows you to set up, configure, and monitor your OpenRAG deployment directly from the terminal, on any operating system.
 
 ![OpenRAG TUI Interface](@site/static/img/OpenRAG_TUI_2025-09-10T13_04_11_757637.svg)
 
