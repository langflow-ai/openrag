--- conflicted
+++ resolved
@@ -1,19 +1,10 @@
 import asyncio
 import random
-<<<<<<< HEAD
-import time
-import uuid
-from typing import Dict
-
-from models.tasks import FileTask, TaskStatus, UploadTask
-from utils.gpu_detection import get_worker_count
-=======
 from typing import Dict, Optional
 
 from models.tasks import TaskStatus, UploadTask, FileTask
 from utils.gpu_detection import get_worker_count
 from session_manager import AnonymousUser
->>>>>>> 8c142f89
 from utils.logging_config import get_logger
 
 logger = get_logger(__name__)
