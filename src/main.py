--- conflicted
+++ resolved
@@ -246,16 +246,12 @@
         except Exception as e:
             logger.warning("Failed to load persisted connections on startup", error=str(e))
     else:
-<<<<<<< HEAD
         print("[CONNECTORS] Skipping connection loading in no-auth mode")
 
+        logger.info("Skipping connector loading in no-auth mode")
     # New: Langflow file service
 
     langflow_file_service = LangflowFileService()
-=======
-        logger.info("Skipping connector loading in no-auth mode")
->>>>>>> cad27135
-
     return {
         "document_service": document_service,
         "search_service": search_service,
