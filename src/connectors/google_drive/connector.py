import io
import os
from pathlib import Path
import time
from collections import deque
from dataclasses import dataclass
from typing import Dict, List, Any, Optional, Iterable, Set

from googleapiclient.errors import HttpError
from googleapiclient.http import MediaIoBaseDownload
from utils.logging_config import get_logger

logger = get_logger(__name__)

# Project-specific base types (adjust imports to your project)
from ..base import BaseConnector, ConnectorDocument, DocumentACL
from .oauth import GoogleDriveOAuth


# -------------------------
# Config model
# -------------------------
@dataclass
class GoogleDriveConfig:
    client_id: str
    client_secret: str
    token_file: str

    # Selective sync
    file_ids: Optional[List[str]] = None
    folder_ids: Optional[List[str]] = None
    recursive: bool = True

<<<<<<< HEAD
    # Shared Drives control
    drive_id: Optional[str] = None        # when set, we use corpora='drive'
    corpora: Optional[str] = None         # 'user' | 'drive' | 'domain'; auto-picked if None
=======
def get_worker_drive_service(client_id: str, client_secret: str, token_file: str):
    """Get or create a Google Drive service instance for this worker process"""
    global _worker_drive_service
    if _worker_drive_service is None:
        logger.info("Initializing Google Drive service in worker process", pid=os.getpid())
>>>>>>> cad27135

    # Optional filtering
    include_mime_types: Optional[List[str]] = None
    exclude_mime_types: Optional[List[str]] = None

    # Export overrides for Google-native types
    export_format_overrides: Optional[Dict[str, str]] = None  # mime -> export-mime

    # Changes API state persistence (store these in your DB/kv if needed)
    changes_page_token: Optional[str] = None

<<<<<<< HEAD
    # Optional: resource_id for webhook cleanup
    resource_id: Optional[str] = None


# -------------------------
# Connector implementation
# -------------------------
class GoogleDriveConnector(BaseConnector):
    """
    Google Drive connector with first-class support for selective sync:
      - Sync specific file IDs
      - Sync specific folder IDs (optionally recursive)
      - Works across My Drive and Shared Drives
      - Resolves shortcuts to their targets
      - Robust changes page token management

    Integration points:
      - `BaseConnector` is your project’s base class; minimum methods used here:
          * self.emit(doc: ConnectorDocument) -> None  (or adapt to your ingestion pipeline)
          * self.log/info/warn/error (optional)
      - Adjust paths, logging, and error handling to match your project style.
    """

    # Names of env vars that hold your OAuth client creds
    CLIENT_ID_ENV_VAR: str = "GOOGLE_OAUTH_CLIENT_ID"
    CLIENT_SECRET_ENV_VAR: str = "GOOGLE_OAUTH_CLIENT_SECRET"

    # Supported alias keys coming from various frontends / pickers
    _FILE_ID_ALIASES = ("file_ids", "selected_file_ids", "selected_files")
    _FOLDER_ID_ALIASES = ("folder_ids", "selected_folder_ids", "selected_folders")

    def log(self, message: str) -> None:
        print(message)

    def emit(self, doc: ConnectorDocument) -> None:
        """
        Emit a ConnectorDocument instance.
        Override this method to integrate with your ingestion pipeline.
        """
        # If BaseConnector has an emit method, call super().emit(doc)
        # Otherwise, implement your custom logic here.
        print(f"Emitting document: {doc.id} ({doc.filename})")

    def __init__(self, config: Dict[str, Any]) -> None:
        # Read from config OR env (backend env, not NEXT_PUBLIC_*):
        env_client_id = os.getenv(self.CLIENT_ID_ENV_VAR)
        env_client_secret = os.getenv(self.CLIENT_SECRET_ENV_VAR)

        client_id = config.get("client_id") or env_client_id
        client_secret = config.get("client_secret") or env_client_secret

        # Token file default (so callback & workers don’t need to pass it)
        token_file = config.get("token_file") or os.getenv("GOOGLE_DRIVE_TOKEN_FILE")
        if not token_file:
            token_file = str(Path.home() / ".config" / "openrag" / "google_drive" / "token.json")
        Path(token_file).parent.mkdir(parents=True, exist_ok=True)

        if not isinstance(client_id, str) or not client_id.strip():
            raise RuntimeError(
                f"Missing Google Drive OAuth client_id. "
                f"Provide config['client_id'] or set {self.CLIENT_ID_ENV_VAR}."
            )
        if not isinstance(client_secret, str) or not client_secret.strip():
            raise RuntimeError(
                f"Missing Google Drive OAuth client_secret. "
                f"Provide config['client_secret'] or set {self.CLIENT_SECRET_ENV_VAR}."
            )

        # Normalize incoming IDs from any of the supported alias keys
        def _first_present_list(cfg: Dict[str, Any], keys: Iterable[str]) -> Optional[List[str]]:
            for k in keys:
                v = cfg.get(k)
                if v:  # accept non-empty list
                    return list(v)
            return None

        normalized_file_ids = _first_present_list(config, self._FILE_ID_ALIASES)
        normalized_folder_ids = _first_present_list(config, self._FOLDER_ID_ALIASES)

        self.cfg = GoogleDriveConfig(
            client_id=client_id,
            client_secret=client_secret,
            token_file=token_file,
            # Accept "selected_files" and "selected_folders" used by the Drive Picker flow
            file_ids=normalized_file_ids,
            folder_ids=normalized_folder_ids,
            recursive=bool(config.get("recursive", True)),
            drive_id=config.get("drive_id"),
            corpora=config.get("corpora"),
            include_mime_types=config.get("include_mime_types"),
            exclude_mime_types=config.get("exclude_mime_types"),
            export_format_overrides=config.get("export_format_overrides"),
            changes_page_token=config.get("changes_page_token"),
            resource_id=config.get("resource_id"),
=======
        loop = asyncio.new_event_loop()
        asyncio.set_event_loop(loop)
        try:
            loop.run_until_complete(oauth.load_credentials())
            _worker_drive_service = oauth.get_service()
            logger.info("Google Drive service ready in worker process", pid=os.getpid())
        finally:
            loop.close()

    return _worker_drive_service


# Module-level functions for process pool execution (must be pickleable)
def _sync_list_files_worker(
    client_id, client_secret, token_file, query, page_token, page_size
):
    """Worker function for listing files in process pool"""
    service = get_worker_drive_service(client_id, client_secret, token_file)
    return (
        service.files()
        .list(
            q=query,
            pageSize=page_size,
            pageToken=page_token,
            fields="nextPageToken, files(id, name, mimeType, modifiedTime, createdTime, webViewLink, permissions, owners)",
>>>>>>> cad27135
        )

        # Build OAuth wrapper; DO NOT load creds here (it's async)
        self.oauth = GoogleDriveOAuth(
            client_id=self.cfg.client_id,
            client_secret=self.cfg.client_secret,
            token_file=self.cfg.token_file,
        )

        # Drive client is built in authenticate()
        from google.oauth2.credentials import Credentials
        self.creds: Optional[Credentials] = None
        self.service: Any = None

        # cache of resolved shortcutId -> target file metadata
        self._shortcut_cache: Dict[str, Dict[str, Any]] = {}

        # Authentication state
        self._authenticated: bool = False

    # -------------------------
    # Helpers
    # -------------------------
    @property
    def _drives_flags(self) -> Dict[str, Any]:
        """
        Common flags for ALL Drive calls to ensure Shared Drives are included.
        """
        return dict(supportsAllDrives=True, includeItemsFromAllDrives=True)

    def _pick_corpora_args(self) -> Dict[str, Any]:
        """
        Decide corpora/driveId based on config.

        If drive_id is provided, prefer corpora='drive' with that driveId.
        Otherwise, default to allDrives (so Shared Drive selections from the Picker still work).
        """
        if self.cfg.drive_id:
            return {"corpora": "drive", "driveId": self.cfg.drive_id}
        if self.cfg.corpora:
            return {"corpora": self.cfg.corpora}
        # Default to allDrives so Picker selections from Shared Drives work without explicit drive_id
        return {"corpora": "allDrives"}

    def _resolve_shortcut(self, file_obj: Dict[str, Any]) -> Dict[str, Any]:
        """
        If a file is a shortcut, fetch and return the real target metadata.
        """
        if file_obj.get("mimeType") != "application/vnd.google-apps.shortcut":
            return file_obj

        target_id = file_obj.get("shortcutDetails", {}).get("targetId")
        if not target_id:
            return file_obj

        if target_id in self._shortcut_cache:
            return self._shortcut_cache[target_id]

        try:
            meta = (
                self.service.files()
                .get(
                    fileId=target_id,
                    fields=(
                        "id, name, mimeType, modifiedTime, createdTime, size, "
                        "webViewLink, parents, owners, driveId"
                    ),
                    **self._drives_flags,
                )
                .execute()
            )
            self._shortcut_cache[target_id] = meta
            return meta
        except HttpError:
            # shortcut target not accessible
            return file_obj

    def _list_children(self, folder_id: str) -> List[Dict[str, Any]]:
        """
        List immediate children of a folder.
        """
        query = f"'{folder_id}' in parents and trashed = false"
        page_token = None
        results: List[Dict[str, Any]] = []

        while True:
            resp = (
                self.service.files()
                .list(
                    q=query,
                    pageSize=1000,
                    pageToken=page_token,
                    fields=(
                        "nextPageToken, files("
                        "id, name, mimeType, modifiedTime, createdTime, size, "
                        "webViewLink, parents, shortcutDetails, driveId)"
                    ),
                    **self._drives_flags,
                    **self._pick_corpora_args(),
                )
                .execute()
            )
            for f in resp.get("files", []):
                results.append(f)
            page_token = resp.get("nextPageToken")
            if not page_token:
                break

        return results

    def _bfs_expand_folders(self, folder_ids: Iterable[str]) -> List[Dict[str, Any]]:
        """
        Breadth-first traversal to expand folders to all descendant files (if recursive),
        or just immediate children (if not recursive). Folders themselves are returned
        as items too, but filtered later.
        """
        out: List[Dict[str, Any]] = []
        queue = deque(folder_ids)

        while queue:
            fid = queue.popleft()
            children = self._list_children(fid)
            out.extend(children)

            if self.cfg.recursive:
                # Enqueue subfolders
                for c in children:
                    c = self._resolve_shortcut(c)
                    if c.get("mimeType") == "application/vnd.google-apps.folder":
                        queue.append(c["id"])

        return out

    def _get_file_meta_by_id(self, file_id: str) -> Optional[Dict[str, Any]]:
        """
        Fetch metadata for a file by ID (resolving shortcuts).
        """
        if self.service is None:
            raise RuntimeError("Google Drive service is not initialized. Please authenticate first.")
        try:
            meta = (
                self.service.files()
                .get(
                    fileId=file_id,
                    fields=(
                        "id, name, mimeType, modifiedTime, createdTime, size, "
                        "webViewLink, parents, shortcutDetails, driveId"
                    ),
                    **self._drives_flags,
                )
                .execute()
            )
            return self._resolve_shortcut(meta)
        except HttpError:
            return None

    def _filter_by_mime(self, items: Iterable[Dict[str, Any]]) -> List[Dict[str, Any]]:
        """
        Apply include/exclude mime filters if configured.
        """
        include = set(self.cfg.include_mime_types or [])
        exclude = set(self.cfg.exclude_mime_types or [])

        def keep(m: Dict[str, Any]) -> bool:
            mt = m.get("mimeType")
            if exclude and mt in exclude:
                return False
            if include and mt not in include:
                return False
            return True

        return [m for m in items if keep(m)]

    def _iter_selected_items(self) -> List[Dict[str, Any]]:
        """
        Return a de-duplicated list of file metadata for the selected scope:
          - explicit file_ids
          - items inside folder_ids (with optional recursion)
        Shortcuts are resolved to their targets automatically.
        """
        seen: Set[str] = set()
        items: List[Dict[str, Any]] = []

        # Explicit files
        if self.cfg.file_ids:
            for fid in self.cfg.file_ids:
                meta = self._get_file_meta_by_id(fid)
                if meta and meta["id"] not in seen:
                    seen.add(meta["id"])
                    items.append(meta)

        # Folders
        if self.cfg.folder_ids:
            folder_children = self._bfs_expand_folders(self.cfg.folder_ids)
            for meta in folder_children:
                meta = self._resolve_shortcut(meta)
                if meta.get("id") in seen:
                    continue
                seen.add(meta["id"])
                items.append(meta)

        # If neither file_ids nor folder_ids are set, you could:
        #  - return [] to force explicit selection
        #  - OR default to entire drive.
        # Here we choose to require explicit selection:
        if not self.cfg.file_ids and not self.cfg.folder_ids:
            return []

        items = self._filter_by_mime(items)
        # Exclude folders from final emits:
        items = [m for m in items if m.get("mimeType") != "application/vnd.google-apps.folder"]
        return items

    # -------------------------
    # Download logic
    # -------------------------
    def _pick_export_mime(self, source_mime: str) -> Optional[str]:
        """
        Choose export mime for Google-native docs if needed.
        """
        overrides = self.cfg.export_format_overrides or {}
        if source_mime == "application/vnd.google-apps.document":
            return overrides.get(
                source_mime,
                "application/vnd.openxmlformats-officedocument.wordprocessingml.document",
            )
        if source_mime == "application/vnd.google-apps.spreadsheet":
            return overrides.get(
                source_mime,
                "application/vnd.openxmlformats-officedocument.spreadsheetml.sheet",
            )
        if source_mime == "application/vnd.google-apps.presentation":
            return overrides.get(
                source_mime,
                "application/vnd.openxmlformats-officedocument.presentationml.presentation",
            )
        # Return None for non-Google-native or unsupported types
        return overrides.get(source_mime)

    def _download_file_bytes(self, file_meta: Dict[str, Any]) -> bytes:
        """
        Download bytes for a given file (exporting if Google-native).
        """
        file_id = file_meta["id"]
        mime_type = file_meta.get("mimeType") or ""

        # Google-native: export
        export_mime = self._pick_export_mime(mime_type)
        if mime_type.startswith("application/vnd.google-apps."):
            # default fallback if not overridden
            if not export_mime:
                export_mime = "application/pdf"
            request = self.service.files().export_media(fileId=file_id, mimeType=export_mime)
        else:
            # Binary download
            request = self.service.files().get_media(fileId=file_id)

        fh = io.BytesIO()
        downloader = MediaIoBaseDownload(fh, request, chunksize=1024 * 1024)
        done = False
        while not done:
            status, done = downloader.next_chunk()
            # Optional: you can log progress via status.progress()

        return fh.getvalue()

    # -------------------------
    # Public sync surface
    # -------------------------
    # ---- Required by BaseConnector: start OAuth flow
    async def authenticate(self) -> bool:
        """
        Ensure we have valid Google Drive credentials and an authenticated service.
        Returns True if ready to use; False otherwise.
        """
        try:
            # Load/refresh creds from token file (async)
            self.creds = await self.oauth.load_credentials()

            # If still not authenticated, bail (caller should kick off OAuth init)
            if not await self.oauth.is_authenticated():
                self.log("authenticate: no valid credentials; run OAuth init/callback first.")
                return False

            # Build Drive service from OAuth helper
            self.service = self.oauth.get_service()

            # Optional sanity check (small, fast request)
            _ = self.service.files().get(fileId="root", fields="id").execute()
            self._authenticated = True
            return True

        except Exception as e:
<<<<<<< HEAD
            self._authenticated = False
            self.log(f"GoogleDriveConnector.authenticate failed: {e}")
=======
            logger.error("Authentication failed", error=str(e))
>>>>>>> cad27135
            return False

    async def list_files(
        self,
        page_token: Optional[str] = None,
        **kwargs
    ) -> Dict[str, Any]:
        """
        List files in the currently selected scope (file_ids/folder_ids/recursive).
        Returns a dict with 'files' and 'next_page_token'.

        Since we pre-compute the selected set, pagination is simulated:
        - If page_token is None: return all files in one batch.
        - Otherwise: return {} and no next_page_token.
        """
        try:
            items = self._iter_selected_items()

            # Optionally honor a request-scoped max_files (e.g., from your API payload)
            max_files = kwargs.get("max_files")
            if isinstance(max_files, int) and max_files > 0:
                items = items[:max_files]

            # Simplest: ignore page_token and just dump all
            # If you want real pagination, slice items here
            if page_token:
                return {"files": [], "next_page_token": None}

            return {
                "files": items,
                "next_page_token": None,  # no more pages
            }
        except Exception as e:
            # Optionally log error with your base class logger
            try:
                self.log(f"GoogleDriveConnector.list_files failed: {e}")
            except Exception:
                pass
            return {"files": [], "next_page_token": None}
        
    async def get_file_content(self, file_id: str) -> ConnectorDocument:
        """
        Fetch a file's metadata and content from Google Drive and wrap it in a ConnectorDocument.
        """
        meta = self._get_file_meta_by_id(file_id)
        if not meta:
            raise FileNotFoundError(f"Google Drive file not found: {file_id}")

        try:
            blob = self._download_file_bytes(meta)
        except Exception as e:
            # Use your base class logger if available
            try:
                self.log(f"Download failed for {file_id}: {e}")
            except Exception:
                pass
            raise

        from datetime import datetime

        def parse_datetime(dt_str):
            if not dt_str:
                return None
            try:
                # Google Drive returns RFC3339 format
                return datetime.strptime(dt_str, "%Y-%m-%dT%H:%M:%S.%fZ")
            except ValueError:
                try:
                    return datetime.strptime(dt_str, "%Y-%m-%dT%H:%M:%SZ")
                except ValueError:
                    return None

        doc = ConnectorDocument(
            id=meta["id"],
            filename=meta.get("name", ""),
            source_url=meta.get("webViewLink", ""),
            created_time=parse_datetime(meta.get("createdTime")),
            modified_time=parse_datetime(meta.get("modifiedTime")),
            mimetype=str(meta.get("mimeType", "")),
            acl=DocumentACL(),  # TODO: map Google Drive permissions if you want ACLs
            content=blob,
            metadata={
                "parents": meta.get("parents"),
                "driveId": meta.get("driveId"),
                "size": int(meta.get("size", 0)) if str(meta.get("size", "")).isdigit() else None,
            },
        )
        return doc
    
    async def setup_subscription(self) -> str:
        """
        Start a Google Drive Changes API watch (webhook).
        Returns the channel ID (subscription ID) as a string.

        Requires a webhook URL to be configured. This implementation looks for:
        1) self.cfg.webhook_address (preferred if you have it in your config dataclass)
        2) os.environ["GOOGLE_DRIVE_WEBHOOK_URL"]
        """
        import os

        # 1) Ensure we are authenticated and have a live Drive service
        ok = await self.authenticate()
        if not ok:
            raise RuntimeError("GoogleDriveConnector.setup_subscription: not authenticated")

        # 2) Resolve webhook address (no param in ABC, so pull from config/env)
        webhook_address = getattr(self.cfg, "webhook_address", None) or os.getenv("GOOGLE_DRIVE_WEBHOOK_URL")
        if not webhook_address:
            raise RuntimeError(
                "GoogleDriveConnector.setup_subscription: webhook URL not configured. "
                "Set cfg.webhook_address or GOOGLE_DRIVE_WEBHOOK_URL."
            )

        # 3) Ensure we have a starting page token (checkpoint)
        try:
            if not self.cfg.changes_page_token:
                self.cfg.changes_page_token = self.get_start_page_token()
        except Exception as e:
            # Optional: use your base logger
            try:
                self.log(f"Failed to get start page token: {e}")
            except Exception:
                pass
            raise

        # 4) Start the watch on the current token
        try:
            # Build a simple watch body; customize id if you want a stable deterministic value
            body = {
                "id": f"drive-channel-{int(time.time())}",  # subscription (channel) ID to return
                "type": "web_hook",
                "address": webhook_address,
            }

            # Shared Drives flags so we see everything we’re scoped to
            flags = dict(supportsAllDrives=True)

            result = (
                self.service.changes()
                .watch(pageToken=self.cfg.changes_page_token, body=body, **flags)
                .execute()
            )

            # Example fields: id, resourceId, expiration, kind
            channel_id = result.get("id")
            resource_id = result.get("resourceId")
            expiration = result.get("expiration")

            # Persist in-memory so cleanup can stop this channel later.
            # If your project has a persistence layer, save these values there.
            self._active_channel = {
                "channel_id": channel_id,
                "resource_id": resource_id,
                "expiration": expiration,
                "webhook_address": webhook_address,
                "page_token": self.cfg.changes_page_token,
            }

            if not isinstance(channel_id, str) or not channel_id:
                raise RuntimeError(f"Drive watch returned invalid channel id: {channel_id!r}")

            return channel_id

<<<<<<< HEAD
        except Exception as e:
            try:
                self.log(f"GoogleDriveConnector.setup_subscription failed: {e}")
            except Exception:
                pass
=======
        except HttpError as e:
            logger.error("Failed to set up subscription", error=str(e))
>>>>>>> cad27135
            raise

    async def cleanup_subscription(self, subscription_id: str) -> bool:
        """
        Stop an active Google Drive Changes API watch (webhook) channel.

        Google requires BOTH the channel id (subscription_id) AND its resource_id.
        We try to retrieve resource_id from:
        1) self._active_channel (single-channel use)
        2) self._subscriptions[subscription_id] (multi-channel use, if present)
        3) self.cfg.resource_id (as a last-resort override provided by caller/config)

        Returns:
            bool: True if the stop call succeeded, otherwise False.
        """
        # 1) Ensure auth/service
        ok = await self.authenticate()
        if not ok:
            try:
                self.log("cleanup_subscription: not authenticated")
            except Exception:
                pass
            return False

        # 2) Resolve resource_id
        resource_id = None

        # Single-channel memory
        if getattr(self, "_active_channel", None):
            ch = getattr(self, "_active_channel")
            if isinstance(ch, dict) and ch.get("channel_id") == subscription_id:
                resource_id = ch.get("resource_id")

        # Multi-channel memory
        if resource_id is None and hasattr(self, "_subscriptions"):
            subs = getattr(self, "_subscriptions")
            if isinstance(subs, dict):
                entry = subs.get(subscription_id)
                if isinstance(entry, dict):
                    resource_id = entry.get("resource_id")

        # Config override (optional)
        if resource_id is None and getattr(self.cfg, "resource_id", None):
            resource_id = self.cfg.resource_id

        if not resource_id:
            try:
                self.log(
                    f"cleanup_subscription: missing resource_id for channel {subscription_id}. "
                    f"Persist (channel_id, resource_id) when creating the subscription."
                )
            except Exception:
                pass
            return False

<<<<<<< HEAD
        # 3) Call Channels.stop
=======
            return {"files": files, "nextPageToken": results.get("nextPageToken")}

        except HttpError as e:
            logger.error("Failed to list files", error=str(e))
            raise

    async def get_file_content(self, file_id: str) -> ConnectorDocument:
        """Get file content and metadata"""
        if not self._authenticated:
            raise ValueError("Not authenticated")

>>>>>>> cad27135
        try:
            self.service.channels().stop(body={"id": subscription_id, "resourceId": resource_id}).execute()

            # 4) Clear local bookkeeping
            if getattr(self, "_active_channel", None) and self._active_channel.get("channel_id") == subscription_id:
                self._active_channel = {}

            if hasattr(self, "_subscriptions") and isinstance(self._subscriptions, dict):
                self._subscriptions.pop(subscription_id, None)

            return True

        except Exception as e:
            try:
                self.log(f"cleanup_subscription failed for {subscription_id}: {e}")
            except Exception:
                pass
            return False
        
    async def handle_webhook(self, payload: Dict[str, Any]) -> List[str]:
        """
        Process a Google Drive Changes webhook.
        Drive push notifications do NOT include the changed files themselves; they merely tell us
        "there are changes". We must pull them using the Changes API with our saved page token.

<<<<<<< HEAD
        Args:
            payload: Arbitrary dict your framework passes. We *may* log/use headers like
                    X-Goog-Resource-State / X-Goog-Message-Number if present, but we don't rely on them.
=======
        except HttpError as e:
            logger.error("Failed to get file content", error=str(e))
            raise
>>>>>>> cad27135

        Returns:
            List[str]: unique list of affected file IDs (filtered to our selected scope).
        """
        affected: List[str] = []
        try:
            # 1) Ensure we're authenticated / service ready
            ok = await self.authenticate()
            if not ok:
                try:
                    self.log("handle_webhook: not authenticated")
                except Exception:
                    pass
                return affected

            # 2) Establish/restore our checkpoint page token
            page_token = self.cfg.changes_page_token
            if not page_token:
                # First time / missing state: initialize
                page_token = self.get_start_page_token()
                self.cfg.changes_page_token = page_token

            # 3) Build current selected scope to filter changes
            #    (file_ids + expanded folder descendants)
            try:
                selected_items = self._iter_selected_items()
                selected_ids = {m["id"] for m in selected_items}
            except Exception as e:
                selected_ids = set()
                try:
                    self.log(f"handle_webhook: scope build failed, proceeding unfiltered: {e}")
                except Exception:
                    pass

            # 4) Pull changes until nextPageToken is exhausted, then advance to newStartPageToken
            while True:
                resp = (
                    self.service.changes()
                    .list(
                        pageToken=page_token,
                        fields=(
                            "nextPageToken, newStartPageToken, "
                            "changes(fileId, file(id, name, mimeType, trashed, parents, "
                            "shortcutDetails, driveId, modifiedTime, webViewLink))"
                        ),
                        supportsAllDrives=True,
                        includeItemsFromAllDrives=True,
                    )
                    .execute()
                )

                for ch in resp.get("changes", []):
                    fid = ch.get("fileId")
                    fobj = ch.get("file") or {}

                    # Skip if no file or explicitly trashed (you can choose to still return these IDs)
                    if not fid or fobj.get("trashed"):
                        # If you want to *include* deletions, collect fid here instead of skipping.
                        continue

                    # Resolve shortcuts to target
                    resolved = self._resolve_shortcut(fobj)
                    rid = resolved.get("id", fid)

                    # Filter to our selected scope if we have one; otherwise accept all
                    if selected_ids and (rid not in selected_ids):
                        # Shortcut target might be in scope even if the shortcut isn't
                        tgt = fobj.get("shortcutDetails", {}).get("targetId") if fobj else None
                        if not (tgt and tgt in selected_ids):
                            continue

                    affected.append(rid)

                # Handle pagination of the changes feed
                next_token = resp.get("nextPageToken")
                if next_token:
                    page_token = next_token
                    continue

                # No nextPageToken: checkpoint with newStartPageToken
                new_start = resp.get("newStartPageToken")
                if new_start:
                    self.cfg.changes_page_token = new_start
                else:
                    # Fallback: keep the last consumed token if API didn't return newStartPageToken
                    self.cfg.changes_page_token = page_token
                break

            # Deduplicate while preserving order
            seen = set()
            deduped: List[str] = []
            for x in affected:
                if x not in seen:
                    seen.add(x)
                    deduped.append(x)
            return deduped

<<<<<<< HEAD
        except Exception as e:
            try:
                self.log(f"handle_webhook failed: {e}")
            except Exception:
                pass
            return []

    def sync_once(self) -> None:
        """
        Perform a one-shot sync of the currently selected scope and emit documents.

        Emits ConnectorDocument instances (adapt to your BaseConnector ingestion).
        """
        items = self._iter_selected_items()
        for meta in items:
            try:
                blob = self._download_file_bytes(meta)
            except HttpError as e:
                # Skip/record failures
                self.log(f"Failed to download {meta.get('name')} ({meta.get('id')}): {e}")
                continue
=======
        if not channel_id:
            logger.warning("No channel ID found in Google Drive webhook")
            return []

        # Check if this webhook belongs to this connection
        if self.webhook_channel_id != channel_id:
            logger.warning("Channel ID mismatch", expected=self.webhook_channel_id, received=channel_id)
            return []

        # Only process certain states (ignore 'sync' which is just a ping)
        if resource_state not in ["exists", "not_exists", "change"]:
            logger.debug("Ignoring resource state", state=resource_state)
            return []
>>>>>>> cad27135

            from datetime import datetime

            def parse_datetime(dt_str):
                if not dt_str:
                    return None
                try:
                    # Google Drive returns RFC3339 format
                    return datetime.strptime(dt_str, "%Y-%m-%dT%H:%M:%S.%fZ")
                except ValueError:
                    try:
                        return datetime.strptime(dt_str, "%Y-%m-%dT%H:%M:%SZ")
                    except ValueError:
                        return None

            doc = ConnectorDocument(
                id=meta["id"],
                filename=meta.get("name", ""),
                source_url=meta.get("webViewLink", ""),
                created_time=parse_datetime(meta.get("createdTime")),
                modified_time=parse_datetime(meta.get("modifiedTime")),
                mimetype=str(meta.get("mimeType", "")),
                acl=DocumentACL(),  # TODO: set appropriate ACL instance or value
                metadata={
                    "name": meta.get("name"),
                    "webViewLink": meta.get("webViewLink"),
                    "parents": meta.get("parents"),
                    "driveId": meta.get("driveId"),
                    "size": int(meta.get("size", 0)) if str(meta.get("size", "")).isdigit() else None,
                },
                content=blob,
            )
            self.emit(doc)

    # -------------------------
    # Changes API (polling or webhook-backed)
    # -------------------------
    def get_start_page_token(self) -> str:
        resp = self.service.changes().getStartPageToken(**self._drives_flags).execute()
        return resp["startPageToken"]

<<<<<<< HEAD
    def poll_changes_and_sync(self) -> Optional[str]:
        """
        Incrementally process changes since the last page token in cfg.changes_page_token.

        Returns the new page token you should persist (or None if unchanged).
        """
        page_token = self.cfg.changes_page_token or self.get_start_page_token()
=======
            if not page_token:
                logger.warning("No page token found, cannot identify specific changes")
                return []

            logger.info("Getting changes since page token", page_token=page_token)
>>>>>>> cad27135

        while True:
            resp = (
                self.service.changes()
                .list(
                    pageToken=page_token,
                    fields=(
                        "nextPageToken, newStartPageToken, "
                        "changes(fileId, file(id, name, mimeType, trashed, parents, "
                        "shortcutDetails, driveId, modifiedTime, webViewLink))"
                    ),
                    **self._drives_flags,
                )
                .execute()
            )

            changes = resp.get("changes", [])

            # Filter to our selected scope (files and folder descendants):
            selected_ids = {m["id"] for m in self._iter_selected_items()}
            for ch in changes:
                fid = ch.get("fileId")
                file_obj = ch.get("file") or {}
                if not fid or not file_obj or file_obj.get("trashed"):
                    continue

<<<<<<< HEAD
                # Match scope
                if fid not in selected_ids:
                    # also consider shortcut target
                    if file_obj.get("mimeType") == "application/vnd.google-apps.shortcut":
                        tgt = file_obj.get("shortcutDetails", {}).get("targetId")
                        if tgt and tgt in selected_ids:
                            pass
                        else:
                            continue

                # Download and emit the updated file
                resolved = self._resolve_shortcut(file_obj)
                try:
                    blob = self._download_file_bytes(resolved)
                except HttpError:
                    continue
=======
                # Only include supported file types that aren't trashed
                mime_type = file_info.get("mimeType", "")
                is_trashed = file_info.get("trashed", False)

                if not is_trashed and mime_type in self.SUPPORTED_MIMETYPES:
                    logger.info("File changed", filename=file_info.get('name', 'Unknown'), file_id=file_id)
                    affected_files.append(file_id)
                elif is_trashed:
                    logger.info("File deleted/trashed", filename=file_info.get('name', 'Unknown'), file_id=file_id)
                    # TODO: Handle file deletion (remove from index)
                else:
                    logger.debug("Ignoring unsupported file type", mime_type=mime_type)

            logger.info("Found affected supported files", count=len(affected_files))
            return affected_files

        except HttpError as e:
            logger.error("Failed to handle webhook", error=str(e))
            return []
>>>>>>> cad27135

                from datetime import datetime

                def parse_datetime(dt_str):
                    if not dt_str:
                        return None
                    try:
                        return datetime.strptime(dt_str, "%Y-%m-%dT%H:%M:%S.%fZ")
                    except ValueError:
                        try:
                            return datetime.strptime(dt_str, "%Y-%m-%dT%H:%M:%SZ")
                        except ValueError:
                            return None

                doc = ConnectorDocument(
                    id=resolved["id"],
                    filename=resolved.get("name", ""),
                    source_url=resolved.get("webViewLink", ""),
                    created_time=parse_datetime(resolved.get("createdTime")),
                    modified_time=parse_datetime(resolved.get("modifiedTime")),
                    mimetype=str(resolved.get("mimeType", "")),
                    acl=DocumentACL(),  # Set appropriate ACL if needed
                    metadata={"parents": resolved.get("parents"), "driveId": resolved.get("driveId")},
                    content=blob,
                )
                self.emit(doc)

            new_page_token = resp.get("nextPageToken")
            if new_page_token:
                page_token = new_page_token
                continue

            # No nextPageToken: advance to newStartPageToken (checkpoint)
            new_start = resp.get("newStartPageToken")
            if new_start:
                self.cfg.changes_page_token = new_start
                return new_start

            # Should not happen often
            return page_token

    # -------------------------
    # Optional: webhook stubs
    # -------------------------
    def build_watch_body(self, webhook_address: str, channel_id: Optional[str] = None) -> Dict[str, Any]:
        """
        Prepare the request body for changes.watch if you use webhooks.
        """
        return {
            "id": channel_id or f"drive-channel-{int(time.time())}",
            "type": "web_hook",
            "address": webhook_address,
        }

    def start_watch(self, webhook_address: str) -> Dict[str, Any]:
        """
        Start a webhook watch on changes using the current page token.
        Persist the returned resourceId/expiration on your side.
        """
        page_token = self.cfg.changes_page_token or self.get_start_page_token()
        body = self.build_watch_body(webhook_address)
        result = (
            self.service.changes()
            .watch(pageToken=page_token, body=body, **self._drives_flags)
            .execute()
        )
        return result

    def stop_watch(self, channel_id: str, resource_id: str) -> bool:
        """
        Stop a previously started webhook watch.
        """
        try:
            self.service.channels().stop(body={"id": channel_id, "resourceId": resource_id}).execute()
            return True
<<<<<<< HEAD
        except HttpError:
=======
        except HttpError as e:
            logger.error("Failed to cleanup subscription", error=str(e))
>>>>>>> cad27135
            return False<|MERGE_RESOLUTION|>--- conflicted
+++ resolved
@@ -31,17 +31,9 @@
     folder_ids: Optional[List[str]] = None
     recursive: bool = True
 
-<<<<<<< HEAD
     # Shared Drives control
     drive_id: Optional[str] = None        # when set, we use corpora='drive'
     corpora: Optional[str] = None         # 'user' | 'drive' | 'domain'; auto-picked if None
-=======
-def get_worker_drive_service(client_id: str, client_secret: str, token_file: str):
-    """Get or create a Google Drive service instance for this worker process"""
-    global _worker_drive_service
-    if _worker_drive_service is None:
-        logger.info("Initializing Google Drive service in worker process", pid=os.getpid())
->>>>>>> cad27135
 
     # Optional filtering
     include_mime_types: Optional[List[str]] = None
@@ -53,7 +45,6 @@
     # Changes API state persistence (store these in your DB/kv if needed)
     changes_page_token: Optional[str] = None
 
-<<<<<<< HEAD
     # Optional: resource_id for webhook cleanup
     resource_id: Optional[str] = None
 
@@ -148,33 +139,6 @@
             export_format_overrides=config.get("export_format_overrides"),
             changes_page_token=config.get("changes_page_token"),
             resource_id=config.get("resource_id"),
-=======
-        loop = asyncio.new_event_loop()
-        asyncio.set_event_loop(loop)
-        try:
-            loop.run_until_complete(oauth.load_credentials())
-            _worker_drive_service = oauth.get_service()
-            logger.info("Google Drive service ready in worker process", pid=os.getpid())
-        finally:
-            loop.close()
-
-    return _worker_drive_service
-
-
-# Module-level functions for process pool execution (must be pickleable)
-def _sync_list_files_worker(
-    client_id, client_secret, token_file, query, page_token, page_size
-):
-    """Worker function for listing files in process pool"""
-    service = get_worker_drive_service(client_id, client_secret, token_file)
-    return (
-        service.files()
-        .list(
-            q=query,
-            pageSize=page_size,
-            pageToken=page_token,
-            fields="nextPageToken, files(id, name, mimeType, modifiedTime, createdTime, webViewLink, permissions, owners)",
->>>>>>> cad27135
         )
 
         # Build OAuth wrapper; DO NOT load creds here (it's async)
@@ -468,12 +432,8 @@
             return True
 
         except Exception as e:
-<<<<<<< HEAD
             self._authenticated = False
-            self.log(f"GoogleDriveConnector.authenticate failed: {e}")
-=======
-            logger.error("Authentication failed", error=str(e))
->>>>>>> cad27135
+            logger.error(f"GoogleDriveConnector.authenticate failed: {e}")
             return False
 
     async def list_files(
@@ -637,16 +597,11 @@
 
             return channel_id
 
-<<<<<<< HEAD
         except Exception as e:
             try:
-                self.log(f"GoogleDriveConnector.setup_subscription failed: {e}")
+                logger.error(f"GoogleDriveConnector.setup_subscription failed: {e}")
             except Exception:
                 pass
-=======
-        except HttpError as e:
-            logger.error("Failed to set up subscription", error=str(e))
->>>>>>> cad27135
             raise
 
     async def cleanup_subscription(self, subscription_id: str) -> bool:
@@ -702,21 +657,6 @@
                 pass
             return False
 
-<<<<<<< HEAD
-        # 3) Call Channels.stop
-=======
-            return {"files": files, "nextPageToken": results.get("nextPageToken")}
-
-        except HttpError as e:
-            logger.error("Failed to list files", error=str(e))
-            raise
-
-    async def get_file_content(self, file_id: str) -> ConnectorDocument:
-        """Get file content and metadata"""
-        if not self._authenticated:
-            raise ValueError("Not authenticated")
-
->>>>>>> cad27135
         try:
             self.service.channels().stop(body={"id": subscription_id, "resourceId": resource_id}).execute()
 
@@ -742,15 +682,9 @@
         Drive push notifications do NOT include the changed files themselves; they merely tell us
         "there are changes". We must pull them using the Changes API with our saved page token.
 
-<<<<<<< HEAD
         Args:
             payload: Arbitrary dict your framework passes. We *may* log/use headers like
                     X-Goog-Resource-State / X-Goog-Message-Number if present, but we don't rely on them.
-=======
-        except HttpError as e:
-            logger.error("Failed to get file content", error=str(e))
-            raise
->>>>>>> cad27135
 
         Returns:
             List[str]: unique list of affected file IDs (filtered to our selected scope).
@@ -848,7 +782,6 @@
                     deduped.append(x)
             return deduped
 
-<<<<<<< HEAD
         except Exception as e:
             try:
                 self.log(f"handle_webhook failed: {e}")
@@ -870,21 +803,6 @@
                 # Skip/record failures
                 self.log(f"Failed to download {meta.get('name')} ({meta.get('id')}): {e}")
                 continue
-=======
-        if not channel_id:
-            logger.warning("No channel ID found in Google Drive webhook")
-            return []
-
-        # Check if this webhook belongs to this connection
-        if self.webhook_channel_id != channel_id:
-            logger.warning("Channel ID mismatch", expected=self.webhook_channel_id, received=channel_id)
-            return []
-
-        # Only process certain states (ignore 'sync' which is just a ping)
-        if resource_state not in ["exists", "not_exists", "change"]:
-            logger.debug("Ignoring resource state", state=resource_state)
-            return []
->>>>>>> cad27135
 
             from datetime import datetime
 
@@ -926,7 +844,6 @@
         resp = self.service.changes().getStartPageToken(**self._drives_flags).execute()
         return resp["startPageToken"]
 
-<<<<<<< HEAD
     def poll_changes_and_sync(self) -> Optional[str]:
         """
         Incrementally process changes since the last page token in cfg.changes_page_token.
@@ -934,13 +851,6 @@
         Returns the new page token you should persist (or None if unchanged).
         """
         page_token = self.cfg.changes_page_token or self.get_start_page_token()
-=======
-            if not page_token:
-                logger.warning("No page token found, cannot identify specific changes")
-                return []
-
-            logger.info("Getting changes since page token", page_token=page_token)
->>>>>>> cad27135
 
         while True:
             resp = (
@@ -967,7 +877,6 @@
                 if not fid or not file_obj or file_obj.get("trashed"):
                     continue
 
-<<<<<<< HEAD
                 # Match scope
                 if fid not in selected_ids:
                     # also consider shortcut target
@@ -984,27 +893,6 @@
                     blob = self._download_file_bytes(resolved)
                 except HttpError:
                     continue
-=======
-                # Only include supported file types that aren't trashed
-                mime_type = file_info.get("mimeType", "")
-                is_trashed = file_info.get("trashed", False)
-
-                if not is_trashed and mime_type in self.SUPPORTED_MIMETYPES:
-                    logger.info("File changed", filename=file_info.get('name', 'Unknown'), file_id=file_id)
-                    affected_files.append(file_id)
-                elif is_trashed:
-                    logger.info("File deleted/trashed", filename=file_info.get('name', 'Unknown'), file_id=file_id)
-                    # TODO: Handle file deletion (remove from index)
-                else:
-                    logger.debug("Ignoring unsupported file type", mime_type=mime_type)
-
-            logger.info("Found affected supported files", count=len(affected_files))
-            return affected_files
-
-        except HttpError as e:
-            logger.error("Failed to handle webhook", error=str(e))
-            return []
->>>>>>> cad27135
 
                 from datetime import datetime
 
@@ -1080,10 +968,8 @@
         try:
             self.service.channels().stop(body={"id": channel_id, "resourceId": resource_id}).execute()
             return True
-<<<<<<< HEAD
-        except HttpError:
-=======
+
         except HttpError as e:
             logger.error("Failed to cleanup subscription", error=str(e))
->>>>>>> cad27135
+
             return False