--- conflicted
+++ resolved
@@ -15,21 +15,13 @@
   sampleDataset,
   setSampleDataset,
   setIsLoadingModels,
-<<<<<<< HEAD
-  setLoadingStatus,
   onValidationChange,
-=======
->>>>>>> 0af2e592
 }: {
   setSettings: (settings: OnboardingVariables) => void;
   sampleDataset: boolean;
   setSampleDataset: (dataset: boolean) => void;
   setIsLoadingModels?: (isLoading: boolean) => void;
-<<<<<<< HEAD
-  setLoadingStatus?: (status: string[]) => void;
   onValidationChange?: (validation: { hasError: boolean }) => void;
-=======
->>>>>>> 0af2e592
 }) {
   const [endpoint, setEndpoint] = useState("https://us-south.ml.cloud.ibm.com");
   const [apiKey, setApiKey] = useState("");
@@ -116,32 +108,13 @@
     setSettings
   );
 
-<<<<<<< HEAD
-  // Notify parent about loading state
-  useEffect(() => {
-    setIsLoadingModels?.(isLoadingModels);
-
-    // Set detailed loading status
-    if (isLoadingModels) {
-      const status = [
-        "Connecting to IBM watsonx.ai",
-        "Fetching language models",
-        "Fetching embedding models",
-      ];
-      setLoadingStatus?.(status);
-    } else {
-      setLoadingStatus?.([]);
-    }
-  }, [isLoadingModels, setIsLoadingModels, setLoadingStatus]);
-
   // Notify parent about validation state changes
   useEffect(() => {
     onValidationChange?.({
       hasError: !!modelsError,
     });
   }, [modelsError, onValidationChange]);
-=======
->>>>>>> 0af2e592
+
   return (
     <>
       <div className="space-y-4">
