"use client";

import { useState, useEffect, useRef } from "react";
import { X, RefreshCw } from "lucide-react";
import { Button } from "@/components/ui/button";
import {
  Card,
  CardContent,
  CardFooter,
  CardHeader,
  CardTitle,
} from "@/components/ui/card";
import { Input } from "@/components/ui/input";
import { Label } from "@/components/ui/label";
import { Textarea } from "@/components/ui/textarea";
import { MultiSelect } from "@/components/ui/multi-select";
import { Slider } from "@/components/ui/slider";
import { useKnowledgeFilter } from "@/contexts/knowledge-filter-context";
import { useDeleteFilter } from "@/app/api/mutations/useDeleteFilter";
import { useUpdateFilter } from "@/app/api/mutations/useUpdateFilter";
import { useCreateFilter } from "@/app/api/mutations/useCreateFilter";
import { useGetSearchAggregations } from "@/src/app/api/queries/useGetSearchAggregations";
import {
  FilterColor,
  FilterIconPopover,
  IconKey,
} from "@/components/filter-icon-popover";

interface FacetBucket {
  key: string;
  count: number;
}

interface AvailableFacets {
  data_sources: FacetBucket[];
  document_types: FacetBucket[];
  owners: FacetBucket[];
  connector_types: FacetBucket[];
}

export const filterAccentClasses: Record<FilterColor, string> = {
  zinc: "bg-muted text-muted-foreground",
  pink: "bg-accent-pink text-accent-pink-foreground",
  purple: "bg-accent-purple text-accent-purple-foreground",
  indigo: "bg-accent-indigo text-accent-indigo-foreground",
  emerald: "bg-accent-emerald text-accent-emerald-foreground",
  amber: "bg-accent-amber text-accent-amber-foreground",
  red: "bg-accent-red text-accent-red-foreground",
};

export function KnowledgeFilterPanel() {
  const {
    queryOverride,
    selectedFilter,
    parsedFilterData,
    setSelectedFilter,
    isPanelOpen,
    closePanelOnly,
    createMode,
    endCreateMode,
  } = useKnowledgeFilter();
  const deleteFilterMutation = useDeleteFilter();
  const updateFilterMutation = useUpdateFilter();
  const createFilterMutation = useCreateFilter();

  const [name, setName] = useState("");
  const [description, setDescription] = useState("");
  const [isSaving, setIsSaving] = useState(false);
  const [color, setColor] = useState<FilterColor>("zinc");
  const [iconKey, setIconKey] = useState<IconKey>("filter");
  const [nameError, setNameError] = useState<string | null>(null);
  const nameInputRef = useRef<HTMLInputElement>(null);

  // Filter configuration states (mirror search page exactly)
  const [query, setQuery] = useState("");
  const [selectedFilters, setSelectedFilters] = useState({
    data_sources: ["*"] as string[], // Default to wildcard
    document_types: ["*"] as string[], // Default to wildcard
    owners: ["*"] as string[], // Default to wildcard
    connector_types: ["*"] as string[], // Default to wildcard
  });
  const [resultLimit, setResultLimit] = useState(10);
  const [scoreThreshold, setScoreThreshold] = useState(0);

  // Available facets (loaded from API)
  const [availableFacets, setAvailableFacets] = useState<AvailableFacets>({
    data_sources: [],
    document_types: [],
    owners: [],
    connector_types: [],
  });

  // Load current filter data into controls when a filter is selected
  useEffect(() => {
    if (selectedFilter && parsedFilterData) {
      setQuery(parsedFilterData.query || "");

      // Set the actual filter selections from the saved knowledge filter
      const filters = parsedFilterData.filters;

      // Use the exact selections from the saved filter
      // Empty arrays mean "none selected" not "all selected"
      const processedFilters = {
        data_sources: filters.data_sources,
        document_types: filters.document_types,
        owners: filters.owners,
        connector_types: filters.connector_types || ["*"],
      };

      console.log("[DEBUG] Loading filter selections:", processedFilters);

      setSelectedFilters(processedFilters);
      setResultLimit(parsedFilterData.limit || 10);
      setScoreThreshold(parsedFilterData.scoreThreshold || 0);
      setName(selectedFilter.name);
      setDescription(selectedFilter.description || "");
      setColor(parsedFilterData.color);
      setIconKey(parsedFilterData.icon);
    }
  }, [selectedFilter, parsedFilterData]);

  // Initialize defaults when entering create mode
  useEffect(() => {
    if (createMode && parsedFilterData) {
      setQuery(parsedFilterData.query || "");
      setSelectedFilters(parsedFilterData.filters);
      setResultLimit(parsedFilterData.limit || 10);
      setScoreThreshold(parsedFilterData.scoreThreshold || 0);
      setName("");
      setDescription("");
      setColor(parsedFilterData.color);
      setIconKey(parsedFilterData.icon);
    }
  }, [createMode, parsedFilterData]);

  // Load available facets using search aggregations hook
  const { data: aggregations } = useGetSearchAggregations("*", 1, 0, {
    enabled: isPanelOpen,
    placeholderData: prev => prev,
    staleTime: 60_000,
    gcTime: 5 * 60_000,
  });

  useEffect(() => {
    if (!aggregations) return;
    const facets = {
      data_sources: aggregations.data_sources?.buckets || [],
      document_types: aggregations.document_types?.buckets || [],
      owners: aggregations.owners?.buckets || [],
      connector_types: aggregations.connector_types?.buckets || [],
    };
    setAvailableFacets(facets);
  }, [aggregations]);

  // Don't render if panel is closed or we don't have any data
  if (!isPanelOpen || !parsedFilterData) return null;

  const handleSaveConfiguration = async () => {
    if (!name.trim()) {
      setNameError("Name is required");
      nameInputRef.current?.focus();
      return;
    }
    const filterData = {
      query,
      filters: selectedFilters,
      limit: resultLimit,
      scoreThreshold,
      color,
      icon: iconKey,
    };

    setIsSaving(true);
    try {
      if (createMode) {
        const result = await createFilterMutation.mutateAsync({
          name: name.trim(),
          description: description.trim(),
          queryData: JSON.stringify(filterData),
        });
        if (result.success && result.filter) {
          setSelectedFilter(result.filter);
          endCreateMode();
        }
      } else if (selectedFilter) {
        const result = await updateFilterMutation.mutateAsync({
          id: selectedFilter.id,
          name: name.trim(),
          description: description.trim(),
          queryData: JSON.stringify(filterData),
        });
        if (result.success && result.filter) {
          setSelectedFilter(result.filter);
        }
      }
    } catch (error) {
      console.error("Error saving knowledge filter:", error);
    } finally {
      setIsSaving(false);
    }
  };

  const formatDate = (dateString: string) => {
    return new Date(dateString).toLocaleDateString("en-US", {
      year: "numeric",
      month: "short",
      day: "numeric",
      hour: "2-digit",
      minute: "2-digit",
    });
  };

  const handleFilterChange = (
    facetType: keyof typeof selectedFilters,
    newValues: string[]
  ) => {
    setSelectedFilters(prev => ({
      ...prev,
      [facetType]: newValues,
    }));
  };

  const handleDeleteFilter = async () => {
    if (!selectedFilter) return;
    const result = await deleteFilterMutation.mutateAsync({
      id: selectedFilter.id,
    });
    if (result.success) {
      setSelectedFilter(null);
      closePanelOnly();
    }
  };

  return (
    <div className="h-full bg-background border-l">
      <Card className="h-full rounded-none border-0 flex flex-col">
<<<<<<< HEAD
        <CardHeader className="pb-3">
=======
        <CardHeader className="pb-3 pt-3">
>>>>>>> 88f0bbc1
          <div className="flex items-center justify-between">
            <CardTitle className="text-lg flex items-center gap-2">
              Knowledge Filter
            </CardTitle>
            <Button
              variant="ghost"
              size="sm"
              onClick={() => {
                setSelectedFilter(null);
                closePanelOnly();
              }}
              className="h-8 w-8 p-0"
            >
              <X className="h-4 w-4" />
            </Button>
          </div>
        </CardHeader>

        <CardContent className="space-y-6">
          {/* Filter Name and Description */}
          <div className="space-y-3">
            <div className="space-y-2">
              <Label htmlFor="filter-name" className="gap-1">
                Filter name
                <span className="text-destructive">*</span>
              </Label>
              <div className="flex items-center gap-2">
                <FilterIconPopover
                  color={color}
                  iconKey={iconKey}
                  onColorChange={setColor}
                  onIconChange={setIconKey}
                />
                <Input
                  id="filter-name"
                  value={name}
                  onChange={e => {
                    const v = e.target.value;
                    setName(v);
                    if (nameError && v.trim()) {
                      setNameError(null);
                    }
                  }}
                  required
                  placeholder="Filter name"
                  ref={nameInputRef}
                  aria-invalid={!!nameError}
                />
              </div>
            </div>
            {!createMode && selectedFilter?.created_at && (
              <div className="space-y-2 text-xs text-right text-muted-foreground">
                <span className="text-placeholder-foreground">Created</span>{" "}
                {formatDate(selectedFilter.created_at)}
              </div>
            )}
            {createMode && (
              <div className="space-y-2 text-xs text-right text-muted-foreground">
                <span className="text-placeholder-foreground">Created</span>{" "}
                {formatDate(new Date().toISOString())}
              </div>
            )}
            <div className="space-y-2">
              <Label htmlFor="filter-description">Description</Label>
              <Textarea
                id="filter-description"
                value={description}
                onChange={e => setDescription(e.target.value)}
                placeholder="Provide a brief description of your knowledge filter..."
                rows={3}
              />
            </div>
          </div>

          {/* Search Query */}
          <div className="space-y-2">
            <Label htmlFor="search-query" className="text-sm font-medium">
              Search Query
            </Label>
            <Textarea
              id="search-query"
              placeholder="Enter your search query..."
              value={query}
              className="font-mono placeholder:font-mono"
              onChange={e => setQuery(e.target.value)}
              rows={2}
              disabled={!!queryOverride && !createMode}
            />
          </div>

          {/* Filter Dropdowns */}
          <div className="space-y-4">
            <div className="space-y-2">
              <MultiSelect
                options={(availableFacets.data_sources || []).map(bucket => ({
                  value: bucket.key,
                  label: bucket.key,
                  count: bucket.count,
                }))}
                value={selectedFilters.data_sources}
                onValueChange={values =>
                  handleFilterChange("data_sources", values)
                }
                placeholder="Select sources..."
                allOptionLabel="All sources"
              />
            </div>

            <div className="space-y-2">
              <MultiSelect
                options={(availableFacets.document_types || []).map(bucket => ({
                  value: bucket.key,
                  label: bucket.key,
                  count: bucket.count,
                }))}
                value={selectedFilters.document_types}
                onValueChange={values =>
                  handleFilterChange("document_types", values)
                }
                placeholder="Select types..."
                allOptionLabel="All types"
              />
            </div>

            <div className="space-y-2">
              <MultiSelect
                options={(availableFacets.owners || []).map(bucket => ({
                  value: bucket.key,
                  label: bucket.key,
                  count: bucket.count,
                }))}
                value={selectedFilters.owners}
                onValueChange={values => handleFilterChange("owners", values)}
                placeholder="Select owners..."
                allOptionLabel="All Owners"
              />
            </div>

            <div className="space-y-2">
              <MultiSelect
                options={(availableFacets.connector_types || []).map(
                  bucket => ({
                    value: bucket.key,
                    label: bucket.key,
                    count: bucket.count,
                  })
                )}
                value={selectedFilters.connector_types}
                onValueChange={values =>
                  handleFilterChange("connector_types", values)
                }
                placeholder="Select connectors..."
                allOptionLabel="All connectors"
              />
            </div>

            {/* Result Limit Control - exactly like search page */}
            <div className="space-y-4">
              <div className="space-y-2">
                <div className="flex items-center justify-between">
                  <Label className="text-sm font-medium text-nowrap">
                    Response limit
                  </Label>
                  <Input
                    type="number"
                    min="1"
                    max="1000"
                    value={resultLimit}
                    onChange={e => {
                      const newLimit = Math.max(
                        1,
                        Math.min(1000, parseInt(e.target.value) || 1)
                      );
                      setResultLimit(newLimit);
                    }}
                    className="h-6 text-xs text-right px-2 bg-muted/30 !border-0 rounded ml-auto focus:ring-0 focus:outline-none"
                    style={{ width: "70px" }}
                  />
                </div>
                <Slider
                  value={[resultLimit]}
                  onValueChange={values => setResultLimit(values[0])}
                  max={1000}
                  min={1}
                  step={1}
                  className="w-full"
                />
              </div>

              {/* Score Threshold Control - exactly like search page */}
              <div className="space-y-2">
                <div className="flex items-center justify-between">
                  <Label className="text-sm font-medium text-nowrap">
                    Score threshold
                  </Label>
                  <Input
                    type="number"
                    min="0"
                    max="5"
                    step="0.1"
                    value={scoreThreshold}
                    onChange={e =>
                      setScoreThreshold(parseFloat(e.target.value) || 0)
                    }
                    className="h-6 text-xs text-right px-2 bg-muted/30 !border-0 rounded ml-auto focus:ring-0 focus:outline-none"
                    style={{ width: "70px" }}
                  />
                </div>
                <Slider
                  value={[scoreThreshold]}
                  onValueChange={values => setScoreThreshold(values[0])}
                  max={5}
                  min={0}
                  step={0.1}
                  className="w-full"
                />
              </div>
            </div>
          </div>
        </CardContent>
        <CardFooter className="mt-auto align-bottom justify-end gap-2">
          {/* Save Configuration Button */}
          {createMode && (
            <Button
              onClick={closePanelOnly}
              disabled={isSaving}
              variant="outline"
              size="sm"
            >
              Cancel
            </Button>
          )}
          {!createMode && (
            <Button
              variant="destructive"
              size="sm"
              onClick={handleDeleteFilter}
              disabled={isSaving}
            >
              Delete Filter
            </Button>
          )}
          <Button
            onClick={handleSaveConfiguration}
            disabled={isSaving}
            size="sm"
            className="relative"
          >
            {isSaving && (
              <>
                <RefreshCw className="h-3 w-3 animate-spin" />
                Saving...
              </>
            )}
            {!isSaving && (createMode ? "Create Filter" : "Update Filter")}
          </Button>
        </CardFooter>
      </Card>
    </div>
  );
}<|MERGE_RESOLUTION|>--- conflicted
+++ resolved
@@ -234,11 +234,7 @@
   return (
     <div className="h-full bg-background border-l">
       <Card className="h-full rounded-none border-0 flex flex-col">
-<<<<<<< HEAD
-        <CardHeader className="pb-3">
-=======
         <CardHeader className="pb-3 pt-3">
->>>>>>> 88f0bbc1
           <div className="flex items-center justify-between">
             <CardTitle className="text-lg flex items-center gap-2">
               Knowledge Filter
