import { useEffect, useState } from "react";
import { LabelInput } from "@/components/label-input";
import { LabelWrapper } from "@/components/label-wrapper";
import OllamaLogo from "@/components/logo/ollama-logo";
import { useDebouncedValue } from "@/lib/debounce";
import type { OnboardingVariables } from "../../api/mutations/useOnboardingMutation";
import { useGetOllamaModelsQuery } from "../../api/queries/useGetModelsQuery";
import { useModelSelection } from "../hooks/useModelSelection";
import { useUpdateSettings } from "../hooks/useUpdateSettings";
import { ModelSelector } from "./model-selector";

export function OllamaOnboarding({
<<<<<<< HEAD
  setSettings,
  sampleDataset,
  setSampleDataset,
  setIsLoadingModels,
  setLoadingStatus,
  onValidationChange,
}: {
  setSettings: (settings: OnboardingVariables) => void;
  sampleDataset: boolean;
  setSampleDataset: (dataset: boolean) => void;
  setIsLoadingModels?: (isLoading: boolean) => void;
  setLoadingStatus?: (status: string[]) => void;
  onValidationChange?: (validation: { hasError: boolean }) => void;
=======
	setSettings,
	sampleDataset,
	setSampleDataset,
	setIsLoadingModels,
}: {
	setSettings: (settings: OnboardingVariables) => void;
	sampleDataset: boolean;
	setSampleDataset: (dataset: boolean) => void;
	setIsLoadingModels?: (isLoading: boolean) => void;
>>>>>>> 0af2e592
}) {
  const [endpoint, setEndpoint] = useState(`http://localhost:11434`);
  const [showConnecting, setShowConnecting] = useState(false);
  const debouncedEndpoint = useDebouncedValue(endpoint, 500);

  // Fetch models from API when endpoint is provided (debounced)
  const {
    data: modelsData,
    isLoading: isLoadingModels,
    error: modelsError,
  } = useGetOllamaModelsQuery(
    debouncedEndpoint ? { endpoint: debouncedEndpoint } : undefined
  );

  // Use custom hook for model selection logic
  const {
    languageModel,
    embeddingModel,
    setLanguageModel,
    setEmbeddingModel,
    languageModels,
    embeddingModels,
  } = useModelSelection(modelsData);

  // Handle delayed display of connecting state
  useEffect(() => {
    let timeoutId: NodeJS.Timeout;

    if (debouncedEndpoint && isLoadingModels) {
      timeoutId = setTimeout(() => {
        setShowConnecting(true);
      }, 500);
    } else {
      setShowConnecting(false);
    }

    return () => {
      if (timeoutId) {
        clearTimeout(timeoutId);
      }
    };
  }, [debouncedEndpoint, isLoadingModels]);

<<<<<<< HEAD
  // Update settings when values change
  useUpdateSettings(
    "ollama",
    {
      endpoint,
      languageModel,
      embeddingModel,
    },
    setSettings
  );

  // Notify parent about loading state
  useEffect(() => {
    setIsLoadingModels?.(isLoadingModels);

    // Set detailed loading status
    if (isLoadingModels) {
      const status = [
        "Connecting to Ollama",
        "Fetching language models",
        "Fetching embedding models",
      ];
      setLoadingStatus?.(status);
    } else {
      setLoadingStatus?.([]);
    }
  }, [isLoadingModels, setIsLoadingModels, setLoadingStatus]);

  // Check validation state based on models query
  const hasConnectionError = debouncedEndpoint && modelsError;
  const hasNoModels =
    modelsData &&
    !modelsData.language_models?.length &&
    !modelsData.embedding_models?.length;
=======
	// Update settings when values change
	useUpdateSettings(
		"ollama",
		{
			endpoint,
			languageModel,
			embeddingModel,
		},
		setSettings,
	);
	
	// Check validation state based on models query
	const hasConnectionError = debouncedEndpoint && modelsError;
	const hasNoModels =
		modelsData &&
		!modelsData.language_models?.length &&
		!modelsData.embedding_models?.length;
>>>>>>> 0af2e592

  // Notify parent about validation state changes
  useEffect(() => {
    onValidationChange?.({
      hasError: !!hasConnectionError || !!hasNoModels,
    });
  }, [hasConnectionError, hasNoModels, onValidationChange]);

  return (
    <div className="space-y-4">
      <div className="space-y-1">
        <LabelInput
          label="Ollama Base URL"
          helperText="Base URL of your Ollama server"
          id="api-endpoint"
          required
          placeholder="http://localhost:11434"
          value={endpoint}
          onChange={(e) => setEndpoint(e.target.value)}
        />
        {showConnecting && (
          <p className="text-mmd text-muted-foreground">
            Connecting to Ollama server...
          </p>
        )}
        {hasConnectionError && (
          <p className="text-mmd text-accent-amber-foreground">
            Can’t reach Ollama at {debouncedEndpoint}. Update the base URL or
            start the server.
          </p>
        )}
        {hasNoModels && (
          <p className="text-mmd text-accent-amber-foreground">
            No models found. Install embedding and agent models on your Ollama
            server.
          </p>
        )}
      </div>
      <LabelWrapper
        label="Embedding model"
        helperText="Model used for knowledge ingest and retrieval"
        id="embedding-model"
        required={true}
      >
        <ModelSelector
          options={embeddingModels}
          icon={<OllamaLogo className="w-4 h-4" />}
          noOptionsPlaceholder={
            isLoadingModels
              ? "Loading models..."
              : "No embedding models detected. Install an embedding model to continue."
          }
          value={embeddingModel}
          onValueChange={setEmbeddingModel}
        />
      </LabelWrapper>
      <LabelWrapper
        label="Language model"
        helperText="Model used for chat"
        id="embedding-model"
        required={true}
      >
        <ModelSelector
          options={languageModels}
          icon={<OllamaLogo className="w-4 h-4" />}
          noOptionsPlaceholder={
            isLoadingModels
              ? "Loading models..."
              : "No language models detected. Install a language model to continue."
          }
          value={languageModel}
          onValueChange={setLanguageModel}
        />
      </LabelWrapper>
    </div>
  );
}<|MERGE_RESOLUTION|>--- conflicted
+++ resolved
@@ -10,21 +10,6 @@
 import { ModelSelector } from "./model-selector";
 
 export function OllamaOnboarding({
-<<<<<<< HEAD
-  setSettings,
-  sampleDataset,
-  setSampleDataset,
-  setIsLoadingModels,
-  setLoadingStatus,
-  onValidationChange,
-}: {
-  setSettings: (settings: OnboardingVariables) => void;
-  sampleDataset: boolean;
-  setSampleDataset: (dataset: boolean) => void;
-  setIsLoadingModels?: (isLoading: boolean) => void;
-  setLoadingStatus?: (status: string[]) => void;
-  onValidationChange?: (validation: { hasError: boolean }) => void;
-=======
 	setSettings,
 	sampleDataset,
 	setSampleDataset,
@@ -34,7 +19,6 @@
 	sampleDataset: boolean;
 	setSampleDataset: (dataset: boolean) => void;
 	setIsLoadingModels?: (isLoading: boolean) => void;
->>>>>>> 0af2e592
 }) {
   const [endpoint, setEndpoint] = useState(`http://localhost:11434`);
   const [showConnecting, setShowConnecting] = useState(false);
@@ -78,42 +62,6 @@
     };
   }, [debouncedEndpoint, isLoadingModels]);
 
-<<<<<<< HEAD
-  // Update settings when values change
-  useUpdateSettings(
-    "ollama",
-    {
-      endpoint,
-      languageModel,
-      embeddingModel,
-    },
-    setSettings
-  );
-
-  // Notify parent about loading state
-  useEffect(() => {
-    setIsLoadingModels?.(isLoadingModels);
-
-    // Set detailed loading status
-    if (isLoadingModels) {
-      const status = [
-        "Connecting to Ollama",
-        "Fetching language models",
-        "Fetching embedding models",
-      ];
-      setLoadingStatus?.(status);
-    } else {
-      setLoadingStatus?.([]);
-    }
-  }, [isLoadingModels, setIsLoadingModels, setLoadingStatus]);
-
-  // Check validation state based on models query
-  const hasConnectionError = debouncedEndpoint && modelsError;
-  const hasNoModels =
-    modelsData &&
-    !modelsData.language_models?.length &&
-    !modelsData.embedding_models?.length;
-=======
 	// Update settings when values change
 	useUpdateSettings(
 		"ollama",
@@ -131,7 +79,6 @@
 		modelsData &&
 		!modelsData.language_models?.length &&
 		!modelsData.embedding_models?.length;
->>>>>>> 0af2e592
 
   // Notify parent about validation state changes
   useEffect(() => {
