--- conflicted
+++ resolved
@@ -412,7 +412,6 @@
     if response_id:
         conversation_state["last_activity"] = datetime.now()
         store_conversation_thread(user_id, response_id, conversation_state)
-<<<<<<< HEAD
         
         # Claim session ownership if this is a Google user
         try:
@@ -435,9 +434,7 @@
         print(
             f"[DEBUG] Stored langflow conversation thread for user {user_id} with response_id: {response_id}"
         )
-=======
         logger.debug("Stored langflow conversation thread", user_id=user_id, response_id=response_id)
->>>>>>> a52a842d
 
         # Debug: Check what's in user_conversations now
         conversations = get_user_conversations(user_id)
@@ -508,7 +505,6 @@
         if response_id:
             conversation_state["last_activity"] = datetime.now()
             store_conversation_thread(user_id, response_id, conversation_state)
-<<<<<<< HEAD
             
             # Claim session ownership if this is a Google user
             try:
@@ -531,6 +527,4 @@
             print(
                 f"[DEBUG] Stored langflow conversation thread for user {user_id} with response_id: {response_id}"
             )
-=======
-            logger.debug("Stored langflow conversation thread", user_id=user_id, response_id=response_id)
->>>>>>> a52a842d
+            logger.debug("Stored langflow conversation thread", user_id=user_id, response_id=response_id)