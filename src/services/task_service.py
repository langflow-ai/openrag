import asyncio
import random
from typing import Dict, Optional
import time
import uuid

from models.tasks import FileTask, TaskStatus, UploadTask
from session_manager import AnonymousUser
from utils.gpu_detection import get_worker_count
from utils.logging_config import get_logger


logger = get_logger(__name__)


class TaskService:
    def __init__(self, document_service=None, process_pool=None):
        self.document_service = document_service
        self.process_pool = process_pool
        self.task_store: dict[
            str, dict[str, UploadTask]
        ] = {}  # user_id -> {task_id -> UploadTask}
        self.background_tasks = set()

        if self.process_pool is None:
            raise ValueError("TaskService requires a process_pool parameter")

    async def exponential_backoff_delay(
        self, retry_count: int, base_delay: float = 1.0, max_delay: float = 60.0
    ) -> None:
        """Apply exponential backoff with jitter"""
        delay = min(base_delay * (2**retry_count) + random.uniform(0, 1), max_delay)
        await asyncio.sleep(delay)

    async def create_upload_task(
        self,
        user_id: str,
        file_paths: list,
        jwt_token: str = None,
        owner_name: str = None,
        owner_email: str = None,
    ) -> str:
        """Create a new upload task for bulk file processing"""
        # Use default DocumentFileProcessor with user context
        from models.processors import DocumentFileProcessor

        processor = DocumentFileProcessor(
            self.document_service,
            owner_user_id=user_id,
            jwt_token=jwt_token,
            owner_name=owner_name,
            owner_email=owner_email,
        )
        return await self.create_custom_task(user_id, file_paths, processor)

    async def create_langflow_upload_task(
        self,
        user_id: str,
        file_paths: list,
        langflow_file_service,
        session_manager,
        jwt_token: str = None,
        owner_name: str = None,
        owner_email: str = None,
        session_id: str = None,
        tweaks: dict = None,
        settings: dict = None,
        delete_after_ingest: bool = True,
    ) -> str:
        """Create a new upload task for Langflow file processing with upload and ingest"""
        # Use LangflowFileProcessor with user context
        from models.processors import LangflowFileProcessor

        processor = LangflowFileProcessor(
            langflow_file_service=langflow_file_service,
            session_manager=session_manager,
            owner_user_id=user_id,
            jwt_token=jwt_token,
            owner_name=owner_name,
            owner_email=owner_email,
            session_id=session_id,
            tweaks=tweaks,
            settings=settings,
            delete_after_ingest=delete_after_ingest,
        )
        return await self.create_custom_task(user_id, file_paths, processor)

    async def create_custom_task(self, user_id: str, items: list, processor) -> str:
        """Create a new task with custom processor for any type of items"""
        # Store anonymous tasks under a stable key so they can be retrieved later
        store_user_id = user_id or AnonymousUser().user_id
        task_id = str(uuid.uuid4())
        upload_task = UploadTask(
            task_id=task_id,
            total_files=len(items),
            file_tasks={str(item): FileTask(file_path=str(item)) for item in items},
        )

        # Attach the custom processor to the task
        upload_task.processor = processor

        if store_user_id not in self.task_store:
            self.task_store[store_user_id] = {}
        self.task_store[store_user_id][task_id] = upload_task

        # Start background processing
        background_task = asyncio.create_task(
            self.background_custom_processor(store_user_id, task_id, items)
        )
        self.background_tasks.add(background_task)
        background_task.add_done_callback(self.background_tasks.discard)

        # Store reference to background task for cancellation
        upload_task.background_task = background_task

        return task_id

    async def background_upload_processor(self, user_id: str, task_id: str) -> None:
        """Background task to process all files in an upload job with concurrency control"""
        try:
            upload_task = self.task_store[user_id][task_id]
            upload_task.status = TaskStatus.RUNNING
            upload_task.updated_at = time.time()

            # Process files with limited concurrency to avoid overwhelming the system
            max_workers = get_worker_count()
            semaphore = asyncio.Semaphore(
                max_workers * 2
            )  # Allow 2x process pool size for async I/O

            async def process_with_semaphore(file_path: str):
                async with semaphore:
<<<<<<< HEAD
                    from models.processors import DocumentFileProcessor
                    file_task = upload_task.file_tasks[file_path]

                    # Create processor with user context (all None for background processing)
                    processor = DocumentFileProcessor(
                        document_service=self.document_service,
                        owner_user_id=None,
                        jwt_token=None,
                        owner_name=None,
                        owner_email=None,
                    )

                    # Process the file
                    await processor.process_item(upload_task, file_path, file_task)
=======
                    await self.document_service.process_single_file_task(
                        upload_task, file_path
                    )
>>>>>>> 38196377

            tasks = [
                process_with_semaphore(file_path)
                for file_path in upload_task.file_tasks.keys()
            ]

            await asyncio.gather(*tasks, return_exceptions=True)

            # Check if task is complete
            if upload_task.processed_files >= upload_task.total_files:
                upload_task.status = TaskStatus.COMPLETED
                upload_task.updated_at = time.time()

        except Exception as e:
            logger.error(
                "Background upload processor failed", task_id=task_id, error=str(e)
            )
            import traceback

            traceback.print_exc()
            if user_id in self.task_store and task_id in self.task_store[user_id]:
                self.task_store[user_id][task_id].status = TaskStatus.FAILED
                self.task_store[user_id][task_id].updated_at = time.time()

    async def background_custom_processor(
        self, user_id: str, task_id: str, items: list
    ) -> None:
        """Background task to process items using custom processor"""
        try:
            upload_task = self.task_store[user_id][task_id]
            upload_task.status = TaskStatus.RUNNING
            upload_task.updated_at = time.time()

            processor = upload_task.processor

            # Process items with limited concurrency
            max_workers = get_worker_count()
            semaphore = asyncio.Semaphore(max_workers * 2)

            async def process_with_semaphore(item, item_key: str):
                async with semaphore:
                    file_task = upload_task.file_tasks[item_key]
                    file_task.status = TaskStatus.RUNNING
                    file_task.updated_at = time.time()

                    try:
                        await processor.process_item(upload_task, item, file_task)
                    except Exception as e:
                        logger.error(
                            "Failed to process item", item=str(item), error=str(e)
                        )
                        import traceback

                        traceback.print_exc()
                        file_task.status = TaskStatus.FAILED
                        file_task.error = str(e)
                        upload_task.failed_files += 1
                    finally:
                        file_task.updated_at = time.time()
                        upload_task.processed_files += 1
                        upload_task.updated_at = time.time()

            tasks = [process_with_semaphore(item, str(item)) for item in items]

            await asyncio.gather(*tasks, return_exceptions=True)

            # Mark task as completed
            upload_task.status = TaskStatus.COMPLETED
            upload_task.updated_at = time.time()

        except asyncio.CancelledError:
            logger.info("Background processor cancelled", task_id=task_id)
            if user_id in self.task_store and task_id in self.task_store[user_id]:
                # Task status and pending files already handled by cancel_task()
                pass
            raise  # Re-raise to properly handle cancellation
        except Exception as e:
            logger.error(
                "Background custom processor failed", task_id=task_id, error=str(e)
            )
            import traceback

            traceback.print_exc()
            if user_id in self.task_store and task_id in self.task_store[user_id]:
                self.task_store[user_id][task_id].status = TaskStatus.FAILED
                self.task_store[user_id][task_id].updated_at = time.time()

    def get_task_status(self, user_id: str, task_id: str) -> dict | None:
        """Get the status of a specific upload task

        Includes fallback to shared tasks stored under the "anonymous" user key
        so default system tasks are visible to all users.
        """
        if not task_id:
            return None

        # Prefer the caller's user_id; otherwise check shared/anonymous tasks
        candidate_user_ids = [user_id, AnonymousUser().user_id]

        upload_task = None
        for candidate_user_id in candidate_user_ids:
            if (
                candidate_user_id in self.task_store
                and task_id in self.task_store[candidate_user_id]
            ):
                upload_task = self.task_store[candidate_user_id][task_id]
                break

        if upload_task is None:
            return None

        file_statuses = {}
        running_files_count = 0
        pending_files_count = 0

        for file_path, file_task in upload_task.file_tasks.items():
            file_statuses[file_path] = {
                "status": file_task.status.value,
                "result": file_task.result,
                "error": file_task.error,
                "retry_count": file_task.retry_count,
                "created_at": file_task.created_at,
                "updated_at": file_task.updated_at,
                "duration_seconds": file_task.duration_seconds,
            }

            # Count running and pending files
            if file_task.status.value == "running":
                running_files_count += 1
            elif file_task.status.value == "pending":
                pending_files_count += 1

        return {
            "task_id": upload_task.task_id,
            "status": upload_task.status.value,
            "total_files": upload_task.total_files,
            "processed_files": upload_task.processed_files,
            "successful_files": upload_task.successful_files,
            "failed_files": upload_task.failed_files,
            "running_files": running_files_count,
            "pending_files": pending_files_count,
            "created_at": upload_task.created_at,
            "updated_at": upload_task.updated_at,
            "duration_seconds": upload_task.duration_seconds,
            "files": file_statuses,
        }

    def get_all_tasks(self, user_id: str) -> list:
        """Get all tasks for a user

        Returns the union of the user's own tasks and shared default tasks stored
        under the "anonymous" user key. User-owned tasks take precedence
        if a task_id overlaps.
        """
        tasks_by_id = {}

        def add_tasks_from_store(store_user_id):
            if store_user_id not in self.task_store:
                return
            for task_id, upload_task in self.task_store[store_user_id].items():
                if task_id in tasks_by_id:
                    continue

                # Calculate running and pending counts and build file statuses
                running_files_count = 0
                pending_files_count = 0
                file_statuses = {}

                for file_path, file_task in upload_task.file_tasks.items():
                    if file_task.status.value != "completed":
                        file_statuses[file_path] = {
                            "status": file_task.status.value,
                            "result": file_task.result,
                            "error": file_task.error,
                            "retry_count": file_task.retry_count,
                            "created_at": file_task.created_at,
                            "updated_at": file_task.updated_at,
                            "duration_seconds": file_task.duration_seconds,
                        }

                    if file_task.status.value == "running":
                        running_files_count += 1
                    elif file_task.status.value == "pending":
                        pending_files_count += 1

                tasks_by_id[task_id] = {
                    "task_id": upload_task.task_id,
                    "status": upload_task.status.value,
                    "total_files": upload_task.total_files,
                    "processed_files": upload_task.processed_files,
                    "successful_files": upload_task.successful_files,
                    "failed_files": upload_task.failed_files,
                    "running_files": running_files_count,
                    "pending_files": pending_files_count,
                    "created_at": upload_task.created_at,
                    "updated_at": upload_task.updated_at,
                    "duration_seconds": upload_task.duration_seconds,
                    "files": file_statuses,
                }

        # First, add user-owned tasks; then shared anonymous;
        add_tasks_from_store(user_id)
        add_tasks_from_store(AnonymousUser().user_id)

        tasks = list(tasks_by_id.values())
        tasks.sort(key=lambda x: x["created_at"], reverse=True)
        return tasks

    def cancel_task(self, user_id: str, task_id: str) -> bool:
        """Cancel a task if it exists and is not already completed.

        Supports cancellation of shared default tasks stored under the anonymous user.
        """
        # Check candidate user IDs first, then anonymous to find which user ID the task is mapped to
        candidate_user_ids = [user_id, AnonymousUser().user_id]

        store_user_id = None
        for candidate_user_id in candidate_user_ids:
            if (
                candidate_user_id in self.task_store
                and task_id in self.task_store[candidate_user_id]
            ):
                store_user_id = candidate_user_id
                break

        if store_user_id is None:
            return False

        upload_task = self.task_store[store_user_id][task_id]

        # Can only cancel pending or running tasks
        if upload_task.status in [TaskStatus.COMPLETED, TaskStatus.FAILED]:
            return False

        # Cancel the background task to stop scheduling new work
        if (
            hasattr(upload_task, "background_task")
            and not upload_task.background_task.done()
        ):
            upload_task.background_task.cancel()

        # Mark task as failed (cancelled)
        upload_task.status = TaskStatus.FAILED
        upload_task.updated_at = time.time()

        # Mark all pending file tasks as failed
        for file_task in upload_task.file_tasks.values():
            if file_task.status == TaskStatus.PENDING:
                file_task.status = TaskStatus.FAILED
                file_task.error = "Task cancelled by user"
                file_task.updated_at = time.time()
                upload_task.failed_files += 1

        return True

    def shutdown(self):
        """Cleanup process pool"""
        if hasattr(self, "process_pool"):
            self.process_pool.shutdown(wait=True)<|MERGE_RESOLUTION|>--- conflicted
+++ resolved
@@ -130,7 +130,6 @@
 
             async def process_with_semaphore(file_path: str):
                 async with semaphore:
-<<<<<<< HEAD
                     from models.processors import DocumentFileProcessor
                     file_task = upload_task.file_tasks[file_path]
 
@@ -145,11 +144,6 @@
 
                     # Process the file
                     await processor.process_item(upload_task, file_path, file_task)
-=======
-                    await self.document_service.process_single_file_task(
-                        upload_task, file_path
-                    )
->>>>>>> 38196377
 
             tasks = [
                 process_with_semaphore(file_path)
