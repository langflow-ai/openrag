--- conflicted
+++ resolved
@@ -30,11 +30,7 @@
   const { selectedFilter, setSelectedFilter, parsedFilterData, isPanelOpen } =
     useKnowledgeFilter();
   const { isMenuOpen } = useTask();
-<<<<<<< HEAD
-=======
   const { totalTopOffset } = useLayout();
-  const { parsedFilterData, isPanelOpen } = useKnowledgeFilter();
->>>>>>> 9823c7dc
 
   const filename = searchParams.get("filename");
   const [chunks, setChunks] = useState<ChunkResult[]>([]);
