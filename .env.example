<<<<<<< HEAD
# make one like so https://docs.langflow.org/api-keys-and-authentication#langflow-secret-key
LANGFLOW_SECRET_KEY=
# flow ids for chat and ingestion flows
LANGFLOW_CHAT_FLOW_ID=1098eea1-6649-4e1d-aed1-b77249fb8dd0
LANGFLOW_INGEST_FLOW_ID=5488df7c-b93f-4f87-a446-b67028bc0813
# must match the hashed password in secureconfig, must change for secure deployment!!!
=======
# flow id from the the openrag flow json
FLOW_ID=1098eea1-6649-4e1d-aed1-b77249fb8dd0
NUDGES_FLOW_ID=ebc01d31-1976-46ce-a385-b0240327226c
# Set a strong admin password for OpenSearch; a bcrypt hash is generated at
# container startup from this value. Do not commit real secrets.
>>>>>>> 5a5541ce
OPENSEARCH_PASSWORD=
# make here https://console.cloud.google.com/apis/credentials
GOOGLE_OAUTH_CLIENT_ID=
GOOGLE_OAUTH_CLIENT_SECRET=
# Azure app registration credentials for SharePoint/OneDrive
MICROSOFT_GRAPH_OAUTH_CLIENT_ID=
MICROSOFT_GRAPH_OAUTH_CLIENT_SECRET=
# OPTIONAL: dns routable from google (etc.) to handle continous ingest (something like ngrok works). This enables continous ingestion
WEBHOOK_BASE_URL=

OPENAI_API_KEY=

AWS_ACCESS_KEY_ID=
AWS_SECRET_ACCESS_KEY=

# OPTIONAL url for openrag link to langflow in the UI
LANGFLOW_PUBLIC_URL=

# Langflow auth
LANGFLOW_AUTO_LOGIN=False
LANGFLOW_SUPERUSER=
LANGFLOW_SUPERUSER_PASSWORD=
LANGFLOW_NEW_USER_IS_ACTIVE=False
LANGFLOW_ENABLE_SUPERUSER_CLI=False<|MERGE_RESOLUTION|>--- conflicted
+++ resolved
@@ -1,24 +1,24 @@
-<<<<<<< HEAD
 # make one like so https://docs.langflow.org/api-keys-and-authentication#langflow-secret-key
 LANGFLOW_SECRET_KEY=
+
 # flow ids for chat and ingestion flows
 LANGFLOW_CHAT_FLOW_ID=1098eea1-6649-4e1d-aed1-b77249fb8dd0
 LANGFLOW_INGEST_FLOW_ID=5488df7c-b93f-4f87-a446-b67028bc0813
-# must match the hashed password in secureconfig, must change for secure deployment!!!
-=======
-# flow id from the the openrag flow json
-FLOW_ID=1098eea1-6649-4e1d-aed1-b77249fb8dd0
 NUDGES_FLOW_ID=ebc01d31-1976-46ce-a385-b0240327226c
+
 # Set a strong admin password for OpenSearch; a bcrypt hash is generated at
 # container startup from this value. Do not commit real secrets.
->>>>>>> 5a5541ce
+# must match the hashed password in secureconfig, must change for secure deployment!!!
 OPENSEARCH_PASSWORD=
+
 # make here https://console.cloud.google.com/apis/credentials
 GOOGLE_OAUTH_CLIENT_ID=
 GOOGLE_OAUTH_CLIENT_SECRET=
+
 # Azure app registration credentials for SharePoint/OneDrive
 MICROSOFT_GRAPH_OAUTH_CLIENT_ID=
 MICROSOFT_GRAPH_OAUTH_CLIENT_SECRET=
+
 # OPTIONAL: dns routable from google (etc.) to handle continous ingest (something like ngrok works). This enables continous ingestion
 WEBHOOK_BASE_URL=
 
