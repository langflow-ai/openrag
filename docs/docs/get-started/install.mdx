--- conflicted
+++ resolved
@@ -5,13 +5,10 @@
 
 import Tabs from '@theme/Tabs';
 import TabItem from '@theme/TabItem';
-<<<<<<< HEAD
 import PartialOnboarding from '@site/docs/_partial-onboarding.mdx';
-=======
 import PartialExternalPreview from '@site/docs/_partial-external-preview.mdx';
 
 <PartialExternalPreview />
->>>>>>> 8d5befbb
 
 Install the OpenRAG Python wheel and use the [OpenRAG Terminal User Interface (TUI)](/get-started/tui) to install, run, and configure your OpenRAG deployment without running Docker commands.
 
