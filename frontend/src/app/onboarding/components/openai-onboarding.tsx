--- conflicted
+++ resolved
@@ -11,34 +11,17 @@
 import { AdvancedOnboarding } from "./advanced";
 
 export function OpenAIOnboarding({
-<<<<<<< HEAD
-  setSettings,
-  sampleDataset,
-  setSampleDataset,
-  setIsLoadingModels,
-  setLoadingStatus,
-  onValidationChange,
-}: {
-  setSettings: (settings: OnboardingVariables) => void;
-  sampleDataset: boolean;
-  setSampleDataset: (dataset: boolean) => void;
-  setIsLoadingModels?: (isLoading: boolean) => void;
-  setLoadingStatus?: (status: string[]) => void;
-  onValidationChange?: (validation: {
-    getFromEnv: boolean;
-    hasError: boolean;
-  }) => void;
-=======
 	setSettings,
 	sampleDataset,
 	setSampleDataset,
 	setIsLoadingModels,
+	onValidationChange,
 }: {
 	setSettings: (settings: OnboardingVariables) => void;
 	sampleDataset: boolean;
 	setSampleDataset: (dataset: boolean) => void;
 	setIsLoadingModels?: (isLoading: boolean) => void;
->>>>>>> 0af2e592
+	onValidationChange?: (validation: { getFromEnv: boolean; hasError: boolean }) => void;
 }) {
   const [apiKey, setApiKey] = useState("");
   const [getFromEnv, setGetFromEnv] = useState(true);
@@ -79,96 +62,6 @@
     setEmbeddingModel("");
   };
 
-<<<<<<< HEAD
-  // Update settings when values change
-  useUpdateSettings(
-    "openai",
-    {
-      apiKey,
-      languageModel,
-      embeddingModel,
-    },
-    setSettings
-  );
-
-  // Notify parent about loading state
-  useEffect(() => {
-    setIsLoadingModels?.(isLoadingModels);
-
-    // Set detailed loading status
-    if (isLoadingModels) {
-      const status = [
-        "Connecting to OpenAI",
-        "Fetching language models",
-        "Fetching embedding models",
-      ];
-      setLoadingStatus?.(status);
-    } else {
-      setLoadingStatus?.([]);
-    }
-  }, [isLoadingModels, setIsLoadingModels, setLoadingStatus]);
-
-  // Notify parent about validation state changes
-  useEffect(() => {
-    onValidationChange?.({
-      getFromEnv,
-      hasError: !!modelsError,
-    });
-  }, [getFromEnv, modelsError, onValidationChange]);
-  return (
-    <>
-      <div className="space-y-5">
-        <LabelWrapper
-          label="Use environment OpenAI API key"
-          id="get-api-key"
-          description="Reuse the key from your environment config. Turn off to enter a different key."
-          flex
-        >
-          <Switch
-            checked={getFromEnv}
-            onCheckedChange={handleGetFromEnvChange}
-          />
-        </LabelWrapper>
-        {!getFromEnv && (
-          <div className="space-y-1">
-            <LabelInput
-              label="OpenAI API key"
-              helperText="The API key for your OpenAI account."
-              className={modelsError ? "!border-destructive" : ""}
-              id="api-key"
-              type="password"
-              required
-              placeholder="sk-..."
-              value={apiKey}
-              onChange={(e) => setApiKey(e.target.value)}
-            />
-            {isLoadingModels && (
-              <p className="text-mmd text-muted-foreground">
-                Validating API key...
-              </p>
-            )}
-            {modelsError && (
-              <p className="text-mmd text-destructive">
-                Invalid OpenAI API key. Verify or replace the key.
-              </p>
-            )}
-          </div>
-        )}
-      </div>
-      <AdvancedOnboarding
-        icon={<OpenAILogo className="w-4 h-4" />}
-        languageModels={languageModels}
-        embeddingModels={embeddingModels}
-        languageModel={languageModel}
-        embeddingModel={embeddingModel}
-        sampleDataset={sampleDataset}
-        setLanguageModel={setLanguageModel}
-        setSampleDataset={handleSampleDatasetChange}
-        setEmbeddingModel={setEmbeddingModel}
-      />
-    </>
-  );
-=======
 	useEffect(() => {
 		setIsLoadingModels?.(isLoadingModels);
 	}, [isLoadingModels, setIsLoadingModels]);
@@ -183,6 +76,14 @@
 		},
 		setSettings,
 	);
+
+	// Notify parent about validation state changes
+	useEffect(() => {
+		onValidationChange?.({
+		  getFromEnv,
+		  hasError: !!modelsError,
+		});
+	  }, [getFromEnv, modelsError, onValidationChange]);
 	
 	return (
 		<>
@@ -237,5 +138,4 @@
 			/>
 		</>
 	);
->>>>>>> 0af2e592
 }