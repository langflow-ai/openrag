--- conflicted
+++ resolved
@@ -3,11 +3,13 @@
 # Check for TUI flag FIRST, before any heavy imports
 if __name__ == "__main__" and len(sys.argv) > 1 and sys.argv[1] == "--tui":
     from tui.main import run_tui
+
     run_tui()
     sys.exit(0)
 
 # Configure structured logging early
 from utils.logging_config import configure_from_env, get_logger
+
 configure_from_env()
 logger = get_logger(__name__)
 
@@ -62,7 +64,11 @@
 
 # API endpoints
 
-logger.info("CUDA device information", cuda_available=torch.cuda.is_available(), cuda_version=torch.version.cuda)
+logger.info(
+    "CUDA device information",
+    cuda_available=torch.cuda.is_available(),
+    cuda_version=torch.version.cuda,
+)
 
 
 async def wait_for_opensearch():
@@ -76,7 +82,12 @@
             logger.info("OpenSearch is ready")
             return
         except Exception as e:
-            logger.warning("OpenSearch not ready yet", attempt=attempt + 1, max_retries=max_retries, error=str(e))
+            logger.warning(
+                "OpenSearch not ready yet",
+                attempt=attempt + 1,
+                max_retries=max_retries,
+                error=str(e),
+            )
             if attempt < max_retries - 1:
                 await asyncio.sleep(retry_delay)
             else:
@@ -98,7 +109,9 @@
 
         # Use admin client (clients.opensearch uses admin credentials)
         response = await clients.opensearch.cluster.put_settings(body=alerting_settings)
-        logger.info("Alerting security settings configured successfully", response=response)
+        logger.info(
+            "Alerting security settings configured successfully", response=response
+        )
     except Exception as e:
         logger.warning("Failed to configure alerting security settings", error=str(e))
         # Don't fail startup if alerting config fails
@@ -138,9 +151,14 @@
         await clients.opensearch.indices.create(
             index=knowledge_filter_index_name, body=knowledge_filter_index_body
         )
-        logger.info("Created knowledge filters index", index_name=knowledge_filter_index_name)
+        logger.info(
+            "Created knowledge filters index", index_name=knowledge_filter_index_name
+        )
     else:
-        logger.info("Knowledge filters index already exists, skipping creation", index_name=knowledge_filter_index_name)
+        logger.info(
+            "Knowledge filters index already exists, skipping creation",
+            index_name=knowledge_filter_index_name,
+        )
 
     # Configure alerting plugin security settings
     await configure_alerting_security()
@@ -195,7 +213,9 @@
         logger.info("OpenSearch index initialization completed successfully")
     except Exception as e:
         logger.error("OpenSearch index initialization failed", error=str(e))
-        logger.warning("OIDC endpoints will still work, but document operations may fail until OpenSearch is ready")
+        logger.warning(
+            "OIDC endpoints will still work, but document operations may fail until OpenSearch is ready"
+        )
 
 
 async def initialize_services():
@@ -242,19 +262,20 @@
         try:
             await connector_service.initialize()
             loaded_count = len(connector_service.connection_manager.connections)
-            logger.info("Loaded persisted connector connections on startup", loaded_count=loaded_count)
+            logger.info(
+                "Loaded persisted connector connections on startup",
+                loaded_count=loaded_count,
+            )
         except Exception as e:
-            logger.warning("Failed to load persisted connections on startup", error=str(e))
+            logger.warning(
+                "Failed to load persisted connections on startup", error=str(e)
+            )
     else:
-<<<<<<< HEAD
         print("[CONNECTORS] Skipping connection loading in no-auth mode")
 
     # New: Langflow file service
 
     langflow_file_service = LangflowFileService()
-=======
-        logger.info("Skipping connector loading in no-auth mode")
->>>>>>> d5fd34ed
 
     return {
         "document_service": document_service,
@@ -724,18 +745,30 @@
 
         for connection in active_connections:
             try:
-                logger.info("Cancelling subscription for connection", connection_id=connection.connection_id)
+                logger.info(
+                    "Cancelling subscription for connection",
+                    connection_id=connection.connection_id,
+                )
                 connector = await connector_service.get_connector(
                     connection.connection_id
                 )
                 if connector:
                     subscription_id = connection.config.get("webhook_channel_id")
                     await connector.cleanup_subscription(subscription_id)
-                    logger.info("Cancelled subscription", subscription_id=subscription_id)
+                    logger.info(
+                        "Cancelled subscription", subscription_id=subscription_id
+                    )
             except Exception as e:
-                logger.error("Failed to cancel subscription", connection_id=connection.connection_id, error=str(e))
-
-        logger.info("Finished cancelling subscriptions", subscription_count=len(active_connections))
+                logger.error(
+                    "Failed to cancel subscription",
+                    connection_id=connection.connection_id,
+                    error=str(e),
+                )
+
+        logger.info(
+            "Finished cancelling subscriptions",
+            subscription_count=len(active_connections),
+        )
 
     except Exception as e:
         logger.error("Failed to cleanup subscriptions", error=str(e))
