// @ts-check

// This runs in Node.js - Don't use client-side code here (browser APIs, JSX...)

/**
 * Creating a sidebar enables you to:
 - create an ordered group of docs
 - render a sidebar for each doc of that group
 - provide next/previous navigation

 The sidebars can be generated from the filesystem, or explicitly defined here.

 Create as many sidebars as you want.

 @type {import('@docusaurus/plugin-content-docs').SidebarsConfig}
 */
const sidebars = {
  tutorialSidebar: [
    {
      type: "category",
      label: "Get Started",
      items: [
        {
          type: "doc",
          id: "get-started/what-is-openrag",
          label: "Introduction"
        },
        {
          type: "doc",
<<<<<<< HEAD
          id: "get-started/install",
          label: "Installation"
        },
=======
          id: "get-started/quickstart",
          label: "Quickstart"
        },

>>>>>>> b48e62d7
        {
          type: "doc",
          id: "get-started/docker",
          label: "Docker Deployment"
        },
        {
          type: "doc",
          id: "get-started/tui",
          label: "Terminal Interface (TUI)"
        },
      ],
    },
    {
      type: "category",
      label: "Configuration",
      items: [
        {
          type: "doc",
          id: "configure/configuration",
          label: "Environment Variables"
        },
      ],
    },
    {
      type: "category",
      label: "Reference",
      items: [
        {
          type: "doc",
          id: "reference/troubleshooting",
          label: "Troubleshooting"
        },
      ],
    },
  ],
};

export default sidebars;<|MERGE_RESOLUTION|>--- conflicted
+++ resolved
@@ -23,20 +23,18 @@
         {
           type: "doc",
           id: "get-started/what-is-openrag",
-          label: "Introduction"
+          label: "About OpenRAG"
         },
         {
           type: "doc",
-<<<<<<< HEAD
           id: "get-started/install",
           label: "Installation"
         },
-=======
+        {
+          type: "doc",
           id: "get-started/quickstart",
           label: "Quickstart"
         },
-
->>>>>>> b48e62d7
         {
           type: "doc",
           id: "get-started/docker",
