import json
import platform
from starlette.responses import JSONResponse
from utils.logging_config import get_logger
from config.settings import (
    LANGFLOW_URL,
    LANGFLOW_CHAT_FLOW_ID,
    LANGFLOW_INGEST_FLOW_ID,
    LANGFLOW_PUBLIC_URL,
    clients,
    get_openrag_config,
    config_manager,
)

logger = get_logger(__name__)


# Docling preset configurations
def get_docling_preset_configs():
    """Get docling preset configurations with platform-specific settings"""
    is_macos = platform.system() == "Darwin"

    return {
        "standard": {"do_ocr": False},
        "ocr": {"do_ocr": True, "ocr_engine": "ocrmac" if is_macos else "easyocr"},
        "picture_description": {
            "do_ocr": True,
            "ocr_engine": "ocrmac" if is_macos else "easyocr",
            "do_picture_classification": True,
            "do_picture_description": True,
            "picture_description_local": {
                "repo_id": "HuggingFaceTB/SmolVLM-256M-Instruct",
                "prompt": "Describe this image in a few sentences.",
            },
        },
        "VLM": {
            "pipeline": "vlm",
            "vlm_pipeline_model_local": {
                "repo_id": "ds4sd/SmolDocling-256M-preview-mlx-bf16"
                if is_macos
                else "ds4sd/SmolDocling-256M-preview",
                "response_format": "doctags",
                "inference_framework": "mlx",
            },
        },
    }


def get_docling_tweaks(docling_preset: str = None) -> dict:
    """Get Langflow tweaks for docling component based on preset"""
    if not docling_preset:
        # Get current preset from config
        openrag_config = get_openrag_config()
        docling_preset = openrag_config.knowledge.doclingPresets

    preset_configs = get_docling_preset_configs()

    if docling_preset not in preset_configs:
        docling_preset = "standard"  # fallback

    preset_config = preset_configs[docling_preset]
    docling_serve_opts = json.dumps(preset_config)

    return {"DoclingRemote-ayRdw": {"docling_serve_opts": docling_serve_opts}}


async def get_settings(request, session_manager):
    """Get application settings"""
    try:
        openrag_config = get_openrag_config()

        provider_config = openrag_config.provider
        knowledge_config = openrag_config.knowledge
        agent_config = openrag_config.agent
        # Return public settings that are safe to expose to frontend
        settings = {
            "langflow_url": LANGFLOW_URL,
            "flow_id": LANGFLOW_CHAT_FLOW_ID,
            "ingest_flow_id": LANGFLOW_INGEST_FLOW_ID,
            "langflow_public_url": LANGFLOW_PUBLIC_URL,
            "edited": openrag_config.edited,
            # OpenRAG configuration
            "provider": {
                "model_provider": provider_config.model_provider,
                # Note: API key is not exposed for security
            },
            "knowledge": {
                "embedding_model": knowledge_config.embedding_model,
                "chunk_size": knowledge_config.chunk_size,
                "chunk_overlap": knowledge_config.chunk_overlap,
                "doclingPresets": knowledge_config.doclingPresets,
            },
            "agent": {
                "llm_model": agent_config.llm_model,
                "system_prompt": agent_config.system_prompt,
            },
        }

        # Only expose edit URLs when a public URL is configured
        if LANGFLOW_PUBLIC_URL and LANGFLOW_CHAT_FLOW_ID:
            settings["langflow_edit_url"] = (
                f"{LANGFLOW_PUBLIC_URL.rstrip('/')}/flow/{LANGFLOW_CHAT_FLOW_ID}"
            )

        if LANGFLOW_PUBLIC_URL and LANGFLOW_INGEST_FLOW_ID:
            settings["langflow_ingest_edit_url"] = (
                f"{LANGFLOW_PUBLIC_URL.rstrip('/')}/flow/{LANGFLOW_INGEST_FLOW_ID}"
            )

        # Fetch ingestion flow configuration to get actual component defaults
        if LANGFLOW_INGEST_FLOW_ID and openrag_config.edited:
            try:
                response = await clients.langflow_request(
                    "GET", f"/api/v1/flows/{LANGFLOW_INGEST_FLOW_ID}"
                )
                if response.status_code == 200:
                    flow_data = response.json()

                    # Extract component defaults (ingestion-specific settings only)
                    # Start with configured defaults
                    ingestion_defaults = {
                        "chunkSize": knowledge_config.chunk_size,
                        "chunkOverlap": knowledge_config.chunk_overlap,
                        "separator": "\\n",  # Keep hardcoded for now as it's not in config
                        "embeddingModel": knowledge_config.embedding_model,
                    }

                    if flow_data.get("data", {}).get("nodes"):
                        for node in flow_data["data"]["nodes"]:
                            node_template = (
                                node.get("data", {}).get("node", {}).get("template", {})
                            )

<<<<<<< HEAD
                            # Split Text component (SplitText-PC36h)
                            if node.get("id") == "SplitText-PC36h":
                                if node_template.get("chunk_size", {}).get(
                                    "value"
                                ):
                                    ingestion_defaults["chunkSize"] = (
                                        node_template["chunk_size"]["value"]
                                    )
                                if node_template.get("chunk_overlap", {}).get(
                                    "value"
                                ):
                                    ingestion_defaults["chunkOverlap"] = (
                                        node_template["chunk_overlap"]["value"]
                                    )
                                if node_template.get("separator", {}).get(
                                    "value"
                                ):
                                    ingestion_defaults["separator"] = (
                                        node_template["separator"]["value"]
                                    )
=======
                            # Split Text component (SplitText-QIKhg)
                            if node.get("id") == "SplitText-QIKhg":
                                if node_template.get("chunk_size", {}).get("value"):
                                    ingestion_defaults["chunkSize"] = node_template[
                                        "chunk_size"
                                    ]["value"]
                                if node_template.get("chunk_overlap", {}).get("value"):
                                    ingestion_defaults["chunkOverlap"] = node_template[
                                        "chunk_overlap"
                                    ]["value"]
                                if node_template.get("separator", {}).get("value"):
                                    ingestion_defaults["separator"] = node_template[
                                        "separator"
                                    ]["value"]
>>>>>>> 8b26de02

                            # OpenAI Embeddings component (OpenAIEmbeddings-joRJ6)
                            elif node.get("id") == "OpenAIEmbeddings-joRJ6":
                                if node_template.get("model", {}).get("value"):
                                    ingestion_defaults["embeddingModel"] = (
                                        node_template["model"]["value"]
                                    )

                            # Note: OpenSearch component settings are not exposed for ingestion
                            # (search-related parameters like number_of_results, score_threshold
                            # are for retrieval, not ingestion)

                    settings["ingestion_defaults"] = ingestion_defaults

            except Exception as e:
                logger.warning(f"Failed to fetch ingestion flow defaults: {e}")
                # Continue without ingestion defaults

        return JSONResponse(settings)

    except Exception as e:
        return JSONResponse(
            {"error": f"Failed to retrieve settings: {str(e)}"}, status_code=500
        )


async def update_settings(request, session_manager):
    """Update application settings"""
    try:
        # Get current configuration
        current_config = get_openrag_config()

        # Check if config is marked as edited
        if not current_config.edited:
            return JSONResponse(
                {
                    "error": "Configuration must be marked as edited before updates are allowed"
                },
                status_code=403,
            )

        # Parse request body
        body = await request.json()

        # Validate allowed fields
        allowed_fields = {
            "llm_model",
            "system_prompt",
            "chunk_size",
            "chunk_overlap",
            "doclingPresets",
        }

        # Check for invalid fields
        invalid_fields = set(body.keys()) - allowed_fields
        if invalid_fields:
            return JSONResponse(
                {
                    "error": f"Invalid fields: {', '.join(invalid_fields)}. Allowed fields: {', '.join(allowed_fields)}"
                },
                status_code=400,
            )

        # Update configuration
        config_updated = False

        # Update agent settings
        if "llm_model" in body:
            current_config.agent.llm_model = body["llm_model"]
            config_updated = True

        if "system_prompt" in body:
            current_config.agent.system_prompt = body["system_prompt"]
            config_updated = True

        # Update knowledge settings
        if "doclingPresets" in body:
            preset_configs = get_docling_preset_configs()
            valid_presets = list(preset_configs.keys())
            if body["doclingPresets"] not in valid_presets:
                return JSONResponse(
                    {
                        "error": f"doclingPresets must be one of: {', '.join(valid_presets)}"
                    },
                    status_code=400,
                )
            current_config.knowledge.doclingPresets = body["doclingPresets"]
            config_updated = True

        if "chunk_size" in body:
            if not isinstance(body["chunk_size"], int) or body["chunk_size"] <= 0:
                return JSONResponse(
                    {"error": "chunk_size must be a positive integer"}, status_code=400
                )
            current_config.knowledge.chunk_size = body["chunk_size"]
            config_updated = True

        if "chunk_overlap" in body:
            if not isinstance(body["chunk_overlap"], int) or body["chunk_overlap"] < 0:
                return JSONResponse(
                    {"error": "chunk_overlap must be a non-negative integer"},
                    status_code=400,
                )
            current_config.knowledge.chunk_overlap = body["chunk_overlap"]
            config_updated = True

        if not config_updated:
            return JSONResponse(
                {"error": "No valid fields provided for update"}, status_code=400
            )

        # Save the updated configuration
        if config_manager.save_config_file(current_config):
            logger.info(
                "Configuration updated successfully", updated_fields=list(body.keys())
            )
            return JSONResponse({"message": "Configuration updated successfully"})
        else:
            return JSONResponse(
                {"error": "Failed to save configuration"}, status_code=500
            )

    except Exception as e:
        logger.error("Failed to update settings", error=str(e))
        return JSONResponse(
            {"error": f"Failed to update settings: {str(e)}"}, status_code=500
        )


async def onboarding(request, flows_service):
    """Handle onboarding configuration setup"""
    try:
        # Get current configuration
        current_config = get_openrag_config()

        # Check if config is NOT marked as edited (only allow onboarding if not yet configured)
        if current_config.edited:
            return JSONResponse(
                {
                    "error": "Configuration has already been edited. Use /settings endpoint for updates."
                },
                status_code=403,
            )

        # Parse request body
        body = await request.json()

        # Validate allowed fields
        allowed_fields = {
            "model_provider",
            "api_key",
            "embedding_model",
            "llm_model",
            "sample_data",
            "endpoint",
            "project_id",
        }

        # Check for invalid fields
        invalid_fields = set(body.keys()) - allowed_fields
        if invalid_fields:
            return JSONResponse(
                {
                    "error": f"Invalid fields: {', '.join(invalid_fields)}. Allowed fields: {', '.join(allowed_fields)}"
                },
                status_code=400,
            )

        # Update configuration
        config_updated = False

        # Update provider settings
        if "model_provider" in body:
            if (
                not isinstance(body["model_provider"], str)
                or not body["model_provider"].strip()
            ):
                return JSONResponse(
                    {"error": "model_provider must be a non-empty string"},
                    status_code=400,
                )
            current_config.provider.model_provider = body["model_provider"].strip()
            config_updated = True

        if "api_key" in body:
            if not isinstance(body["api_key"], str):
                return JSONResponse(
                    {"error": "api_key must be a string"}, status_code=400
                )
            current_config.provider.api_key = body["api_key"]
            config_updated = True

        # Update knowledge settings
        if "embedding_model" in body:
            if (
                not isinstance(body["embedding_model"], str)
                or not body["embedding_model"].strip()
            ):
                return JSONResponse(
                    {"error": "embedding_model must be a non-empty string"},
                    status_code=400,
                )
            current_config.knowledge.embedding_model = body["embedding_model"].strip()
            config_updated = True

        # Update agent settings
        if "llm_model" in body:
            if not isinstance(body["llm_model"], str) or not body["llm_model"].strip():
                return JSONResponse(
                    {"error": "llm_model must be a non-empty string"}, status_code=400
                )
            current_config.agent.llm_model = body["llm_model"].strip()
            config_updated = True

        if "endpoint" in body:
            if not isinstance(body["endpoint"], str) or not body["endpoint"].strip():
                return JSONResponse(
                    {"error": "endpoint must be a non-empty string"}, status_code=400
                )
            current_config.provider.endpoint = body["endpoint"].strip()
            config_updated = True

        if "project_id" in body:
            if (
                not isinstance(body["project_id"], str)
                or not body["project_id"].strip()
            ):
                return JSONResponse(
                    {"error": "project_id must be a non-empty string"}, status_code=400
                )
            current_config.provider.project_id = body["project_id"].strip()
            config_updated = True

        # Handle sample_data
        should_ingest_sample_data = False
        if "sample_data" in body:
            if not isinstance(body["sample_data"], bool):
                return JSONResponse(
                    {"error": "sample_data must be a boolean value"}, status_code=400
                )
            should_ingest_sample_data = body["sample_data"]

        if not config_updated:
            return JSONResponse(
                {"error": "No valid fields provided for update"}, status_code=400
            )

        # Save the updated configuration (this will mark it as edited)
        if config_manager.save_config_file(current_config):
            updated_fields = [
                k for k in body.keys() if k != "sample_data"
            ]  # Exclude sample_data from log
            logger.info(
                "Onboarding configuration updated successfully",
                updated_fields=updated_fields,
            )

            # If model_provider was updated, assign the new provider to flows
            if "model_provider" in body:
                provider = body["model_provider"].strip().lower()
                try:
                    flow_result = await flows_service.assign_model_provider(provider)

                    if flow_result.get("success"):
                        logger.info(
                            f"Successfully assigned {provider} to flows",
                            flow_result=flow_result,
                        )
                    else:
                        logger.warning(
                            f"Failed to assign {provider} to flows",
                            flow_result=flow_result,
                        )
                        # Continue even if flow assignment fails - configuration was still saved

                except Exception as e:
                    logger.error(
                        "Error assigning model provider to flows",
                        provider=provider,
                        error=str(e),
                    )
                    # Continue even if flow assignment fails - configuration was still saved

            # Set Langflow global variables based on provider
            if "model_provider" in body:
                provider = body["model_provider"].strip().lower()

                try:
                    # Set API key for IBM/Watson providers
                    if (provider == "watsonx") and "api_key" in body:
                        api_key = body["api_key"]
                        await clients._create_langflow_global_variable(
                            "WATSONX_API_KEY", api_key, modify=True
                        )
                        logger.info("Set WATSONX_API_KEY global variable in Langflow")

                    # Set project ID for IBM/Watson providers
                    if (provider == "watsonx") and "project_id" in body:
                        project_id = body["project_id"]
                        await clients._create_langflow_global_variable(
                            "WATSONX_PROJECT_ID", project_id, modify=True
                        )
                        logger.info(
                            "Set WATSONX_PROJECT_ID global variable in Langflow"
                        )

                    # Set API key for OpenAI provider
                    if provider == "openai" and "api_key" in body:
                        api_key = body["api_key"]
                        await clients._create_langflow_global_variable(
                            "OPENAI_API_KEY", api_key, modify=True
                        )
                        logger.info("Set OPENAI_API_KEY global variable in Langflow")

                    # Set base URL for Ollama provider
                    if provider == "ollama" and "endpoint" in body:
                        endpoint = body["endpoint"]
                        await clients._create_langflow_global_variable(
                            "OLLAMA_BASE_URL", endpoint, modify=True
                        )
                        logger.info("Set OLLAMA_BASE_URL global variable in Langflow")

                    await flows_service.change_langflow_model_value(
                        provider,
                        body["embedding_model"],
                        body["llm_model"],
                        body["endpoint"],
                    )

                except Exception as e:
                    logger.error(
                        "Failed to set Langflow global variables",
                        provider=provider,
                        error=str(e),
                    )
                    # Continue even if setting global variables fails

            # Handle sample data ingestion if requested
            if should_ingest_sample_data:
                try:
                    # Import the function here to avoid circular imports
                    from main import ingest_default_documents_when_ready

                    # Get services from the current app state
                    # We need to access the app instance to get services
                    app = request.scope.get("app")
                    if app and hasattr(app.state, "services"):
                        services = app.state.services
                        logger.info(
                            "Starting sample data ingestion as requested in onboarding"
                        )
                        await ingest_default_documents_when_ready(services)
                        logger.info("Sample data ingestion completed successfully")
                    else:
                        logger.error(
                            "Could not access services for sample data ingestion"
                        )

                except Exception as e:
                    logger.error(
                        "Failed to complete sample data ingestion", error=str(e)
                    )
                    # Don't fail the entire onboarding process if sample data fails

            return JSONResponse(
                {
                    "message": "Onboarding configuration updated successfully",
                    "edited": True,  # Confirm that config is now marked as edited
                    "sample_data_ingested": should_ingest_sample_data,
                }
            )
        else:
            return JSONResponse(
                {"error": "Failed to save configuration"}, status_code=500
            )

    except Exception as e:
        logger.error("Failed to update onboarding settings", error=str(e))
        return JSONResponse(
            {"error": f"Failed to update onboarding settings: {str(e)}"},
            status_code=500,
        )<|MERGE_RESOLUTION|>--- conflicted
+++ resolved
@@ -131,28 +131,6 @@
                                 node.get("data", {}).get("node", {}).get("template", {})
                             )
 
-<<<<<<< HEAD
-                            # Split Text component (SplitText-PC36h)
-                            if node.get("id") == "SplitText-PC36h":
-                                if node_template.get("chunk_size", {}).get(
-                                    "value"
-                                ):
-                                    ingestion_defaults["chunkSize"] = (
-                                        node_template["chunk_size"]["value"]
-                                    )
-                                if node_template.get("chunk_overlap", {}).get(
-                                    "value"
-                                ):
-                                    ingestion_defaults["chunkOverlap"] = (
-                                        node_template["chunk_overlap"]["value"]
-                                    )
-                                if node_template.get("separator", {}).get(
-                                    "value"
-                                ):
-                                    ingestion_defaults["separator"] = (
-                                        node_template["separator"]["value"]
-                                    )
-=======
                             # Split Text component (SplitText-QIKhg)
                             if node.get("id") == "SplitText-QIKhg":
                                 if node_template.get("chunk_size", {}).get("value"):
@@ -167,7 +145,6 @@
                                     ingestion_defaults["separator"] = node_template[
                                         "separator"
                                     ]["value"]
->>>>>>> 8b26de02
 
                             # OpenAI Embeddings component (OpenAIEmbeddings-joRJ6)
                             elif node.get("id") == "OpenAIEmbeddings-joRJ6":
