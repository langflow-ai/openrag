--- conflicted
+++ resolved
@@ -134,11 +134,7 @@
 
   return (
     <div
-<<<<<<< HEAD
-      className={`fixed inset-0 md:left-72 top-[40px] flex flex-row transition-all duration-300 container mx-auto ${
-=======
       className={`fixed inset-0 md:left-72 flex flex-row transition-all duration-300 ${
->>>>>>> 9823c7dc
         isMenuOpen && isPanelOpen
           ? "md:right-[704px]"
           : // Both open: 384px (menu) + 320px (KF panel)
