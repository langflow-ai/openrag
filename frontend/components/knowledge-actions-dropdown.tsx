"use client";

import { useState } from "react";
import {
  DropdownMenu,
  DropdownMenuContent,
  DropdownMenuItem,
  DropdownMenuTrigger,
} from "@/components/ui/dropdown-menu";
import { EllipsisVertical } from "lucide-react";
import { Button } from "./ui/button";
import { DeleteConfirmationDialog } from "./confirmation-dialog";
import { useDeleteDocument } from "@/app/api/mutations/useDeleteDocument";
import { toast } from "sonner";

interface KnowledgeActionsDropdownProps {
  filename: string;
}

export const KnowledgeActionsDropdown = ({
  filename,
}: KnowledgeActionsDropdownProps) => {
  const [showDeleteDialog, setShowDeleteDialog] = useState(false);
  const deleteDocumentMutation = useDeleteDocument();

  const handleDelete = async () => {
    try {
      await deleteDocumentMutation.mutateAsync({ filename });
      toast.success(`Successfully deleted "${filename}"`);
      setShowDeleteDialog(false);
    } catch (error) {
      toast.error(
        error instanceof Error ? error.message : "Failed to delete document"
      );
    }
  };

  return (
<<<<<<< HEAD
    <DropdownMenu>
      <DropdownMenuTrigger asChild>
        <Button variant="ghost" className="hover:bg-transparent">
          <EllipsisVertical className="h-4 w-4" />
        </Button>
      </DropdownMenuTrigger>
      <DropdownMenuContent side="right" sideOffset={-10}>
        <DropdownMenuItem className="text-destructive focus:text-destructive-foreground focus:bg-destructive">
          Delete
        </DropdownMenuItem>
      </DropdownMenuContent>
    </DropdownMenu>
=======
    <>
      <DropdownMenu>
        <DropdownMenuTrigger>
          <Button variant="ghost" className="hover:bg-transparent">
            <EllipsisVertical className="h-4 w-4" />
          </Button>
        </DropdownMenuTrigger>
        <DropdownMenuContent side="right" sideOffset={-10}>
          {/* //TODO: Implement rename and sync */}
          {/* <DropdownMenuItem
            className="text-primary focus:text-primary"
            onClick={() => alert("Not implemented")}
          >
            Rename
          </DropdownMenuItem>
          <DropdownMenuItem
            className="text-primary focus:text-primary"
            onClick={() => alert("Not implemented")}
          >
            Sync
          </DropdownMenuItem> */}
          <DropdownMenuItem
            className="text-destructive focus:text-destructive"
            onClick={() => setShowDeleteDialog(true)}
          >
            Delete
          </DropdownMenuItem>
        </DropdownMenuContent>
      </DropdownMenu>

      <DeleteConfirmationDialog
        open={showDeleteDialog}
        onOpenChange={setShowDeleteDialog}
        title="Delete Document"
        description={`Are you sure you want to delete "${filename}"? This will remove all chunks and data associated with this document. This action cannot be undone.`}
        confirmText="Delete"
        onConfirm={handleDelete}
        isLoading={deleteDocumentMutation.isPending}
      />
    </>
>>>>>>> a05e71bf
  );
};<|MERGE_RESOLUTION|>--- conflicted
+++ resolved
@@ -36,20 +36,6 @@
   };
 
   return (
-<<<<<<< HEAD
-    <DropdownMenu>
-      <DropdownMenuTrigger asChild>
-        <Button variant="ghost" className="hover:bg-transparent">
-          <EllipsisVertical className="h-4 w-4" />
-        </Button>
-      </DropdownMenuTrigger>
-      <DropdownMenuContent side="right" sideOffset={-10}>
-        <DropdownMenuItem className="text-destructive focus:text-destructive-foreground focus:bg-destructive">
-          Delete
-        </DropdownMenuItem>
-      </DropdownMenuContent>
-    </DropdownMenu>
-=======
     <>
       <DropdownMenu>
         <DropdownMenuTrigger>
@@ -90,6 +76,5 @@
         isLoading={deleteDocumentMutation.isPending}
       />
     </>
->>>>>>> a05e71bf
   );
 };