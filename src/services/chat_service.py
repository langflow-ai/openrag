--- conflicted
+++ resolved
@@ -1,5 +1,3 @@
-<<<<<<< HEAD
-=======
 from config.settings import NUDGES_FLOW_ID, clients, LANGFLOW_URL, FLOW_ID
 from agent import (
     async_chat,
@@ -7,7 +5,6 @@
     async_chat_stream,
 )
 from auth_context import set_auth_context
->>>>>>> 5a5541ce
 import json
 
 from utils.logging_config import get_logger
@@ -397,11 +394,7 @@
             print(f"[DEBUG] Attempting to fetch Langflow history for user: {user_id}")
             langflow_history = (
                 await langflow_history_service.get_user_conversation_history(
-<<<<<<< HEAD
                     user_id, flow_id=LANGFLOW_CHAT_FLOW_ID
-=======
-                    user_id, flow_id=FLOW_ID
->>>>>>> 5a5541ce
                 )
             )
 
