"use client";

import {
  Building2,
  Cloud,
  FileText,
  HardDrive,
  Loader2,
  Search,
  Trash2,
  Edit,
  RefreshCw,
} from "lucide-react";
<<<<<<< HEAD
=======
import { AgGridReact, CustomCellRendererProps } from "ag-grid-react";
>>>>>>> 62bfe11f
import {
  type FormEvent,
  useCallback,
  useEffect,
<<<<<<< HEAD
  useRef,
  useState,
=======
  useState,
  useRef,
>>>>>>> 62bfe11f
} from "react";
import { SiGoogledrive } from "react-icons/si";
import { TbBrandOnedrive } from "react-icons/tb";
import { FaEllipsisVertical } from "react-icons/fa6";
import { useQueryClient } from "@tanstack/react-query";
import { ProtectedRoute } from "@/components/protected-route";
import { Button } from "@/components/ui/button";
import { Input } from "@/components/ui/input";
import { Checkbox } from "@/components/ui/checkbox";
import {
  Popover,
  PopoverContent,
  PopoverTrigger,
} from "@/components/ui/popover";
import { DeleteConfirmationDialog } from "../../../components/confirmation-dialog";
import { useKnowledgeFilter } from "@/contexts/knowledge-filter-context";
import { useTask } from "@/contexts/task-context";
import { type File, useGetSearchQuery } from "../api/queries/useGetSearchQuery";
<<<<<<< HEAD
import { KnowledgeDropdown } from "@/components/knowledge-dropdown";
=======
import { ColDef, RowClickedEvent } from "ag-grid-community";
import "@/components/AgGrid/registerAgGridModules";
import "@/components/AgGrid/agGridStyles.css";
import { KnowledgeActionsDropdown } from "@/components/knowledge-actions-dropdown";
>>>>>>> 62bfe11f

// Function to get the appropriate icon for a connector type
function getSourceIcon(connectorType?: string) {
  switch (connectorType) {
    case "google_drive":
      return <SiGoogledrive className="h-4 w-4 text-foreground" />;
    case "onedrive":
      return <TbBrandOnedrive className="h-4 w-4 text-foreground" />;
    case "sharepoint":
      return <Building2 className="h-4 w-4 text-foreground" />;
    case "s3":
      return <Cloud className="h-4 w-4 text-foreground" />;
    default:
      return <HardDrive className="h-4 w-4 text-muted-foreground" />;
  }
}

function SearchPage() {
  const { isMenuOpen } = useTask();
  const { parsedFilterData, isPanelOpen } = useKnowledgeFilter();
  const [query, setQuery] = useState("");
  const [queryInputText, setQueryInputText] = useState("");
  const [selectedFile, setSelectedFile] = useState<string | null>(null);
  const [openDropdown, setOpenDropdown] = useState<string | null>(null);

  // Delete state
  const [selectedDocuments, setSelectedDocuments] = useState<Set<string>>(
    new Set()
  );
  const [deleteDialogOpen, setDeleteDialogOpen] = useState(false);
  const [deleteTarget, setDeleteTarget] = useState<{
    type: "bulk" | "single";
    filenames: string[];
  } | null>(null);
  const [isDeleting, setIsDeleting] = useState(false);
  const [refreshTrigger, setRefreshTrigger] = useState(0); // eslint-disable-line @typescript-eslint/no-unused-vars

  const queryClient = useQueryClient();

  const { data = [], isFetching } = useGetSearchQuery(query, parsedFilterData);

  // Use refs to access current values in event handler
  const currentQueryRef = useRef(query);
  const currentParsedFilterRef = useRef(parsedFilterData);
  const currentDataRef = useRef(data);

  currentQueryRef.current = query;
  currentParsedFilterRef.current = parsedFilterData;
  currentDataRef.current = data;

  // Update query when global filter changes
  useEffect(() => {
    if (parsedFilterData?.query) {
      setQueryInputText(parsedFilterData.query);
    }
  }, [parsedFilterData]);

  // Listen for knowledge updates from other sources (uploads, ingestion, etc.)
  useEffect(() => {
    const handleKnowledgeUpdate = async () => {
      // Get the current effective query that matches what the UI is showing (using refs to get current values)
      const currentEffectiveQuery =
        currentQueryRef.current || currentParsedFilterRef.current?.query || "*";

      // Be very aggressive about clearing the cache and refetching
      queryClient.removeQueries({
        queryKey: ["search"],
        exact: false,
      });

      // Force an immediate refetch of the current query
      await queryClient.refetchQueries({
        queryKey: ["search", currentEffectiveQuery],
        exact: true,
      });

      // Also trigger a state change to force re-render (backup plan)
      setRefreshTrigger(prev => prev + 1);
    };

    window.addEventListener("knowledgeUpdated", handleKnowledgeUpdate);

    return () => {
      window.removeEventListener("knowledgeUpdated", handleKnowledgeUpdate);
    };
  }, [queryClient]); // Only depend on queryClient which is stable

  const handleSearch = useCallback(
    (e?: FormEvent<HTMLFormElement>) => {
      if (e) e.preventDefault();
      if (query.trim() === queryInputText.trim()) {
        // If same query, invalidate cache to ensure fresh data
        const effectiveQuery =
          currentQueryRef.current ||
          currentParsedFilterRef.current?.query ||
          "*";
        queryClient.invalidateQueries({
          queryKey: ["search", effectiveQuery],
          exact: true,
        });
        return;
      }
      setQuery(queryInputText);
    },
<<<<<<< HEAD
    [queryInputText, query, queryClient]
=======
    [queryInputText, refetchSearch, query]
>>>>>>> 62bfe11f
  );

  // Delete handlers
  const handleBulkDelete = () => {
    const filenames = Array.from(selectedDocuments);
    setDeleteTarget({
      type: "bulk",
      filenames,
    });
    setDeleteDialogOpen(true);
  };

  const handleSingleDelete = (filename: string) => {
    setDeleteTarget({
      type: "single",
      filenames: [filename],
    });
    setDeleteDialogOpen(true);
    setOpenDropdown(null); // Close the dropdown
  };

  const handleRename = (filename: string) => {
    setOpenDropdown(null); // Close the dropdown
    alert(`Rename functionality not implemented yet for ${filename}`);
  };

  const handleSync = (filename: string) => {
    setOpenDropdown(null); // Close the dropdown
    alert(`Sync functionality not implemented yet for ${filename}`);
  };

  const performDelete = async () => {
    if (!deleteTarget) return;

    setIsDeleting(true);

    // Use the same effective query normalization as the search hook (using current refs)
    const effectiveQuery =
      currentQueryRef.current || currentParsedFilterRef.current?.query || "*";

    // Store the original data before optimistic update
    const originalData =
      queryClient.getQueryData<File[]>(["search", effectiveQuery]) || [];
    const filesToDelete = new Set(deleteTarget.filenames);

    // Optimistically update the UI - immediately filter out the files being deleted
    queryClient.setQueryData<File[]>(["search", effectiveQuery], oldData => {
      if (!oldData) return [];
      return oldData.filter(file => !filesToDelete.has(file.filename));
    });

    try {
      // Delete documents by filename (since we only have filenames, not document IDs)
      const filenames = deleteTarget.filenames;
      const results = [];
      let successCount = 0;
      const failedDeletes: string[] = [];

      for (const filename of filenames) {
        try {
          const response = await fetch("/api/documents/delete-by-filename", {
            method: "POST",
            headers: {
              "Content-Type": "application/json",
            },
            body: JSON.stringify({
              filename: filename,
            }),
          });

          if (response.ok) {
            const result = await response.json();
            results.push({ filename, success: true, ...result });
            successCount++;
          } else {
            const error = await response.json();
            results.push({ filename, success: false, error: error.error });
            failedDeletes.push(filename);
          }
        } catch (error) {
          results.push({ filename, success: false, error: String(error) });
          failedDeletes.push(filename);
        }
      }

      // Log results for user feedback
      console.info(`Deleted ${successCount}/${filenames.length} documents`);

      // If any deletes failed, restore the failed items to the UI
      if (failedDeletes.length > 0) {
        console.warn(
          `Failed to delete ${failedDeletes.length} documents:`,
          failedDeletes
        );

        // Restore failed items using the original data
        queryClient.setQueryData<File[]>(
          ["search", effectiveQuery],
          currentData => {
            if (!currentData) return originalData;

            const failedSet = new Set(failedDeletes);
            const restoredItems = originalData.filter(file =>
              failedSet.has(file.filename)
            );

            // Merge current optimistically updated data with restored failed items
            return [...currentData, ...restoredItems];
          }
        );
      }
      // If all deletes succeeded, keep the optimistic update - no need to refetch

      // Clear selection
      setSelectedDocuments(new Set());
    } catch (error) {
      console.error("Delete failed:", error);
      // Restore the original data on complete failure
      queryClient.setQueryData<File[]>(
        ["search", effectiveQuery],
        originalData
      );
      // TODO: Add toast notification for error
    } finally {
      setIsDeleting(false);
      setDeleteDialogOpen(false);
      setDeleteTarget(null);
    }
  };

  const toggleDocumentSelection = (filename: string) => {
    const newSelection = new Set(selectedDocuments);
    if (newSelection.has(filename)) {
      newSelection.delete(filename);
    } else {
      newSelection.add(filename);
    }
    setSelectedDocuments(newSelection);
  };

  const selectAllDocuments = () => {
    const allFilenames = new Set(fileResults.map(file => file.filename));
    setSelectedDocuments(allFilenames);
  };

  const clearSelection = () => {
    setSelectedDocuments(new Set());
  };

  const fileResults = data as File[];

  const gridRef = useRef<AgGridReact>(null);

  const [columnDefs] = useState<ColDef<File>[]>([
    {
      field: "filename",
      headerName: "Source",
      cellRenderer: ({ data, value }: CustomCellRendererProps<File>) => {
        return (
          <div className="flex items-center gap-2">
            {getSourceIcon(data?.connector_type)}
            <span className="font-medium text-foreground truncate">
              {value}
            </span>
          </div>
        );
      },
    },
    {
      field: "size",
      headerName: "Size",
      valueFormatter: (params) =>
        params.value ? `${Math.round(params.value / 1024)} KB` : "-",
    },
    {
      field: "mimetype",
      headerName: "Type",
    },
    {
      field: "owner",
      headerName: "Owner",
      valueFormatter: (params) =>
        params.value ||
        params.data?.owner_name ||
        params.data?.owner_email ||
        "—",
    },

    {
      field: "chunkCount",
      headerName: "Chunks",
    },
    {
      field: "avgScore",
      headerName: "Avg score",
      cellRenderer: ({ value }: CustomCellRendererProps<File>) => {
        return (
          <span className="text-xs text-green-400 bg-green-400/20 px-2 py-1 rounded">
            {value.toFixed(2)}
          </span>
        );
      },
    },
    {
      cellRenderer: () => {
        return <KnowledgeActionsDropdown />;
      },
      cellStyle: {
        alignItems: 'center',
        display: 'flex',
        justifyContent: 'center',
        padding: 0,
      },
      colId: 'actions',
      filter: false,
      maxWidth: 60,
      minWidth: 60,
      resizable: false,
      sortable: false,
      initialFlex: 0,
    },
  ]);

  const defaultColDef: ColDef<File> = {
    cellStyle: () => ({
      display: "flex",
      alignItems: "center",
    }),
    initialFlex: 1,
    minWidth: 100,
    resizable: false,
    suppressMovable: true,
  };

  return (
    <div
      className={`fixed inset-0 md:left-72 top-[53px] flex flex-col transition-all duration-300 ${
        isMenuOpen && isPanelOpen
          ? "md:right-[704px]"
          : // Both open: 384px (menu) + 320px (KF panel)
          isMenuOpen
          ? "md:right-96"
          : // Only menu open: 384px
          isPanelOpen
          ? "md:right-80"
          : // Only KF panel open: 320px
            "md:right-6" // Neither open: 24px
      }`}
    >
      <div className="flex-1 flex flex-col min-h-0 px-6 py-6">
        <div className="flex items-center justify-between mb-6">
          <h2 className="text-lg font-semibold">Project Knowledge</h2>
          <KnowledgeDropdown variant="button" />
        </div>
        {/* Search Input Area */}
<<<<<<< HEAD
        <div className="flex-shrink-0 mb-6">
          <div className="flex items-center gap-2 mb-5 justify-between">
            <span className="text-xl font-semibold text-primary">
              Knowledge Project
            </span>
            <KnowledgeDropdown variant="button" />
          </div>
=======
        <div className="flex-shrink-0 mb-6 lg:max-w-[75%] xl:max-w-[50%]">
>>>>>>> 62bfe11f
          <form onSubmit={handleSearch} className="flex gap-3">
            <div className="lg:w-1/2 w-full">
              <Input
                name="search-query"
                id="search-query"
                type="text"
                defaultValue={parsedFilterData?.query}
                value={queryInputText}
                onChange={e => setQueryInputText(e.target.value)}
                placeholder="Search your documents..."
                className="flex-2 bg-muted/20 rounded-lg border border-border/50 px-4 py-3 h-12 focus-visible:ring-1 focus-visible:ring-ring"
              />
            </div>
            <Button
              type="submit"
              variant="outline"
              className="rounded-lg h-12 w-12 p-0 flex-shrink-0"
            >
              {isFetching ? (
                <Loader2 className="h-4 w-4 animate-spin" />
              ) : (
                <Search className="h-4 w-4" />
              )}
            </Button>
<<<<<<< HEAD
            <Button
              variant="secondary"
              className="rounded-lg h-12 px-4 flex items-center gap-2 hover:bg-secondary/90 transition-colors disabled:opacity-50 disabled:cursor-not-allowed"
              onClick={() => alert("Sync not implemented yet")}
            >
              Sync
            </Button>

            <Button
              variant="destructive"
              onClick={handleBulkDelete}
              disabled={selectedDocuments.size === 0}
              className="rounded-lg h-12 px-4 flex items-center gap-2 hover:bg-destructive/90 transition-colors disabled:opacity-50 disabled:cursor-not-allowed"
            >
              Delete
            </Button>
=======
>>>>>>> 62bfe11f
          </form>
        </div>
        {selectedFile ? (
          // Show chunks for selected file
          <>
            <div className="flex items-center gap-2 mb-4">
              <Button
                variant="ghost"
                size="sm"
                onClick={() => setSelectedFile(null)}
              >
                ← Back to files
              </Button>
              <span className="text-sm text-muted-foreground">
                Chunks from {selectedFile}
              </span>
            </div>
            {fileResults
              .filter((file) => file.filename === selectedFile)
              .flatMap((file) => file.chunks)
              .map((chunk, index) => (
                <div
                  key={chunk.filename + index}
                  className="bg-muted/20 rounded-lg p-4 border border-border/50"
                >
                  <div className="flex items-center justify-between mb-2">
                    <div className="flex items-center gap-2">
                      <FileText className="h-4 w-4 text-blue-400" />
                      <span className="font-medium truncate">
                        {chunk.filename}
                      </span>
                    </div>
                    <span className="text-xs text-green-400 bg-green-400/20 px-2 py-1 rounded">
                      {chunk.score.toFixed(2)}
                    </span>
                  </div>
                  <div className="text-sm text-muted-foreground mb-2">
                    {chunk.mimetype} • Page {chunk.page}
                  </div>
                  <p className="text-sm text-foreground/90 leading-relaxed">
                    {chunk.text}
                  </p>
                </div>
              ))}
          </>
        ) : (
          <AgGridReact
            columnDefs={columnDefs}
            defaultColDef={defaultColDef}
            loading={isFetching}
            ref={gridRef}
            rowData={fileResults}
            onRowClicked={(params: RowClickedEvent<File>) => {
              setSelectedFile(params.data?.filename ?? "");
            }}
            noRowsOverlayComponent={() => (
              <div className="text-center">
                <Search className="h-12 w-12 mx-auto mb-4 text-muted-foreground/50" />
                <p className="text-lg text-muted-foreground">
                  No documents found
                </p>
                <p className="text-sm text-muted-foreground/70 mt-2">
                  Try adjusting your search terms
                </p>
              </div>
<<<<<<< HEAD
            ) : (
              <div className="space-y-4">
                {/* Results Count and Bulk Actions */}
                <div className="mb-4 space-y-4">
                  <div className="text-sm text-muted-foreground">
                    {fileResults.length} file
                    {fileResults.length !== 1 ? "s" : ""} found
                  </div>
                </div>

                {/* Results Display */}
                <div
                  className={isFetching ? "opacity-50 pointer-events-none" : ""}
                >
                  {selectedFile ? (
                    // Show chunks for selected file
                    <>
                      <div className="flex items-center gap-2 mb-4">
                        <Button
                          variant="ghost"
                          size="sm"
                          onClick={() => setSelectedFile(null)}
                        >
                          ← Back to files
                        </Button>
                        <span className="text-sm text-muted-foreground">
                          Chunks from {selectedFile}
                        </span>
                      </div>
                      {fileResults
                        .filter(file => file.filename === selectedFile)
                        .flatMap(file => file.chunks)
                        .map((chunk, index) => (
                          <div
                            key={chunk.filename + index}
                            className="bg-muted/20 rounded-lg p-4 border border-border/50"
                          >
                            <div className="flex items-center justify-between mb-2">
                              <div className="flex items-center gap-2">
                                <FileText className="h-4 w-4 text-blue-400" />
                                <span className="font-medium truncate">
                                  {chunk.filename}
                                </span>
                              </div>
                              <span className="text-xs text-green-400 bg-green-400/20 px-2 py-1 rounded">
                                {chunk.score.toFixed(2)}
                              </span>
                            </div>
                            <div className="text-sm text-muted-foreground mb-2">
                              {chunk.mimetype} • Page {chunk.page}
                            </div>
                            <p className="text-sm text-foreground/90 leading-relaxed">
                              {chunk.text}
                            </p>
                          </div>
                        ))}
                    </>
                  ) : (
                    // Show files table
                    <div className="bg-muted/20 rounded-lg border border-border/50 overflow-x-auto">
                      <table className="w-full min-w-[800px]">
                        <thead>
                          <tr className="border-b border-border/50 bg-muted/10">
                            <th className="text-center p-3 text-sm font-medium text-muted-foreground pl-5 w-12">
                              <Checkbox
                                className="w-4 h-4 flex"
                                checked={
                                  selectedDocuments.size > 0 &&
                                  selectedDocuments.size ===
                                    new Set(fileResults.map(f => f.filename))
                                      .size
                                }
                                onCheckedChange={checked => {
                                  if (checked) {
                                    selectAllDocuments();
                                  } else {
                                    clearSelection();
                                  }
                                }}
                                onClick={e => e.stopPropagation()}
                              />
                            </th>
                            <th className="text-left p-3 text-sm font-medium text-muted-foreground min-w-[200px] max-w-[300px]">
                              Source
                            </th>
                            <th className="text-center p-3 text-sm font-medium text-muted-foreground w-32">
                              Type
                            </th>
                            <th className="text-center p-3 text-sm font-medium text-muted-foreground w-20">
                              Size
                            </th>
                            <th className="text-center p-3 text-sm font-medium text-muted-foreground w-20">
                              Chunks
                            </th>
                            <th className="text-center p-3 text-sm font-medium text-muted-foreground w-20">
                              Score
                            </th>

                            <th className="text-center p-3 text-sm font-medium text-muted-foreground w-12" />
                          </tr>
                        </thead>
                        <tbody>
                          {fileResults.map(file => (
                            <tr
                              key={file.filename}
                              className="border-b border-border/30 hover:bg-muted/20 transition-colors"
                            >
                              <td className="pl-5 w-12">
                                <div
                                  className="w-4 h-4 cursor-pointer group relative flex items-center justify-center"
                                  onClick={() =>
                                    toggleDocumentSelection(file.filename)
                                  }
                                >
                                  {selectedDocuments.has(file.filename) ? (
                                    <Checkbox
                                      checked={true}
                                      onCheckedChange={() =>
                                        toggleDocumentSelection(file.filename)
                                      }
                                      onClick={e => e.stopPropagation()}
                                    />
                                  ) : (
                                    <>
                                      <div className="group-hover:opacity-0 transition-opacity duration-200">
                                        {getSourceIcon(file.connector_type)}
                                      </div>
                                      <div className="absolute inset-0 opacity-0 group-hover:opacity-100 transition-opacity duration-200 flex items-center justify-center">
                                        <Checkbox
                                          checked={false}
                                          onCheckedChange={() =>
                                            toggleDocumentSelection(
                                              file.filename
                                            )
                                          }
                                          onClick={e => e.stopPropagation()}
                                        />
                                      </div>
                                    </>
                                  )}
                                </div>
                              </td>
                              <td
                                className="p-3 cursor-pointer min-w-[200px] max-w-[300px]"
                                onClick={() => setSelectedFile(file.filename)}
                              >
                                <div className="flex items-center">
                                  <span
                                    className="font-medium truncate"
                                    title={file.filename}
                                  >
                                    {file.filename}
                                  </span>
                                </div>
                              </td>
                              <td
                                className="p-3 text-center text-sm text-muted-foreground cursor-pointer w-32"
                                onClick={() => setSelectedFile(file.filename)}
                              >
                                <span className="truncate block">
                                  {file.mimetype}
                                </span>
                              </td>
                              <td
                                className="p-3 text-center text-sm text-muted-foreground cursor-pointer w-20"
                                onClick={() => setSelectedFile(file.filename)}
                              >
                                {file.size
                                  ? `${Math.round(file.size / 1024)} KB`
                                  : "—"}
                              </td>
                              <td
                                className="p-3 text-center text-sm text-muted-foreground cursor-pointer w-20"
                                onClick={() => setSelectedFile(file.filename)}
                              >
                                {file.chunkCount}
                              </td>
                              <td
                                className="p-3 text-center cursor-pointer w-20"
                                onClick={() => setSelectedFile(file.filename)}
                              >
                                <span className="text-xs text-green-400 bg-green-400/20 px-2 py-1 rounded">
                                  {file.avgScore.toFixed(2)}
                                </span>
                              </td>

                              <td className="p-3 text-center text-sm text-muted-foreground w-12">
                                <Popover
                                  open={openDropdown === file.filename}
                                  onOpenChange={open =>
                                    setOpenDropdown(open ? file.filename : null)
                                  }
                                >
                                  <PopoverTrigger asChild>
                                    <Button
                                      variant="ghost"
                                      size="sm"
                                      onClick={e => {
                                        e.stopPropagation();
                                      }}
                                    >
                                      <FaEllipsisVertical className="h-4 w-4" />
                                    </Button>
                                  </PopoverTrigger>
                                  <PopoverContent
                                    className="w-40 p-0"
                                    align="end"
                                  >
                                    <div className="py-1">
                                      <button
                                        className="w-full flex items-center gap-2 px-3 py-2 text-sm text-left hover:bg-muted/50 transition-colors"
                                        onClick={() =>
                                          handleRename(file.filename)
                                        }
                                      >
                                        <Edit className="h-4 w-4" />
                                        <span>Rename</span>
                                      </button>
                                      <button
                                        className="w-full flex items-center gap-2 px-3 py-2 text-sm text-left hover:bg-muted/50 transition-colors"
                                        onClick={() =>
                                          handleSync(file.filename)
                                        }
                                      >
                                        <RefreshCw className="h-4 w-4" />
                                        <span>Sync</span>
                                      </button>
                                      <button
                                        className="w-full flex items-center gap-2 px-3 py-2 text-sm text-left hover:bg-muted/50 transition-colors"
                                        onClick={() =>
                                          handleSingleDelete(file.filename)
                                        }
                                      >
                                        <Trash2 className="h-4 w-4 text-destructive" />
                                        <span>Delete</span>
                                      </button>
                                    </div>
                                  </PopoverContent>
                                </Popover>
                              </td>
                            </tr>
                          ))}
                        </tbody>
                      </table>
                    </div>
                  )}
                </div>
              </div>
=======
>>>>>>> 62bfe11f
            )}
          />
        )}
      </div>

      {/* Delete Confirmation Dialog */}
      <DeleteConfirmationDialog
        open={deleteDialogOpen}
        onOpenChange={setDeleteDialogOpen}
        title={
          deleteTarget?.type === "single"
            ? `Delete "${deleteTarget.filenames[0]}"?`
            : `Delete ${deleteTarget?.filenames?.length || 0} documents?`
        }
        description={
          deleteTarget?.type === "single"
            ? `Are you sure you want to delete "${deleteTarget.filenames[0]}"? This action cannot be undone and will remove all associated chunks.`
            : `Are you sure you want to delete ${
                deleteTarget?.filenames?.length || 0
              } selected documents? This action cannot be undone and will remove all associated chunks.`
        }
        confirmText={
          deleteTarget?.type === "single"
            ? "Delete File"
            : "Delete All Selected"
        }
        onConfirm={performDelete}
        isLoading={isDeleting}
        variant="destructive"
      />
    </div>
  );
}

export default function ProtectedSearchPage() {
  return (
    <ProtectedRoute>
      <SearchPage />
    </ProtectedRoute>
  );
}<|MERGE_RESOLUTION|>--- conflicted
+++ resolved
@@ -7,51 +7,28 @@
   HardDrive,
   Loader2,
   Search,
-  Trash2,
-  Edit,
-  RefreshCw,
 } from "lucide-react";
-<<<<<<< HEAD
-=======
 import { AgGridReact, CustomCellRendererProps } from "ag-grid-react";
->>>>>>> 62bfe11f
 import {
   type FormEvent,
   useCallback,
   useEffect,
-<<<<<<< HEAD
-  useRef,
-  useState,
-=======
   useState,
   useRef,
->>>>>>> 62bfe11f
 } from "react";
 import { SiGoogledrive } from "react-icons/si";
 import { TbBrandOnedrive } from "react-icons/tb";
-import { FaEllipsisVertical } from "react-icons/fa6";
-import { useQueryClient } from "@tanstack/react-query";
+import { KnowledgeDropdown } from "@/components/knowledge-dropdown";
 import { ProtectedRoute } from "@/components/protected-route";
 import { Button } from "@/components/ui/button";
 import { Input } from "@/components/ui/input";
-import { Checkbox } from "@/components/ui/checkbox";
-import {
-  Popover,
-  PopoverContent,
-  PopoverTrigger,
-} from "@/components/ui/popover";
-import { DeleteConfirmationDialog } from "../../../components/confirmation-dialog";
 import { useKnowledgeFilter } from "@/contexts/knowledge-filter-context";
 import { useTask } from "@/contexts/task-context";
 import { type File, useGetSearchQuery } from "../api/queries/useGetSearchQuery";
-<<<<<<< HEAD
-import { KnowledgeDropdown } from "@/components/knowledge-dropdown";
-=======
 import { ColDef, RowClickedEvent } from "ag-grid-community";
 import "@/components/AgGrid/registerAgGridModules";
 import "@/components/AgGrid/agGridStyles.css";
 import { KnowledgeActionsDropdown } from "@/components/knowledge-actions-dropdown";
->>>>>>> 62bfe11f
 
 // Function to get the appropriate icon for a connector type
 function getSourceIcon(connectorType?: string) {
@@ -75,32 +52,12 @@
   const [query, setQuery] = useState("");
   const [queryInputText, setQueryInputText] = useState("");
   const [selectedFile, setSelectedFile] = useState<string | null>(null);
-  const [openDropdown, setOpenDropdown] = useState<string | null>(null);
-
-  // Delete state
-  const [selectedDocuments, setSelectedDocuments] = useState<Set<string>>(
-    new Set()
-  );
-  const [deleteDialogOpen, setDeleteDialogOpen] = useState(false);
-  const [deleteTarget, setDeleteTarget] = useState<{
-    type: "bulk" | "single";
-    filenames: string[];
-  } | null>(null);
-  const [isDeleting, setIsDeleting] = useState(false);
-  const [refreshTrigger, setRefreshTrigger] = useState(0); // eslint-disable-line @typescript-eslint/no-unused-vars
-
-  const queryClient = useQueryClient();
-
-  const { data = [], isFetching } = useGetSearchQuery(query, parsedFilterData);
-
-  // Use refs to access current values in event handler
-  const currentQueryRef = useRef(query);
-  const currentParsedFilterRef = useRef(parsedFilterData);
-  const currentDataRef = useRef(data);
-
-  currentQueryRef.current = query;
-  currentParsedFilterRef.current = parsedFilterData;
-  currentDataRef.current = data;
+
+  const {
+    data = [],
+    isFetching,
+    refetch: refetchSearch,
+  } = useGetSearchQuery(query, parsedFilterData);
 
   // Update query when global filter changes
   useEffect(() => {
@@ -109,206 +66,17 @@
     }
   }, [parsedFilterData]);
 
-  // Listen for knowledge updates from other sources (uploads, ingestion, etc.)
-  useEffect(() => {
-    const handleKnowledgeUpdate = async () => {
-      // Get the current effective query that matches what the UI is showing (using refs to get current values)
-      const currentEffectiveQuery =
-        currentQueryRef.current || currentParsedFilterRef.current?.query || "*";
-
-      // Be very aggressive about clearing the cache and refetching
-      queryClient.removeQueries({
-        queryKey: ["search"],
-        exact: false,
-      });
-
-      // Force an immediate refetch of the current query
-      await queryClient.refetchQueries({
-        queryKey: ["search", currentEffectiveQuery],
-        exact: true,
-      });
-
-      // Also trigger a state change to force re-render (backup plan)
-      setRefreshTrigger(prev => prev + 1);
-    };
-
-    window.addEventListener("knowledgeUpdated", handleKnowledgeUpdate);
-
-    return () => {
-      window.removeEventListener("knowledgeUpdated", handleKnowledgeUpdate);
-    };
-  }, [queryClient]); // Only depend on queryClient which is stable
-
   const handleSearch = useCallback(
     (e?: FormEvent<HTMLFormElement>) => {
       if (e) e.preventDefault();
       if (query.trim() === queryInputText.trim()) {
-        // If same query, invalidate cache to ensure fresh data
-        const effectiveQuery =
-          currentQueryRef.current ||
-          currentParsedFilterRef.current?.query ||
-          "*";
-        queryClient.invalidateQueries({
-          queryKey: ["search", effectiveQuery],
-          exact: true,
-        });
+        refetchSearch();
         return;
       }
       setQuery(queryInputText);
     },
-<<<<<<< HEAD
-    [queryInputText, query, queryClient]
-=======
     [queryInputText, refetchSearch, query]
->>>>>>> 62bfe11f
   );
-
-  // Delete handlers
-  const handleBulkDelete = () => {
-    const filenames = Array.from(selectedDocuments);
-    setDeleteTarget({
-      type: "bulk",
-      filenames,
-    });
-    setDeleteDialogOpen(true);
-  };
-
-  const handleSingleDelete = (filename: string) => {
-    setDeleteTarget({
-      type: "single",
-      filenames: [filename],
-    });
-    setDeleteDialogOpen(true);
-    setOpenDropdown(null); // Close the dropdown
-  };
-
-  const handleRename = (filename: string) => {
-    setOpenDropdown(null); // Close the dropdown
-    alert(`Rename functionality not implemented yet for ${filename}`);
-  };
-
-  const handleSync = (filename: string) => {
-    setOpenDropdown(null); // Close the dropdown
-    alert(`Sync functionality not implemented yet for ${filename}`);
-  };
-
-  const performDelete = async () => {
-    if (!deleteTarget) return;
-
-    setIsDeleting(true);
-
-    // Use the same effective query normalization as the search hook (using current refs)
-    const effectiveQuery =
-      currentQueryRef.current || currentParsedFilterRef.current?.query || "*";
-
-    // Store the original data before optimistic update
-    const originalData =
-      queryClient.getQueryData<File[]>(["search", effectiveQuery]) || [];
-    const filesToDelete = new Set(deleteTarget.filenames);
-
-    // Optimistically update the UI - immediately filter out the files being deleted
-    queryClient.setQueryData<File[]>(["search", effectiveQuery], oldData => {
-      if (!oldData) return [];
-      return oldData.filter(file => !filesToDelete.has(file.filename));
-    });
-
-    try {
-      // Delete documents by filename (since we only have filenames, not document IDs)
-      const filenames = deleteTarget.filenames;
-      const results = [];
-      let successCount = 0;
-      const failedDeletes: string[] = [];
-
-      for (const filename of filenames) {
-        try {
-          const response = await fetch("/api/documents/delete-by-filename", {
-            method: "POST",
-            headers: {
-              "Content-Type": "application/json",
-            },
-            body: JSON.stringify({
-              filename: filename,
-            }),
-          });
-
-          if (response.ok) {
-            const result = await response.json();
-            results.push({ filename, success: true, ...result });
-            successCount++;
-          } else {
-            const error = await response.json();
-            results.push({ filename, success: false, error: error.error });
-            failedDeletes.push(filename);
-          }
-        } catch (error) {
-          results.push({ filename, success: false, error: String(error) });
-          failedDeletes.push(filename);
-        }
-      }
-
-      // Log results for user feedback
-      console.info(`Deleted ${successCount}/${filenames.length} documents`);
-
-      // If any deletes failed, restore the failed items to the UI
-      if (failedDeletes.length > 0) {
-        console.warn(
-          `Failed to delete ${failedDeletes.length} documents:`,
-          failedDeletes
-        );
-
-        // Restore failed items using the original data
-        queryClient.setQueryData<File[]>(
-          ["search", effectiveQuery],
-          currentData => {
-            if (!currentData) return originalData;
-
-            const failedSet = new Set(failedDeletes);
-            const restoredItems = originalData.filter(file =>
-              failedSet.has(file.filename)
-            );
-
-            // Merge current optimistically updated data with restored failed items
-            return [...currentData, ...restoredItems];
-          }
-        );
-      }
-      // If all deletes succeeded, keep the optimistic update - no need to refetch
-
-      // Clear selection
-      setSelectedDocuments(new Set());
-    } catch (error) {
-      console.error("Delete failed:", error);
-      // Restore the original data on complete failure
-      queryClient.setQueryData<File[]>(
-        ["search", effectiveQuery],
-        originalData
-      );
-      // TODO: Add toast notification for error
-    } finally {
-      setIsDeleting(false);
-      setDeleteDialogOpen(false);
-      setDeleteTarget(null);
-    }
-  };
-
-  const toggleDocumentSelection = (filename: string) => {
-    const newSelection = new Set(selectedDocuments);
-    if (newSelection.has(filename)) {
-      newSelection.delete(filename);
-    } else {
-      newSelection.add(filename);
-    }
-    setSelectedDocuments(newSelection);
-  };
-
-  const selectAllDocuments = () => {
-    const allFilenames = new Set(fileResults.map(file => file.filename));
-    setSelectedDocuments(allFilenames);
-  };
-
-  const clearSelection = () => {
-    setSelectedDocuments(new Set());
-  };
 
   const fileResults = data as File[];
 
@@ -332,7 +100,7 @@
     {
       field: "size",
       headerName: "Size",
-      valueFormatter: (params) =>
+      valueFormatter: params =>
         params.value ? `${Math.round(params.value / 1024)} KB` : "-",
     },
     {
@@ -342,7 +110,7 @@
     {
       field: "owner",
       headerName: "Owner",
-      valueFormatter: (params) =>
+      valueFormatter: params =>
         params.value ||
         params.data?.owner_name ||
         params.data?.owner_email ||
@@ -369,12 +137,12 @@
         return <KnowledgeActionsDropdown />;
       },
       cellStyle: {
-        alignItems: 'center',
-        display: 'flex',
-        justifyContent: 'center',
+        alignItems: "center",
+        display: "flex",
+        justifyContent: "center",
         padding: 0,
       },
-      colId: 'actions',
+      colId: "actions",
       filter: false,
       maxWidth: 60,
       minWidth: 60,
@@ -416,30 +184,18 @@
           <KnowledgeDropdown variant="button" />
         </div>
         {/* Search Input Area */}
-<<<<<<< HEAD
-        <div className="flex-shrink-0 mb-6">
-          <div className="flex items-center gap-2 mb-5 justify-between">
-            <span className="text-xl font-semibold text-primary">
-              Knowledge Project
-            </span>
-            <KnowledgeDropdown variant="button" />
-          </div>
-=======
         <div className="flex-shrink-0 mb-6 lg:max-w-[75%] xl:max-w-[50%]">
->>>>>>> 62bfe11f
           <form onSubmit={handleSearch} className="flex gap-3">
-            <div className="lg:w-1/2 w-full">
-              <Input
-                name="search-query"
-                id="search-query"
-                type="text"
-                defaultValue={parsedFilterData?.query}
-                value={queryInputText}
-                onChange={e => setQueryInputText(e.target.value)}
-                placeholder="Search your documents..."
-                className="flex-2 bg-muted/20 rounded-lg border border-border/50 px-4 py-3 h-12 focus-visible:ring-1 focus-visible:ring-ring"
-              />
-            </div>
+            <Input
+              name="search-query"
+              id="search-query"
+              type="text"
+              defaultValue={parsedFilterData?.query}
+              value={queryInputText}
+              onChange={e => setQueryInputText(e.target.value)}
+              placeholder="Search your documents..."
+              className="flex-1 bg-muted/20 rounded-lg border border-border/50 px-4 py-3 h-12 focus-visible:ring-1 focus-visible:ring-ring"
+            />
             <Button
               type="submit"
               variant="outline"
@@ -451,25 +207,6 @@
                 <Search className="h-4 w-4" />
               )}
             </Button>
-<<<<<<< HEAD
-            <Button
-              variant="secondary"
-              className="rounded-lg h-12 px-4 flex items-center gap-2 hover:bg-secondary/90 transition-colors disabled:opacity-50 disabled:cursor-not-allowed"
-              onClick={() => alert("Sync not implemented yet")}
-            >
-              Sync
-            </Button>
-
-            <Button
-              variant="destructive"
-              onClick={handleBulkDelete}
-              disabled={selectedDocuments.size === 0}
-              className="rounded-lg h-12 px-4 flex items-center gap-2 hover:bg-destructive/90 transition-colors disabled:opacity-50 disabled:cursor-not-allowed"
-            >
-              Delete
-            </Button>
-=======
->>>>>>> 62bfe11f
           </form>
         </div>
         {selectedFile ? (
@@ -488,8 +225,8 @@
               </span>
             </div>
             {fileResults
-              .filter((file) => file.filename === selectedFile)
-              .flatMap((file) => file.chunks)
+              .filter(file => file.filename === selectedFile)
+              .flatMap(file => file.chunks)
               .map((chunk, index) => (
                 <div
                   key={chunk.filename + index}
@@ -535,287 +272,10 @@
                   Try adjusting your search terms
                 </p>
               </div>
-<<<<<<< HEAD
-            ) : (
-              <div className="space-y-4">
-                {/* Results Count and Bulk Actions */}
-                <div className="mb-4 space-y-4">
-                  <div className="text-sm text-muted-foreground">
-                    {fileResults.length} file
-                    {fileResults.length !== 1 ? "s" : ""} found
-                  </div>
-                </div>
-
-                {/* Results Display */}
-                <div
-                  className={isFetching ? "opacity-50 pointer-events-none" : ""}
-                >
-                  {selectedFile ? (
-                    // Show chunks for selected file
-                    <>
-                      <div className="flex items-center gap-2 mb-4">
-                        <Button
-                          variant="ghost"
-                          size="sm"
-                          onClick={() => setSelectedFile(null)}
-                        >
-                          ← Back to files
-                        </Button>
-                        <span className="text-sm text-muted-foreground">
-                          Chunks from {selectedFile}
-                        </span>
-                      </div>
-                      {fileResults
-                        .filter(file => file.filename === selectedFile)
-                        .flatMap(file => file.chunks)
-                        .map((chunk, index) => (
-                          <div
-                            key={chunk.filename + index}
-                            className="bg-muted/20 rounded-lg p-4 border border-border/50"
-                          >
-                            <div className="flex items-center justify-between mb-2">
-                              <div className="flex items-center gap-2">
-                                <FileText className="h-4 w-4 text-blue-400" />
-                                <span className="font-medium truncate">
-                                  {chunk.filename}
-                                </span>
-                              </div>
-                              <span className="text-xs text-green-400 bg-green-400/20 px-2 py-1 rounded">
-                                {chunk.score.toFixed(2)}
-                              </span>
-                            </div>
-                            <div className="text-sm text-muted-foreground mb-2">
-                              {chunk.mimetype} • Page {chunk.page}
-                            </div>
-                            <p className="text-sm text-foreground/90 leading-relaxed">
-                              {chunk.text}
-                            </p>
-                          </div>
-                        ))}
-                    </>
-                  ) : (
-                    // Show files table
-                    <div className="bg-muted/20 rounded-lg border border-border/50 overflow-x-auto">
-                      <table className="w-full min-w-[800px]">
-                        <thead>
-                          <tr className="border-b border-border/50 bg-muted/10">
-                            <th className="text-center p-3 text-sm font-medium text-muted-foreground pl-5 w-12">
-                              <Checkbox
-                                className="w-4 h-4 flex"
-                                checked={
-                                  selectedDocuments.size > 0 &&
-                                  selectedDocuments.size ===
-                                    new Set(fileResults.map(f => f.filename))
-                                      .size
-                                }
-                                onCheckedChange={checked => {
-                                  if (checked) {
-                                    selectAllDocuments();
-                                  } else {
-                                    clearSelection();
-                                  }
-                                }}
-                                onClick={e => e.stopPropagation()}
-                              />
-                            </th>
-                            <th className="text-left p-3 text-sm font-medium text-muted-foreground min-w-[200px] max-w-[300px]">
-                              Source
-                            </th>
-                            <th className="text-center p-3 text-sm font-medium text-muted-foreground w-32">
-                              Type
-                            </th>
-                            <th className="text-center p-3 text-sm font-medium text-muted-foreground w-20">
-                              Size
-                            </th>
-                            <th className="text-center p-3 text-sm font-medium text-muted-foreground w-20">
-                              Chunks
-                            </th>
-                            <th className="text-center p-3 text-sm font-medium text-muted-foreground w-20">
-                              Score
-                            </th>
-
-                            <th className="text-center p-3 text-sm font-medium text-muted-foreground w-12" />
-                          </tr>
-                        </thead>
-                        <tbody>
-                          {fileResults.map(file => (
-                            <tr
-                              key={file.filename}
-                              className="border-b border-border/30 hover:bg-muted/20 transition-colors"
-                            >
-                              <td className="pl-5 w-12">
-                                <div
-                                  className="w-4 h-4 cursor-pointer group relative flex items-center justify-center"
-                                  onClick={() =>
-                                    toggleDocumentSelection(file.filename)
-                                  }
-                                >
-                                  {selectedDocuments.has(file.filename) ? (
-                                    <Checkbox
-                                      checked={true}
-                                      onCheckedChange={() =>
-                                        toggleDocumentSelection(file.filename)
-                                      }
-                                      onClick={e => e.stopPropagation()}
-                                    />
-                                  ) : (
-                                    <>
-                                      <div className="group-hover:opacity-0 transition-opacity duration-200">
-                                        {getSourceIcon(file.connector_type)}
-                                      </div>
-                                      <div className="absolute inset-0 opacity-0 group-hover:opacity-100 transition-opacity duration-200 flex items-center justify-center">
-                                        <Checkbox
-                                          checked={false}
-                                          onCheckedChange={() =>
-                                            toggleDocumentSelection(
-                                              file.filename
-                                            )
-                                          }
-                                          onClick={e => e.stopPropagation()}
-                                        />
-                                      </div>
-                                    </>
-                                  )}
-                                </div>
-                              </td>
-                              <td
-                                className="p-3 cursor-pointer min-w-[200px] max-w-[300px]"
-                                onClick={() => setSelectedFile(file.filename)}
-                              >
-                                <div className="flex items-center">
-                                  <span
-                                    className="font-medium truncate"
-                                    title={file.filename}
-                                  >
-                                    {file.filename}
-                                  </span>
-                                </div>
-                              </td>
-                              <td
-                                className="p-3 text-center text-sm text-muted-foreground cursor-pointer w-32"
-                                onClick={() => setSelectedFile(file.filename)}
-                              >
-                                <span className="truncate block">
-                                  {file.mimetype}
-                                </span>
-                              </td>
-                              <td
-                                className="p-3 text-center text-sm text-muted-foreground cursor-pointer w-20"
-                                onClick={() => setSelectedFile(file.filename)}
-                              >
-                                {file.size
-                                  ? `${Math.round(file.size / 1024)} KB`
-                                  : "—"}
-                              </td>
-                              <td
-                                className="p-3 text-center text-sm text-muted-foreground cursor-pointer w-20"
-                                onClick={() => setSelectedFile(file.filename)}
-                              >
-                                {file.chunkCount}
-                              </td>
-                              <td
-                                className="p-3 text-center cursor-pointer w-20"
-                                onClick={() => setSelectedFile(file.filename)}
-                              >
-                                <span className="text-xs text-green-400 bg-green-400/20 px-2 py-1 rounded">
-                                  {file.avgScore.toFixed(2)}
-                                </span>
-                              </td>
-
-                              <td className="p-3 text-center text-sm text-muted-foreground w-12">
-                                <Popover
-                                  open={openDropdown === file.filename}
-                                  onOpenChange={open =>
-                                    setOpenDropdown(open ? file.filename : null)
-                                  }
-                                >
-                                  <PopoverTrigger asChild>
-                                    <Button
-                                      variant="ghost"
-                                      size="sm"
-                                      onClick={e => {
-                                        e.stopPropagation();
-                                      }}
-                                    >
-                                      <FaEllipsisVertical className="h-4 w-4" />
-                                    </Button>
-                                  </PopoverTrigger>
-                                  <PopoverContent
-                                    className="w-40 p-0"
-                                    align="end"
-                                  >
-                                    <div className="py-1">
-                                      <button
-                                        className="w-full flex items-center gap-2 px-3 py-2 text-sm text-left hover:bg-muted/50 transition-colors"
-                                        onClick={() =>
-                                          handleRename(file.filename)
-                                        }
-                                      >
-                                        <Edit className="h-4 w-4" />
-                                        <span>Rename</span>
-                                      </button>
-                                      <button
-                                        className="w-full flex items-center gap-2 px-3 py-2 text-sm text-left hover:bg-muted/50 transition-colors"
-                                        onClick={() =>
-                                          handleSync(file.filename)
-                                        }
-                                      >
-                                        <RefreshCw className="h-4 w-4" />
-                                        <span>Sync</span>
-                                      </button>
-                                      <button
-                                        className="w-full flex items-center gap-2 px-3 py-2 text-sm text-left hover:bg-muted/50 transition-colors"
-                                        onClick={() =>
-                                          handleSingleDelete(file.filename)
-                                        }
-                                      >
-                                        <Trash2 className="h-4 w-4 text-destructive" />
-                                        <span>Delete</span>
-                                      </button>
-                                    </div>
-                                  </PopoverContent>
-                                </Popover>
-                              </td>
-                            </tr>
-                          ))}
-                        </tbody>
-                      </table>
-                    </div>
-                  )}
-                </div>
-              </div>
-=======
->>>>>>> 62bfe11f
             )}
           />
         )}
       </div>
-
-      {/* Delete Confirmation Dialog */}
-      <DeleteConfirmationDialog
-        open={deleteDialogOpen}
-        onOpenChange={setDeleteDialogOpen}
-        title={
-          deleteTarget?.type === "single"
-            ? `Delete "${deleteTarget.filenames[0]}"?`
-            : `Delete ${deleteTarget?.filenames?.length || 0} documents?`
-        }
-        description={
-          deleteTarget?.type === "single"
-            ? `Are you sure you want to delete "${deleteTarget.filenames[0]}"? This action cannot be undone and will remove all associated chunks.`
-            : `Are you sure you want to delete ${
-                deleteTarget?.filenames?.length || 0
-              } selected documents? This action cannot be undone and will remove all associated chunks.`
-        }
-        confirmText={
-          deleteTarget?.type === "single"
-            ? "Delete File"
-            : "Delete All Selected"
-        }
-        onConfirm={performDelete}
-        isLoading={isDeleting}
-        variant="destructive"
-      />
     </div>
   );
 }
