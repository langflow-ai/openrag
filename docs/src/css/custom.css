--- conflicted
+++ resolved
@@ -29,7 +29,6 @@
   --docusaurus-highlighted-code-line-bg: rgba(0, 0, 0, 0.3);
 }
 
-<<<<<<< HEAD
 /* Tabs Styling */
 .tabs-container {
   border: 1px solid var(--ifm-color-emphasis-300);
@@ -57,7 +56,7 @@
 .tabs__item--active {
   border-bottom-color: var(--ifm-tabs-color-active);
 }
-=======
+
 /* GitHub Icon Button */
 .header-github-link:hover {
   opacity: 0.6;
@@ -142,5 +141,4 @@
   stroke-width: 2.5 !important;
   display: inline-block;
   vertical-align: middle;
-}
->>>>>>> 8d5befbb
+}