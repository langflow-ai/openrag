--- conflicted
+++ resolved
@@ -14,19 +14,19 @@
 import { useKnowledgeFilter } from "@/contexts/knowledge-filter-context";
 import { useTask } from "@/contexts/task-context";
 import {
-	type ChunkResult,
-	type File,
-	useGetSearchQuery,
+  type ChunkResult,
+  type File,
+  useGetSearchQuery,
 } from "../../api/queries/useGetSearchQuery";
 // import { Label } from "@/components/ui/label";
 // import { Checkbox } from "@/components/ui/checkbox";
 import { KnowledgeSearchInput } from "@/components/knowledge-search-input";
 
 const getFileTypeLabel = (mimetype: string) => {
-	if (mimetype === "application/pdf") return "PDF";
-	if (mimetype === "text/plain") return "Text";
-	if (mimetype === "application/msword") return "Word Document";
-	return "Unknown";
+  if (mimetype === "application/pdf") return "PDF";
+  if (mimetype === "text/plain") return "Text";
+  if (mimetype === "application/msword") return "Word Document";
+  return "Unknown";
 };
 
 function ChunksPageContent() {
@@ -43,13 +43,13 @@
     number | null
   >(null);
 
-	// Calculate average chunk length
-	const averageChunkLength = useMemo(
-		() =>
-			chunks.reduce((acc, chunk) => acc + chunk.text.length, 0) /
-				chunks.length || 0,
-		[chunks],
-	);
+  // Calculate average chunk length
+  const averageChunkLength = useMemo(
+    () =>
+      chunks.reduce((acc, chunk) => acc + chunk.text.length, 0) /
+        chunks.length || 0,
+    [chunks]
+  );
 
   // const [selectAll, setSelectAll] = useState(false);
 
@@ -58,83 +58,43 @@
     queryOverride,
     parsedFilterData
   );
-<<<<<<< HEAD
-
-	const handleCopy = useCallback((text: string, index: number) => {
-		// Trim whitespace and remove new lines/tabs for cleaner copy
-		navigator.clipboard.writeText(text.trim().replace(/[\n\r\t]/gm, ""));
-		setActiveCopiedChunkIndex(index);
-		setTimeout(() => setActiveCopiedChunkIndex(null), 10 * 1000); // 10 seconds
-	}, []);
-=======
->>>>>>> 88f0bbc1
-
-	const fileData = (data as File[]).find(
-		(file: File) => file.filename === filename,
-	);
-
-	// Extract chunks for the specific file
-	useEffect(() => {
-		if (!filename || !(data as File[]).length) {
-			setChunks([]);
-			return;
-		}
-
-		setChunks(
-			fileData?.chunks?.map((chunk, i) => ({ ...chunk, index: i + 1 })) || [],
-		);
-	}, [data, filename]);
-
-<<<<<<< HEAD
-	// Set selected state for all checkboxes when selectAll changes
-	useEffect(() => {
-		if (selectAll) {
-			setSelectedChunks(new Set(chunks.map((_, index) => index)));
-		} else {
-			setSelectedChunks(new Set());
-		}
-	}, [selectAll, setSelectedChunks, chunks]);
-=======
+
+  const handleCopy = useCallback((text: string, index: number) => {
+    // Trim whitespace and remove new lines/tabs for cleaner copy
+    navigator.clipboard.writeText(text.trim().replace(/[\n\r\t]/gm, ""));
+    setActiveCopiedChunkIndex(index);
+    setTimeout(() => setActiveCopiedChunkIndex(null), 10 * 1000); // 10 seconds
+  }, []);
+
+  const fileData = (data as File[]).find(
+    (file: File) => file.filename === filename
+  );
+
+  // Extract chunks for the specific file
+  useEffect(() => {
+    if (!filename || !(data as File[]).length) {
+      setChunks([]);
+      return;
+    }
+
     setChunks(
       fileData?.chunks?.map((chunk, i) => ({ ...chunk, index: i + 1 })) || []
     );
   }, [data, filename]);
->>>>>>> 88f0bbc1
-
-	const handleBack = useCallback(() => {
-		router.push("/knowledge");
-	}, [router]);
-
-	// const handleChunkCardCheckboxChange = useCallback(
-	//   (index: number) => {
-	//     setSelectedChunks((prevSelected) => {
-	//       const newSelected = new Set(prevSelected);
-	//       if (newSelected.has(index)) {
-	//         newSelected.delete(index);
-	//       } else {
-	//         newSelected.add(index);
-	//       }
-	//       return newSelected;
-	//     });
-	//   },
-	//   [setSelectedChunks]
-	// );
-
-<<<<<<< HEAD
-	if (!filename) {
-		return (
-			<div className="flex items-center justify-center h-64">
-				<div className="text-center">
-					<Search className="h-12 w-12 mx-auto mb-4 text-muted-foreground/50" />
-					<p className="text-lg text-muted-foreground">No file specified</p>
-					<p className="text-sm text-muted-foreground/70 mt-2">
-						Please select a file from the knowledge page
-					</p>
-				</div>
-			</div>
-		);
-	}
-=======
+
+  // Set selected state for all checkboxes when selectAll changes
+  useEffect(() => {
+    if (selectAll) {
+      setSelectedChunks(new Set(chunks.map((_, index) => index)));
+    } else {
+      setSelectedChunks(new Set());
+    }
+  }, [selectAll, setSelectedChunks, chunks]);
+
+  const handleBack = useCallback(() => {
+    router.push("/knowledge");
+  }, [router]);
+
   // const handleChunkCardCheckboxChange = useCallback(
   //   (index: number) => {
   //     setSelectedChunks((prevSelected) => {
@@ -163,7 +123,6 @@
       </div>
     );
   }
->>>>>>> 88f0bbc1
 
   return (
     <div className="flex flex-col h-full">
@@ -201,13 +160,8 @@
                 Select all
               </Label>
             </div> */}
-<<<<<<< HEAD
-					</div>
-				</div>
-=======
-          </div>
-        </div>
->>>>>>> 88f0bbc1
+          </div>
+        </div>
 
         {/* Content Area - matches knowledge page structure */}
         <div className="flex-1 overflow-auto pr-6">
@@ -246,35 +200,6 @@
                           }
                         />
                       </div> */}
-<<<<<<< HEAD
-											<span className="text-sm font-bold">
-												Chunk {chunk.index}
-											</span>
-											<span className="bg-background p-1 rounded text-xs text-muted-foreground/70">
-												{chunk.text.length} chars
-											</span>
-											<div className="py-1">
-												<Button
-													onClick={() => handleCopy(chunk.text, index)}
-													variant="ghost"
-													size="sm"
-												>
-													{activeCopiedChunkIndex === index ? (
-														<Check className="text-muted-foreground" />
-													) : (
-														<Copy className="text-muted-foreground" />
-													)}
-												</Button>
-											</div>
-										</div>
-
-										<span className="bg-background p-1 rounded text-xs text-muted-foreground/70">
-											{chunk.score.toFixed(2)} score
-										</span>
-
-										{/* TODO: Update to use active toggle */}
-										{/* <span className="px-2 py-1 text-green-500">
-=======
                       <span className="text-sm font-bold">
                         Chunk {chunk.index}
                       </span>
@@ -302,49 +227,12 @@
 
                     {/* TODO: Update to use active toggle */}
                     {/* <span className="px-2 py-1 text-green-500">
->>>>>>> 88f0bbc1
                       <Switch
                         className="ml-2 bg-green-500"
                         checked={true}
                       />
                       Active
                     </span> */}
-<<<<<<< HEAD
-									</div>
-									<blockquote className="text-sm text-muted-foreground leading-relaxed ml-1.5">
-										{chunk.text}
-									</blockquote>
-								</div>
-							))}
-						</div>
-					)}
-				</div>
-			</div>
-			{/* Right panel - Summary (TODO), Technical details,  */}
-			{chunks.length > 0 && (
-				<div className="w-[320px] py-20 px-2">
-					<div className="mb-8">
-						<h2 className="text-xl font-semibold mt-3 mb-4">
-							Technical details
-						</h2>
-						<dl>
-							<div className="sm:grid sm:grid-cols-3 sm:gap-4 sm:px-0 mb-2.5">
-								<dt className="text-sm/6 text-muted-foreground">
-									Total chunks
-								</dt>
-								<dd className="mt-1 text-sm/6 text-gray-100 sm:col-span-2 sm:mt-0">
-									{chunks.length}
-								</dd>
-							</div>
-							<div className="sm:grid sm:grid-cols-3 sm:gap-4 sm:px-0 mb-2.5">
-								<dt className="text-sm/6 text-muted-foreground">Avg length</dt>
-								<dd className="mt-1 text-sm/6 text-gray-100 sm:col-span-2 sm:mt-0">
-									{averageChunkLength.toFixed(0)} chars
-								</dd>
-							</div>
-							{/* TODO: Uncomment after data is available */}
-							{/* <div className="sm:grid sm:grid-cols-3 sm:gap-4 sm:px-0 mb-2.5">
-=======
                   </div>
                   <blockquote className="text-sm text-muted-foreground leading-relaxed ml-1.5">
                     {chunk.text}
@@ -379,7 +267,6 @@
               </div>
               {/* TODO: Uncomment after data is available */}
               {/* <div className="sm:grid sm:grid-cols-3 sm:gap-4 sm:px-0 mb-2.5">
->>>>>>> 88f0bbc1
               <dt className="text-sm/6 text-muted-foreground">Process time</dt>
               <dd className="mt-1 text-sm/6 text-gray-100 sm:col-span-2 sm:mt-0">
               </dd>
@@ -389,16 +276,6 @@
               <dd className="mt-1 text-sm/6 text-gray-100 sm:col-span-2 sm:mt-0">
               </dd>
             </div> */}
-<<<<<<< HEAD
-						</dl>
-					</div>
-					<div className="mb-8">
-						<h2 className="text-xl font-semibold mt-2 mb-3">
-							Original document
-						</h2>
-						<dl>
-							{/* <div className="sm:grid sm:grid-cols-3 sm:gap-4 sm:px-0 mb-2.5">
-=======
             </dl>
           </div>
           <div className="mb-8">
@@ -407,29 +284,11 @@
             </h2>
             <dl>
               {/* <div className="sm:grid sm:grid-cols-3 sm:gap-4 sm:px-0 mb-2.5">
->>>>>>> 88f0bbc1
               <dt className="text-sm/6 text-muted-foreground">Name</dt>
               <dd className="mt-1 text-sm/6 text-gray-100 sm:col-span-2 sm:mt-0">
                 {fileData?.filename}
               </dd>
             </div> */}
-<<<<<<< HEAD
-							<div className="sm:grid sm:grid-cols-3 sm:gap-4 sm:px-0 mb-2.5">
-								<dt className="text-sm/6 text-muted-foreground">Type</dt>
-								<dd className="mt-1 text-sm/6 text-gray-100 sm:col-span-2 sm:mt-0">
-									{fileData ? getFileTypeLabel(fileData.mimetype) : "Unknown"}
-								</dd>
-							</div>
-							<div className="sm:grid sm:grid-cols-3 sm:gap-4 sm:px-0 mb-2.5">
-								<dt className="text-sm/6 text-muted-foreground">Size</dt>
-								<dd className="mt-1 text-sm/6 text-gray-100 sm:col-span-2 sm:mt-0">
-									{fileData?.size
-										? `${Math.round(fileData.size / 1024)} KB`
-										: "Unknown"}
-								</dd>
-							</div>
-							{/* <div className="sm:grid sm:grid-cols-3 sm:gap-4 sm:px-0 mb-2.5">
-=======
               <div className="sm:grid sm:grid-cols-3 sm:gap-4 sm:px-0 mb-2.5">
                 <dt className="text-sm/6 text-muted-foreground">Type</dt>
                 <dd className="mt-1 text-sm/6 text-gray-100 sm:col-span-2 sm:mt-0">
@@ -445,70 +304,51 @@
                 </dd>
               </div>
               {/* <div className="sm:grid sm:grid-cols-3 sm:gap-4 sm:px-0 mb-2.5">
->>>>>>> 88f0bbc1
               <dt className="text-sm/6 text-muted-foreground">Uploaded</dt>
               <dd className="mt-1 text-sm/6 text-gray-100 sm:col-span-2 sm:mt-0">
                 N/A
               </dd>
             </div> */}
-<<<<<<< HEAD
-							{/* TODO: Uncomment after data is available */}
-							{/* <div className="sm:grid sm:grid-cols-3 sm:gap-4 sm:px-0 mb-2.5">
+              {/* TODO: Uncomment after data is available */}
+              {/* <div className="sm:grid sm:grid-cols-3 sm:gap-4 sm:px-0 mb-2.5">
               <dt className="text-sm/6 text-muted-foreground">Source</dt>
               <dd className="mt-1 text-sm/6 text-gray-100 sm:col-span-2 sm:mt-0"></dd>
             </div> */}
-							{/* <div className="sm:grid sm:grid-cols-3 sm:gap-4 sm:px-0 mb-2.5">
-=======
-              {/* TODO: Uncomment after data is available */}
-              {/* <div className="sm:grid sm:grid-cols-3 sm:gap-4 sm:px-0 mb-2.5">
-              <dt className="text-sm/6 text-muted-foreground">Source</dt>
-              <dd className="mt-1 text-sm/6 text-gray-100 sm:col-span-2 sm:mt-0"></dd>
-            </div> */}
-              {/* <div className="sm:grid sm:grid-cols-3 sm:gap-4 sm:px-0 mb-2.5">
->>>>>>> 88f0bbc1
+              {/* <div className="sm:grid sm:grid-cols-3 sm:gap-4 sm:px-0 mb-2.5">
               <dt className="text-sm/6 text-muted-foreground">Updated</dt>
               <dd className="mt-1 text-sm/6 text-gray-100 sm:col-span-2 sm:mt-0">
                 N/A
               </dd>
             </div> */}
-<<<<<<< HEAD
-						</dl>
-					</div>
-				</div>
-			)}
-		</div>
-	);
-=======
             </dl>
           </div>
         </div>
       )}
     </div>
   );
->>>>>>> 88f0bbc1
 }
 
 function ChunksPage() {
-	return (
-		<Suspense
-			fallback={
-				<div className="flex items-center justify-center h-64">
-					<div className="text-center">
-						<Loader2 className="h-12 w-12 mx-auto mb-4 text-muted-foreground/50 animate-spin" />
-						<p className="text-lg text-muted-foreground">Loading...</p>
-					</div>
-				</div>
-			}
-		>
-			<ChunksPageContent />
-		</Suspense>
-	);
+  return (
+    <Suspense
+      fallback={
+        <div className="flex items-center justify-center h-64">
+          <div className="text-center">
+            <Loader2 className="h-12 w-12 mx-auto mb-4 text-muted-foreground/50 animate-spin" />
+            <p className="text-lg text-muted-foreground">Loading...</p>
+          </div>
+        </div>
+      }
+    >
+      <ChunksPageContent />
+    </Suspense>
+  );
 }
 
 export default function ProtectedChunksPage() {
-	return (
-		<ProtectedRoute>
-			<ChunksPage />
-		</ProtectedRoute>
-	);
+  return (
+    <ProtectedRoute>
+      <ChunksPage />
+    </ProtectedRoute>
+  );
 }