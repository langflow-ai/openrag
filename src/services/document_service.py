--- conflicted
+++ resolved
@@ -122,27 +122,6 @@
         owner_email: str = None,
     ):
         """Process an uploaded file from form data"""
-<<<<<<< HEAD
-        sha256 = hashlib.sha256()
-        # Preserve file extension so the converter can detect format
-        try:
-            _, ext = os.path.splitext(getattr(upload_file, "filename", "") or "")
-        except Exception:
-            ext = ""
-        tmp = tempfile.NamedTemporaryFile(delete=False, suffix=ext)
-        file_size = 0
-        try:
-            while True:
-                chunk = await upload_file.read(1 << 20)
-                if not chunk:
-                    break
-                sha256.update(chunk)
-                tmp.write(chunk)
-                file_size += len(chunk)
-            tmp.flush()
-
-            file_hash = sha256.hexdigest()
-=======
         from utils.hash_utils import hash_id
         from utils.file_utils import auto_cleanup_tempfile
         import os
@@ -159,7 +138,6 @@
                     file_size += len(chunk)
 
             file_hash = hash_id(tmp_path)
->>>>>>> 22746368
             # Get user's OpenSearch client with JWT for OIDC auth
             opensearch_client = self.session_manager.get_user_opensearch_client(
                 owner_user_id, jwt_token
@@ -225,145 +203,4 @@
             "content": full_content,
             "pages": len(slim_doc["chunks"]),
             "content_length": len(full_content),
-<<<<<<< HEAD
-        }
-
-    async def process_single_file_task(
-        self,
-        upload_task,
-        file_path: str,
-        owner_user_id: str = None,
-        jwt_token: str = None,
-        owner_name: str = None,
-        owner_email: str = None,
-        connector_type: str = "local",
-    ):
-        """Process a single file and update task tracking - used by task service"""
-        from models.tasks import TaskStatus
-        import time
-        import asyncio
-
-        file_task = upload_task.file_tasks[file_path]
-        file_task.status = TaskStatus.RUNNING
-        file_task.updated_at = time.time()
-
-        try:
-            # Handle regular file processing
-            loop = asyncio.get_event_loop()
-
-            # Run CPU-intensive docling processing in separate process
-            slim_doc = await loop.run_in_executor(
-                self.process_pool, process_document_sync, file_path
-            )
-
-            # Check if already indexed
-            opensearch_client = self.session_manager.get_user_opensearch_client(
-                owner_user_id, jwt_token
-            )
-            exists = await opensearch_client.exists(index=INDEX_NAME, id=slim_doc["id"])
-            if exists:
-                result = {"status": "unchanged", "id": slim_doc["id"]}
-            else:
-                # Generate embeddings and index (I/O bound, keep in main process)
-                texts = [c["text"] for c in slim_doc["chunks"]]
-
-                # Split into batches to avoid token limits (8191 limit, use 8000 with buffer)
-                text_batches = chunk_texts_for_embeddings(texts, max_tokens=8000)
-                embeddings = []
-
-                for batch in text_batches:
-                    resp = await clients.patched_async_client.embeddings.create(
-                        model=EMBED_MODEL, input=batch
-                    )
-                    embeddings.extend([d.embedding for d in resp.data])
-
-                # Get file size
-                file_size = 0
-                try:
-                    file_size = os.path.getsize(file_path)
-                except OSError:
-                    pass  # Keep file_size as 0 if can't get size
-
-                # Index each chunk
-                for i, (chunk, vect) in enumerate(zip(slim_doc["chunks"], embeddings)):
-                    chunk_doc = {
-                        "document_id": slim_doc["id"],
-                        "filename": slim_doc["filename"],
-                        "mimetype": slim_doc["mimetype"],
-                        "page": chunk["page"],
-                        "text": chunk["text"],
-                        "chunk_embedding": vect,
-                        "file_size": file_size,
-                        "connector_type": connector_type,
-                        "indexed_time": datetime.datetime.now().isoformat(),
-                    }
-
-                    # Only set owner fields if owner_user_id is provided (for no-auth mode support)
-                    if owner_user_id is not None:
-                        chunk_doc["owner"] = owner_user_id
-                    if owner_name is not None:
-                        chunk_doc["owner_name"] = owner_name
-                    if owner_email is not None:
-                        chunk_doc["owner_email"] = owner_email
-                    chunk_id = f"{slim_doc['id']}_{i}"
-                    try:
-                        await opensearch_client.index(
-                            index=INDEX_NAME, id=chunk_id, body=chunk_doc
-                        )
-                    except Exception as e:
-                        logger.error(
-                            "OpenSearch indexing failed for batch chunk",
-                            chunk_id=chunk_id,
-                            error=str(e),
-                        )
-                        logger.error("Chunk document details", chunk_doc=chunk_doc)
-                        raise
-
-                result = {"status": "indexed", "id": slim_doc["id"]}
-
-            result["path"] = file_path
-            file_task.status = TaskStatus.COMPLETED
-            file_task.result = result
-            upload_task.successful_files += 1
-
-        except Exception as e:
-            import traceback
-            from concurrent.futures import BrokenExecutor
-
-            if isinstance(e, BrokenExecutor):
-                logger.error(
-                    "Process pool broken while processing file", file_path=file_path
-                )
-                logger.info("Worker process likely crashed")
-                logger.info(
-                    "You should see detailed crash logs above from the worker process"
-                )
-
-                # Mark pool as broken for potential recreation
-                self._process_pool_broken = True
-
-                # Attempt to recreate the pool for future operations
-                if self._recreate_process_pool():
-                    logger.info("Process pool successfully recreated")
-                else:
-                    logger.warning(
-                        "Failed to recreate process pool - future operations may fail"
-                    )
-
-                file_task.error = f"Worker process crashed: {str(e)}"
-            else:
-                logger.error(
-                    "Failed to process file", file_path=file_path, error=str(e)
-                )
-                file_task.error = str(e)
-
-            logger.error("Full traceback available")
-            traceback.print_exc()
-            file_task.status = TaskStatus.FAILED
-            upload_task.failed_files += 1
-        finally:
-            file_task.updated_at = time.time()
-            upload_task.updated_at = time.time()
-=======
-        }
->>>>>>> 22746368
+        }