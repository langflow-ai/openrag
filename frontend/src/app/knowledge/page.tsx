"use client";

import {
  themeQuartz,
  type ColDef,
  type GetRowIdParams,
} from "ag-grid-community";
import { AgGridReact, type CustomCellRendererProps } from "ag-grid-react";
import { Cloud, FileIcon, Globe } from "lucide-react";
import { useRouter } from "next/navigation";
import { useCallback, useEffect, useRef, useState } from "react";
import { KnowledgeDropdown } from "@/components/knowledge-dropdown";
import { ProtectedRoute } from "@/components/protected-route";
import { Button } from "@/components/ui/button";
import { useKnowledgeFilter } from "@/contexts/knowledge-filter-context";
import { useTask } from "@/contexts/task-context";
import { type File, useGetSearchQuery } from "../api/queries/useGetSearchQuery";
import "@/components/AgGrid/registerAgGridModules";
import "@/components/AgGrid/agGridStyles.css";
import { toast } from "sonner";
import { KnowledgeActionsDropdown } from "@/components/knowledge-actions-dropdown";
import { StatusBadge } from "@/components/ui/status-badge";
import { DeleteConfirmationDialog } from "../../../components/confirmation-dialog";
import { useDeleteDocument } from "../api/mutations/useDeleteDocument";
import GoogleDriveIcon from "../settings/icons/google-drive-icon";
import OneDriveIcon from "../settings/icons/one-drive-icon";
import SharePointIcon from "../settings/icons/share-point-icon";
import { KnowledgeSearchInput } from "@/components/knowledge-search-input";

// Function to get the appropriate icon for a connector type
function getSourceIcon(connectorType?: string) {
  switch (connectorType) {
    case "google_drive":
      return (
        <GoogleDriveIcon className="h-4 w-4 text-foreground flex-shrink-0" />
      );
    case "onedrive":
      return <OneDriveIcon className="h-4 w-4 text-foreground flex-shrink-0" />;
    case "sharepoint":
      return (
        <SharePointIcon className="h-4 w-4 text-foreground flex-shrink-0" />
      );
    case "url":
      return <Globe className="h-4 w-4 text-muted-foreground flex-shrink-0" />;
    case "s3":
      return <Cloud className="h-4 w-4 text-foreground flex-shrink-0" />;
    default:
      return (
        <FileIcon className="h-4 w-4 text-muted-foreground flex-shrink-0" />
      );
  }
}

function SearchPage() {
  const router = useRouter();
<<<<<<< HEAD
  const { files: taskFiles } = useTask();
  const { selectedFilter, setSelectedFilter, parsedFilterData } =
    useKnowledgeFilter();
=======
  const { files: taskFiles, refreshTasks } = useTask();
  const { parsedFilterData, queryOverride } = useKnowledgeFilter();
>>>>>>> 7372a5ef
  const [selectedRows, setSelectedRows] = useState<File[]>([]);
  const [showBulkDeleteDialog, setShowBulkDeleteDialog] = useState(false);

  const deleteDocumentMutation = useDeleteDocument();

  useEffect(() => {
    refreshTasks();
  }, [refreshTasks]);

  const { data: searchData = [], isFetching } = useGetSearchQuery(
    queryOverride,
    parsedFilterData
  );
  // Convert TaskFiles to File format and merge with backend results
  const taskFilesAsFiles: File[] = taskFiles.map(taskFile => {
    return {
      filename: taskFile.filename,
      mimetype: taskFile.mimetype,
      source_url: taskFile.source_url,
      size: taskFile.size,
      connector_type: taskFile.connector_type,
      status: taskFile.status,
    };
  });

  // Create a map of task files by filename for quick lookup
  const taskFileMap = new Map(
    taskFilesAsFiles.map((file) => [file.filename, file])
  );

  // Override backend files with task file status if they exist
  const backendFiles = (searchData as File[])
    .map((file) => {
      const taskFile = taskFileMap.get(file.filename);
      if (taskFile) {
        // Override backend file with task file data (includes status)
        return { ...file, ...taskFile };
      }
      return file;
    })
    .filter((file) => {
      // Only filter out files that are currently processing AND in taskFiles
      const taskFile = taskFileMap.get(file.filename);
      return !taskFile || taskFile.status !== "processing";
    });

  const filteredTaskFiles = taskFilesAsFiles.filter(taskFile => {
    return (
      taskFile.status !== "active" &&
      !backendFiles.some(
        backendFile => backendFile.filename === taskFile.filename
      )
    );
  });

  // Combine task files first, then backend files
  const fileResults = [...backendFiles, ...filteredTaskFiles];

  const gridRef = useRef<AgGridReact>(null);

  const columnDefs = [
    {
      field: "filename",
      headerName: "Source",
      checkboxSelection: (params: CustomCellRendererProps<File>) =>
        (params?.data?.status || "active") === "active",
      headerCheckboxSelection: true,
      initialFlex: 2,
      minWidth: 220,
      cellRenderer: ({ data, value }: CustomCellRendererProps<File>) => {
        // Read status directly from data on each render
        const status = data?.status || "active";
        const isActive = status === "active";
        console.log(data?.filename, status, "a");
        return (
          <div className="flex items-center overflow-hidden w-full">
            <div
              className={`transition-opacity duration-200 ${
                isActive ? "w-0" : "w-7"
              }`}
            ></div>
            <button
              type="button"
              className="flex items-center gap-2 cursor-pointer hover:text-blue-600 transition-colors text-left flex-1 overflow-hidden"
              onClick={() => {
                if (!isActive) {
                  return;
                }
                router.push(
                  `/knowledge/chunks?filename=${encodeURIComponent(
                    data?.filename ?? ""
                  )}`
                );
              }}
            >
              {getSourceIcon(data?.connector_type)}
              <span className="font-medium text-foreground truncate">
                {value}
              </span>
            </button>
          </div>
        );
      },
    },
    {
      field: "size",
      headerName: "Size",
<<<<<<< HEAD
      valueFormatter: params =>
=======
      valueFormatter: (params: CustomCellRendererProps<File>) =>
>>>>>>> 7372a5ef
        params.value ? `${Math.round(params.value / 1024)} KB` : "-",
    },
    {
      field: "mimetype",
      headerName: "Type",
    },
    {
      field: "owner",
      headerName: "Owner",
<<<<<<< HEAD
      valueFormatter: params =>
=======
      valueFormatter: (params: CustomCellRendererProps<File>) =>
>>>>>>> 7372a5ef
        params.data?.owner_name || params.data?.owner_email || "—",
    },
    {
      field: "chunkCount",
      headerName: "Chunks",
<<<<<<< HEAD
      valueFormatter: params => params.data?.chunkCount?.toString() || "-",
=======
      valueFormatter: (params: CustomCellRendererProps<File>) =>
        params.data?.chunkCount?.toString() || "-",
>>>>>>> 7372a5ef
    },
    {
      field: "avgScore",
      headerName: "Avg score",
      cellRenderer: ({ value }: CustomCellRendererProps<File>) => {
        return (
          <span className="text-xs text-accent-emerald-foreground bg-accent-emerald px-2 py-1 rounded">
            {value?.toFixed(2) ?? "-"}
          </span>
        );
      },
    },
    {
      field: "status",
      headerName: "Status",
      cellRenderer: ({ data }: CustomCellRendererProps<File>) => {
        console.log(data?.filename, data?.status, "b");
        // Default to 'active' status if no status is provided
        const status = data?.status || "active";
        return <StatusBadge status={status} />;
      },
    },
    {
      cellRenderer: ({ data }: CustomCellRendererProps<File>) => {
        const status = data?.status || "active";
        if (status !== "active") {
          return null;
        }
        return <KnowledgeActionsDropdown filename={data?.filename || ""} />;
      },
      cellStyle: {
        alignItems: "center",
        display: "flex",
        justifyContent: "center",
        padding: 0,
      },
      colId: "actions",
      filter: false,
      minWidth: 0,
      width: 40,
      resizable: false,
      sortable: false,
      initialFlex: 0,
    },
  ];

  const defaultColDef: ColDef<File> = {
    resizable: false,
    suppressMovable: true,
    initialFlex: 1,
    minWidth: 100,
  };

  const onSelectionChanged = useCallback(() => {
    if (gridRef.current) {
      const selectedNodes = gridRef.current.api.getSelectedRows();
      setSelectedRows(selectedNodes);
    }
  }, []);

  const handleBulkDelete = async () => {
    if (selectedRows.length === 0) return;

    try {
      // Delete each file individually since the API expects one filename at a time
      const deletePromises = selectedRows.map(row =>
        deleteDocumentMutation.mutateAsync({ filename: row.filename })
      );

      await Promise.all(deletePromises);

      toast.success(
        `Successfully deleted ${selectedRows.length} document${
          selectedRows.length > 1 ? "s" : ""
        }`
      );
      setSelectedRows([]);
      setShowBulkDeleteDialog(false);

      // Clear selection in the grid
      if (gridRef.current) {
        gridRef.current.api.deselectAll();
      }
    } catch (error) {
      toast.error(
        error instanceof Error
          ? error.message
          : "Failed to delete some documents"
      );
    }
  };

  return (
<<<<<<< HEAD
    <div className="h-full flex flex-col container">
      <div className="flex items-center justify-between mb-6">
        <h2 className="flex items-center h-[40px] text-lg font-semibold">
          Project Knowledge
        </h2>
        <KnowledgeDropdown variant="button" />
      </div>

      {/* Search Input Area */}
      <div className="flex-shrink-0 mb-6 xl:max-w-[75%]">
        <form className="flex gap-3">
          <div className="primary-input min-h-10 !flex items-center flex-nowrap focus-within:border-foreground transition-colors !p-[0.3rem]">
            {selectedFilter?.name && (
              <div
                className={`flex items-center gap-1 h-full px-1.5 py-0.5 mr-1 rounded max-w-[25%] ${
                  filterAccentClasses[parsedFilterData?.color || "zinc"]
                }`}
              >
                <span className="truncate">{selectedFilter?.name}</span>
                <X
                  aria-label="Remove filter"
                  className="h-4 w-4 flex-shrink-0 cursor-pointer"
                  onClick={() => setSelectedFilter(null)}
                />
              </div>
            )}
            <Search
              className="h-4 w-4 ml-1 flex-shrink-0 text-placeholder-foreground"
              strokeWidth={1.5}
            />
            <input
              className="bg-transparent w-full h-full ml-2 focus:outline-none focus-visible:outline-none font-mono placeholder:font-mono"
              name="search-query"
              id="search-query"
              type="text"
              placeholder="Search your documents..."
              onChange={handleTableSearch}
            />
          </div>
          {selectedRows.length > 0 && (
            <Button
=======
    <>
      <div className="flex flex-col h-full">
        <div className="flex items-center justify-between mb-6">
          <h2 className="text-lg font-semibold">Project Knowledge</h2>
        </div>

        {/* Search Input Area */}
        <div className="flex-1 flex items-center flex-shrink-0 flex-wrap-reverse gap-3 mb-6">
          <KnowledgeSearchInput />
          {/* //TODO: Implement sync button */}
          {/* <Button
>>>>>>> 7372a5ef
              type="button"
              variant="destructive"
              className="rounded-lg flex-shrink-0"
              onClick={() => setShowBulkDeleteDialog(true)}
            >
<<<<<<< HEAD
              <Trash2 className="h-4 w-4" /> Delete
            </Button>
          )}
        </form>
      </div>

      <div className="flex-1 min-h-0">
        <AgGridReact
          className="h-full w-full"
          columnDefs={columnDefs}
=======
              Sync
            </Button> */}
          {selectedRows.length > 0 && (
            <Button
              type="button"
              variant="destructive"
              className="rounded-lg flex-shrink-0"
              onClick={() => setShowBulkDeleteDialog(true)}
            >
              Delete
            </Button>
          )}
          <div className="ml-auto">
            <KnowledgeDropdown />
          </div>
        </div>
        <AgGridReact
          className="w-full overflow-auto"
          columnDefs={columnDefs as ColDef<File>[]}
>>>>>>> 7372a5ef
          defaultColDef={defaultColDef}
          loading={isFetching}
          ref={gridRef}
          theme={themeQuartz.withParams({ browserColorScheme: "inherit" })}
          rowData={fileResults}
          rowSelection="multiple"
          rowMultiSelectWithClick={false}
          suppressRowClickSelection={true}
<<<<<<< HEAD
          getRowId={params => params.data.filename}
=======
          getRowId={(params: GetRowIdParams<File>) => params.data?.filename}
>>>>>>> 7372a5ef
          domLayout="normal"
          onSelectionChanged={onSelectionChanged}
          noRowsOverlayComponent={() => (
            <div className="text-center pb-[45px]">
              <div className="text-lg text-primary font-semibold">
                No knowledge
              </div>
              <div className="text-sm mt-1 text-muted-foreground">
                Add files from local or your preferred cloud.
              </div>
            </div>
          )}
        />
      </div>

      {/* Bulk Delete Confirmation Dialog */}
      <DeleteConfirmationDialog
        open={showBulkDeleteDialog}
        onOpenChange={setShowBulkDeleteDialog}
        title="Delete Documents"
        description={`Are you sure you want to delete ${
          selectedRows.length
        } document${
          selectedRows.length > 1 ? "s" : ""
        }? This will remove all chunks and data associated with these documents. This action cannot be undone.

Documents to be deleted:
${selectedRows.map(row => `• ${row.filename}`).join("\n")}`}
        confirmText="Delete All"
        onConfirm={handleBulkDelete}
        isLoading={deleteDocumentMutation.isPending}
      />
    </>
  );
}

export default function ProtectedSearchPage() {
  return (
    <ProtectedRoute>
      <SearchPage />
    </ProtectedRoute>
  );
}<|MERGE_RESOLUTION|>--- conflicted
+++ resolved
@@ -53,14 +53,8 @@
 
 function SearchPage() {
   const router = useRouter();
-<<<<<<< HEAD
-  const { files: taskFiles } = useTask();
-  const { selectedFilter, setSelectedFilter, parsedFilterData } =
-    useKnowledgeFilter();
-=======
   const { files: taskFiles, refreshTasks } = useTask();
   const { parsedFilterData, queryOverride } = useKnowledgeFilter();
->>>>>>> 7372a5ef
   const [selectedRows, setSelectedRows] = useState<File[]>([]);
   const [showBulkDeleteDialog, setShowBulkDeleteDialog] = useState(false);
 
@@ -88,12 +82,12 @@
 
   // Create a map of task files by filename for quick lookup
   const taskFileMap = new Map(
-    taskFilesAsFiles.map((file) => [file.filename, file])
+    taskFilesAsFiles.map(file => [file.filename, file])
   );
 
   // Override backend files with task file status if they exist
   const backendFiles = (searchData as File[])
-    .map((file) => {
+    .map(file => {
       const taskFile = taskFileMap.get(file.filename);
       if (taskFile) {
         // Override backend file with task file data (includes status)
@@ -101,7 +95,7 @@
       }
       return file;
     })
-    .filter((file) => {
+    .filter(file => {
       // Only filter out files that are currently processing AND in taskFiles
       const taskFile = taskFileMap.get(file.filename);
       return !taskFile || taskFile.status !== "processing";
@@ -168,11 +162,7 @@
     {
       field: "size",
       headerName: "Size",
-<<<<<<< HEAD
-      valueFormatter: params =>
-=======
       valueFormatter: (params: CustomCellRendererProps<File>) =>
->>>>>>> 7372a5ef
         params.value ? `${Math.round(params.value / 1024)} KB` : "-",
     },
     {
@@ -182,22 +172,14 @@
     {
       field: "owner",
       headerName: "Owner",
-<<<<<<< HEAD
-      valueFormatter: params =>
-=======
       valueFormatter: (params: CustomCellRendererProps<File>) =>
->>>>>>> 7372a5ef
         params.data?.owner_name || params.data?.owner_email || "—",
     },
     {
       field: "chunkCount",
       headerName: "Chunks",
-<<<<<<< HEAD
-      valueFormatter: params => params.data?.chunkCount?.toString() || "-",
-=======
       valueFormatter: (params: CustomCellRendererProps<File>) =>
         params.data?.chunkCount?.toString() || "-",
->>>>>>> 7372a5ef
     },
     {
       field: "avgScore",
@@ -291,49 +273,6 @@
   };
 
   return (
-<<<<<<< HEAD
-    <div className="h-full flex flex-col container">
-      <div className="flex items-center justify-between mb-6">
-        <h2 className="flex items-center h-[40px] text-lg font-semibold">
-          Project Knowledge
-        </h2>
-        <KnowledgeDropdown variant="button" />
-      </div>
-
-      {/* Search Input Area */}
-      <div className="flex-shrink-0 mb-6 xl:max-w-[75%]">
-        <form className="flex gap-3">
-          <div className="primary-input min-h-10 !flex items-center flex-nowrap focus-within:border-foreground transition-colors !p-[0.3rem]">
-            {selectedFilter?.name && (
-              <div
-                className={`flex items-center gap-1 h-full px-1.5 py-0.5 mr-1 rounded max-w-[25%] ${
-                  filterAccentClasses[parsedFilterData?.color || "zinc"]
-                }`}
-              >
-                <span className="truncate">{selectedFilter?.name}</span>
-                <X
-                  aria-label="Remove filter"
-                  className="h-4 w-4 flex-shrink-0 cursor-pointer"
-                  onClick={() => setSelectedFilter(null)}
-                />
-              </div>
-            )}
-            <Search
-              className="h-4 w-4 ml-1 flex-shrink-0 text-placeholder-foreground"
-              strokeWidth={1.5}
-            />
-            <input
-              className="bg-transparent w-full h-full ml-2 focus:outline-none focus-visible:outline-none font-mono placeholder:font-mono"
-              name="search-query"
-              id="search-query"
-              type="text"
-              placeholder="Search your documents..."
-              onChange={handleTableSearch}
-            />
-          </div>
-          {selectedRows.length > 0 && (
-            <Button
-=======
     <>
       <div className="flex flex-col h-full">
         <div className="flex items-center justify-between mb-6">
@@ -345,24 +284,11 @@
           <KnowledgeSearchInput />
           {/* //TODO: Implement sync button */}
           {/* <Button
->>>>>>> 7372a5ef
               type="button"
-              variant="destructive"
+              variant="outline"
               className="rounded-lg flex-shrink-0"
-              onClick={() => setShowBulkDeleteDialog(true)}
+              onClick={() => alert("Not implemented")}
             >
-<<<<<<< HEAD
-              <Trash2 className="h-4 w-4" /> Delete
-            </Button>
-          )}
-        </form>
-      </div>
-
-      <div className="flex-1 min-h-0">
-        <AgGridReact
-          className="h-full w-full"
-          columnDefs={columnDefs}
-=======
               Sync
             </Button> */}
           {selectedRows.length > 0 && (
@@ -382,7 +308,6 @@
         <AgGridReact
           className="w-full overflow-auto"
           columnDefs={columnDefs as ColDef<File>[]}
->>>>>>> 7372a5ef
           defaultColDef={defaultColDef}
           loading={isFetching}
           ref={gridRef}
@@ -391,11 +316,7 @@
           rowSelection="multiple"
           rowMultiSelectWithClick={false}
           suppressRowClickSelection={true}
-<<<<<<< HEAD
-          getRowId={params => params.data.filename}
-=======
           getRowId={(params: GetRowIdParams<File>) => params.data?.filename}
->>>>>>> 7372a5ef
           domLayout="normal"
           onSelectionChanged={onSelectionChanged}
           noRowsOverlayComponent={() => (
