import os
import time

import httpx
import requests
from agentd.patch import patch_openai_with_mcp
from dotenv import load_dotenv
from openai import AsyncOpenAI
from opensearchpy import AsyncOpenSearch
from opensearchpy._async.http_aiohttp import AIOHttpConnection

from utils.container_utils import get_container_host
from utils.document_processing import create_document_converter
from utils.logging_config import get_logger

load_dotenv()
load_dotenv("../")

logger = get_logger(__name__)

# Import configuration manager
from .config_manager import config_manager

# Environment variables
OPENSEARCH_HOST = os.getenv("OPENSEARCH_HOST", "localhost")
OPENSEARCH_PORT = int(os.getenv("OPENSEARCH_PORT", "9200"))
OPENSEARCH_USERNAME = os.getenv("OPENSEARCH_USERNAME", "admin")
OPENSEARCH_PASSWORD = os.getenv("OPENSEARCH_PASSWORD")
LANGFLOW_URL = os.getenv("LANGFLOW_URL", "http://localhost:7860")
# Optional: public URL for browser links (e.g., http://localhost:7860)
LANGFLOW_PUBLIC_URL = os.getenv("LANGFLOW_PUBLIC_URL")
# Backwards compatible flow ID handling with deprecation warnings
_legacy_flow_id = os.getenv("FLOW_ID")

LANGFLOW_CHAT_FLOW_ID = os.getenv("LANGFLOW_CHAT_FLOW_ID") or _legacy_flow_id
LANGFLOW_INGEST_FLOW_ID = os.getenv("LANGFLOW_INGEST_FLOW_ID")
LANGFLOW_URL_INGEST_FLOW_ID = os.getenv("LANGFLOW_URL_INGEST_FLOW_ID")
NUDGES_FLOW_ID = os.getenv("NUDGES_FLOW_ID")

if _legacy_flow_id and not os.getenv("LANGFLOW_CHAT_FLOW_ID"):
    logger.warning("FLOW_ID is deprecated. Please use LANGFLOW_CHAT_FLOW_ID instead")
    LANGFLOW_CHAT_FLOW_ID = _legacy_flow_id


# Langflow superuser credentials for API key generation
LANGFLOW_SUPERUSER = os.getenv("LANGFLOW_SUPERUSER")
LANGFLOW_SUPERUSER_PASSWORD = os.getenv("LANGFLOW_SUPERUSER_PASSWORD")
# Allow explicit key via environment; generation will be skipped if set
LANGFLOW_KEY = os.getenv("LANGFLOW_KEY")
SESSION_SECRET = os.getenv("SESSION_SECRET", "your-secret-key-change-in-production")
GOOGLE_OAUTH_CLIENT_ID = os.getenv("GOOGLE_OAUTH_CLIENT_ID")
GOOGLE_OAUTH_CLIENT_SECRET = os.getenv("GOOGLE_OAUTH_CLIENT_SECRET")
DOCLING_OCR_ENGINE = os.getenv("DOCLING_OCR_ENGINE")

# Ingestion configuration
<<<<<<< HEAD
DISABLE_INGEST_WITH_LANGFLOW = os.getenv("DISABLE_INGEST_WITH_LANGFLOW", "false").lower() in ("true", "1", "yes")
DISABLE_STARTUP_INGEST = os.getenv("DISABLE_STARTUP_INGEST", "false").lower() in ("true", "1", "yes")
=======
DISABLE_INGEST_WITH_LANGFLOW = os.getenv(
    "DISABLE_INGEST_WITH_LANGFLOW", "false"
).lower() in ("true", "1", "yes")
>>>>>>> 22746368


def is_no_auth_mode():
    """Check if we're running in no-auth mode (OAuth credentials missing)"""
    result = not (GOOGLE_OAUTH_CLIENT_ID and GOOGLE_OAUTH_CLIENT_SECRET)
    logger.debug(
        "Checking auth mode",
        no_auth_mode=result,
        has_client_id=GOOGLE_OAUTH_CLIENT_ID is not None,
        has_client_secret=GOOGLE_OAUTH_CLIENT_SECRET is not None,
    )
    return result


# Webhook configuration - must be set to enable webhooks
WEBHOOK_BASE_URL = os.getenv(
    "WEBHOOK_BASE_URL"
)  # No default - must be explicitly configured

# OpenSearch configuration
INDEX_NAME = "documents"
VECTOR_DIM = 1536
EMBED_MODEL = "text-embedding-3-small"

OPENAI_EMBEDDING_DIMENSIONS = {
        "text-embedding-3-small": 1536,
        "text-embedding-3-large": 3072,
        "text-embedding-ada-002": 1536,
    }

OLLAMA_EMBEDDING_DIMENSIONS = {
    "nomic-embed-text": 768,
    "all-minilm": 384,
    "mxbai-embed-large": 1024,
}

WATSONX_EMBEDDING_DIMENSIONS = {
# IBM Models
"ibm/granite-embedding-107m-multilingual": 384,  
"ibm/granite-embedding-278m-multilingual": 1024,
"ibm/slate-125m-english-rtrvr": 768,
"ibm/slate-125m-english-rtrvr-v2": 768,
"ibm/slate-30m-english-rtrvr": 384,
"ibm/slate-30m-english-rtrvr-v2": 384,
# Third Party Models
"intfloat/multilingual-e5-large": 1024,
"sentence-transformers/all-minilm-l6-v2": 384,
}

INDEX_BODY = {
    "settings": {
        "index": {"knn": True},
        "number_of_shards": 1,
        "number_of_replicas": 1,
    },
    "mappings": {
        "properties": {
            "document_id": {"type": "keyword"},
            "filename": {"type": "keyword"},
            "mimetype": {"type": "keyword"},
            "page": {"type": "integer"},
            "text": {"type": "text"},
            "chunk_embedding": {
                "type": "knn_vector",
                "dimension": VECTOR_DIM,
                "method": {
                    "name": "disk_ann",
                    "engine": "jvector",
                    "space_type": "l2",
                    "parameters": {"ef_construction": 100, "m": 16},
                },
            },
            "source_url": {"type": "keyword"},
            "connector_type": {"type": "keyword"},
            "owner": {"type": "keyword"},
            "allowed_users": {"type": "keyword"},
            "allowed_groups": {"type": "keyword"},
            "user_permissions": {"type": "object"},
            "group_permissions": {"type": "object"},
            "created_time": {"type": "date"},
            "modified_time": {"type": "date"},
            "indexed_time": {"type": "date"},
            "metadata": {"type": "object"},
        }
    },
}

# Convenience base URL for Langflow REST API
LANGFLOW_BASE_URL = f"{LANGFLOW_URL}/api/v1"


async def generate_langflow_api_key(modify: bool = False):
    """Generate Langflow API key using superuser credentials at startup"""
    global LANGFLOW_KEY

    logger.debug(
        "generate_langflow_api_key called", current_key_present=bool(LANGFLOW_KEY)
    )

    # If key already provided via env, do not attempt generation
    if LANGFLOW_KEY:
        if os.getenv("LANGFLOW_KEY"):
            logger.info("Using LANGFLOW_KEY from environment; skipping generation")
            return LANGFLOW_KEY
        else:
            # We have a cached key, but let's validate it first
            logger.debug("Validating cached LANGFLOW_KEY", key_prefix=LANGFLOW_KEY[:8])
            try:
                validation_response = requests.get(
                    f"{LANGFLOW_URL}/api/v1/users/whoami",
                    headers={"x-api-key": LANGFLOW_KEY},
                    timeout=5,
                )
                if validation_response.status_code == 200:
                    logger.debug("Cached API key is valid", key_prefix=LANGFLOW_KEY[:8])
                    return LANGFLOW_KEY
                else:
                    logger.warning(
                        "Cached API key is invalid, generating fresh key",
                        status_code=validation_response.status_code,
                    )
                    LANGFLOW_KEY = None  # Clear invalid key
            except Exception as e:
                logger.warning(
                    "Cached API key validation failed, generating fresh key",
                    error=str(e),
                )
                LANGFLOW_KEY = None  # Clear invalid key

    if not LANGFLOW_SUPERUSER or not LANGFLOW_SUPERUSER_PASSWORD:
        logger.warning(
            "LANGFLOW_SUPERUSER and LANGFLOW_SUPERUSER_PASSWORD not set, skipping API key generation"
        )
        return None

    try:
        logger.info("Generating Langflow API key using superuser credentials")
        max_attempts = int(os.getenv("LANGFLOW_KEY_RETRIES", "15"))
        delay_seconds = float(os.getenv("LANGFLOW_KEY_RETRY_DELAY", "2.0"))

        for attempt in range(1, max_attempts + 1):
            try:
                # Login to get access token
                login_response = requests.post(
                    f"{LANGFLOW_URL}/api/v1/login",
                    headers={"Content-Type": "application/x-www-form-urlencoded"},
                    data={
                        "username": LANGFLOW_SUPERUSER,
                        "password": LANGFLOW_SUPERUSER_PASSWORD,
                    },
                    timeout=10,
                )
                login_response.raise_for_status()
                access_token = login_response.json().get("access_token")
                if not access_token:
                    raise KeyError("access_token")

                # Create API key
                api_key_response = requests.post(
                    f"{LANGFLOW_URL}/api/v1/api_key/",
                    headers={
                        "Content-Type": "application/json",
                        "Authorization": f"Bearer {access_token}",
                    },
                    json={"name": "openrag-auto-generated"},
                    timeout=10,
                )
                api_key_response.raise_for_status()
                api_key = api_key_response.json().get("api_key")
                if not api_key:
                    raise KeyError("api_key")

                # Validate the API key works
                validation_response = requests.get(
                    f"{LANGFLOW_URL}/api/v1/users/whoami",
                    headers={"x-api-key": api_key},
                    timeout=10,
                )
                if validation_response.status_code == 200:
                    LANGFLOW_KEY = api_key
                    logger.info(
                        "Successfully generated and validated Langflow API key",
                        key_prefix=api_key[:8],
                    )
                    return api_key
                else:
                    logger.error(
                        "Generated API key validation failed",
                        status_code=validation_response.status_code,
                    )
                    raise ValueError(
                        f"API key validation failed: {validation_response.status_code}"
                    )
            except (requests.exceptions.RequestException, KeyError) as e:
                logger.warning(
                    "Attempt to generate Langflow API key failed",
                    attempt=attempt,
                    max_attempts=max_attempts,
                    error=str(e),
                )
                if attempt < max_attempts:
                    time.sleep(delay_seconds)
                else:
                    raise

    except requests.exceptions.RequestException as e:
        logger.error("Failed to generate Langflow API key", error=str(e))
        return None
    except KeyError as e:
        logger.error("Unexpected response format from Langflow", missing_field=str(e))
        return None
    except Exception as e:
        logger.error("Unexpected error generating Langflow API key", error=str(e))
        return None


class AppClients:
    def __init__(self):
        self.opensearch = None
        self.langflow_client = None
        self.langflow_http_client = None
        self.patched_async_client = None
        self.converter = None

    async def initialize(self):
        # Generate Langflow API key first
        await generate_langflow_api_key()

        # Initialize OpenSearch client
        self.opensearch = AsyncOpenSearch(
            hosts=[{"host": OPENSEARCH_HOST, "port": OPENSEARCH_PORT}],
            connection_class=AIOHttpConnection,
            scheme="https",
            use_ssl=True,
            verify_certs=False,
            ssl_assert_fingerprint=None,
            http_auth=(OPENSEARCH_USERNAME, OPENSEARCH_PASSWORD),
            http_compress=True,
        )

        # Initialize Langflow client with generated/provided API key
        if LANGFLOW_KEY and self.langflow_client is None:
            try:
                if not OPENSEARCH_PASSWORD:
                    raise ValueError("OPENSEARCH_PASSWORD is not set")
                else:
                    await self.ensure_langflow_client()
                    # Note: OPENSEARCH_PASSWORD global variable should be created automatically
                    # via LANGFLOW_VARIABLES_TO_GET_FROM_ENVIRONMENT in docker-compose
                    logger.info(
                        "Langflow client initialized - OPENSEARCH_PASSWORD should be available via environment variables"
                    )
            except Exception as e:
                logger.warning("Failed to initialize Langflow client", error=str(e))
                self.langflow_client = None
        if self.langflow_client is None:
            logger.warning(
                "No Langflow client initialized yet, will attempt later on first use"
            )

        # Initialize patched OpenAI client
        self.patched_async_client = patch_openai_with_mcp(AsyncOpenAI())

        # Initialize document converter
        self.converter = create_document_converter(ocr_engine=DOCLING_OCR_ENGINE)

        # Initialize Langflow HTTP client
        self.langflow_http_client = httpx.AsyncClient(
            base_url=LANGFLOW_URL, timeout=60.0
        )

        return self

    async def close(self):
        """Close all client connections"""
        try:
            if hasattr(self, 'opensearch') and self.opensearch:
                await self.opensearch.close()
                self.opensearch = None
        except Exception as e:
            logger.warning("Error closing OpenSearch client", error=str(e))
            
        try:
            if hasattr(self, 'langflow_http_client') and self.langflow_http_client:
                await self.langflow_http_client.aclose()
                self.langflow_http_client = None
        except Exception as e:
            logger.warning("Error closing Langflow HTTP client", error=str(e))
            
        try:
            if hasattr(self, 'patched_async_client') and self.patched_async_client:
                await self.patched_async_client.close()
                self.patched_async_client = None
        except Exception as e:
            logger.warning("Error closing OpenAI client", error=str(e))

    async def ensure_langflow_client(self):
        """Ensure Langflow client exists; try to generate key and create client lazily."""
        if self.langflow_client is not None:
            return self.langflow_client
        # Try generating key again (with retries)
        await generate_langflow_api_key()
        if LANGFLOW_KEY and self.langflow_client is None:
            try:
                self.langflow_client = AsyncOpenAI(
                    base_url=f"{LANGFLOW_URL}/api/v1", api_key=LANGFLOW_KEY
                )
                logger.info("Langflow client initialized on-demand")
            except Exception as e:
                logger.error(
                    "Failed to initialize Langflow client on-demand", error=str(e)
                )
                self.langflow_client = None
        return self.langflow_client

    async def langflow_request(self, method: str, endpoint: str, **kwargs):
        """Central method for all Langflow API requests"""
        api_key = await generate_langflow_api_key()
        if not api_key:
            raise ValueError("No Langflow API key available")

        # Merge headers properly - passed headers take precedence over defaults
        default_headers = {"x-api-key": api_key, "Content-Type": "application/json"}
        existing_headers = kwargs.pop("headers", {})
        headers = {**default_headers, **existing_headers}

        # Remove Content-Type if explicitly set to None (for file uploads)
        if headers.get("Content-Type") is None:
            headers.pop("Content-Type", None)

        url = f"{LANGFLOW_URL}{endpoint}"

        return await self.langflow_http_client.request(
            method=method, url=url, headers=headers, **kwargs
        )

    async def _create_langflow_global_variable(
        self, name: str, value: str, modify: bool = False
    ):
        """Create a global variable in Langflow via API"""
        api_key = await generate_langflow_api_key()
        if not api_key:
            logger.warning(
                "Cannot create Langflow global variable: No API key", variable_name=name
            )
            return

        url = f"{LANGFLOW_URL}/api/v1/variables/"
        payload = {
            "name": name,
            "value": value,
            "default_fields": [],
            "type": "Credential",
        }
        headers = {"x-api-key": api_key, "Content-Type": "application/json"}

        try:
            async with httpx.AsyncClient() as client:
                response = await client.post(url, headers=headers, json=payload)

                if response.status_code in [200, 201]:
                    logger.info(
                        "Successfully created Langflow global variable",
                        variable_name=name,
                    )
                elif response.status_code == 400 and "already exists" in response.text:
                    if modify:
                        logger.info(
                            "Langflow global variable already exists, attempting to update",
                            variable_name=name,
                        )
                        await self._update_langflow_global_variable(name, value)
                    else:
                        logger.info(
                            "Langflow global variable already exists",
                            variable_name=name,
                        )
                else:
                    logger.warning(
                        "Failed to create Langflow global variable",
                        variable_name=name,
                        status_code=response.status_code,
                    )
        except Exception as e:
            logger.error(
                "Exception creating Langflow global variable",
                variable_name=name,
                error=str(e),
            )

    async def _update_langflow_global_variable(self, name: str, value: str):
        """Update an existing global variable in Langflow via API"""
        api_key = await generate_langflow_api_key()
        if not api_key:
            logger.warning(
                "Cannot update Langflow global variable: No API key", variable_name=name
            )
            return

        headers = {"x-api-key": api_key, "Content-Type": "application/json"}

        try:
            async with httpx.AsyncClient() as client:
                # First, get all variables to find the one with the matching name
                get_response = await client.get(
                    f"{LANGFLOW_URL}/api/v1/variables/", headers=headers
                )

                if get_response.status_code != 200:
                    logger.error(
                        "Failed to retrieve variables for update",
                        variable_name=name,
                        status_code=get_response.status_code,
                    )
                    return

                variables = get_response.json()
                target_variable = None

                # Find the variable with matching name
                for variable in variables:
                    if variable.get("name") == name:
                        target_variable = variable
                        break

                if not target_variable:
                    logger.error("Variable not found for update", variable_name=name)
                    return

                variable_id = target_variable.get("id")
                if not variable_id:
                    logger.error("Variable ID not found for update", variable_name=name)
                    return

                # Update the variable using PATCH
                update_payload = {
                    "id": variable_id,
                    "name": name,
                    "value": value,
                    "default_fields": target_variable.get("default_fields", []),
                }

                patch_response = await client.patch(
                    f"{LANGFLOW_URL}/api/v1/variables/{variable_id}",
                    headers=headers,
                    json=update_payload,
                )

                if patch_response.status_code == 200:
                    logger.info(
                        "Successfully updated Langflow global variable",
                        variable_name=name,
                        variable_id=variable_id,
                    )
                else:
                    logger.warning(
                        "Failed to update Langflow global variable",
                        variable_name=name,
                        variable_id=variable_id,
                        status_code=patch_response.status_code,
                        response_text=patch_response.text,
                    )

        except Exception as e:
            logger.error(
                "Exception updating Langflow global variable",
                variable_name=name,
                error=str(e),
            )

    def create_user_opensearch_client(self, jwt_token: str):
        """Create OpenSearch client with user's JWT token for OIDC auth"""
        headers = {"Authorization": f"Bearer {jwt_token}"}

        return AsyncOpenSearch(
            hosts=[{"host": OPENSEARCH_HOST, "port": OPENSEARCH_PORT}],
            connection_class=AIOHttpConnection,
            scheme="https",
            use_ssl=True,
            verify_certs=False,
            ssl_assert_fingerprint=None,
            headers=headers,
            http_compress=True,
            timeout=30,  # 30 second timeout
            max_retries=3,
            retry_on_timeout=True,
        )


# Component template paths
WATSONX_LLM_COMPONENT_PATH = os.getenv(
    "WATSONX_LLM_COMPONENT_PATH", "flows/components/watsonx_llm.json"
)
WATSONX_LLM_TEXT_COMPONENT_PATH = os.getenv(
    "WATSONX_LLM_TEXT_COMPONENT_PATH", "flows/components/watsonx_llm_text.json"
)
WATSONX_EMBEDDING_COMPONENT_PATH = os.getenv(
    "WATSONX_EMBEDDING_COMPONENT_PATH", "flows/components/watsonx_embedding.json"
)
OLLAMA_LLM_COMPONENT_PATH = os.getenv(
    "OLLAMA_LLM_COMPONENT_PATH", "flows/components/ollama_llm.json"
)
OLLAMA_LLM_TEXT_COMPONENT_PATH = os.getenv(
    "OLLAMA_LLM_TEXT_COMPONENT_PATH", "flows/components/ollama_llm_text.json"
)
OLLAMA_EMBEDDING_COMPONENT_PATH = os.getenv(
    "OLLAMA_EMBEDDING_COMPONENT_PATH", "flows/components/ollama_embedding.json"
)

# Component IDs in flows

OPENAI_EMBEDDING_COMPONENT_DISPLAY_NAME = os.getenv(
    "OPENAI_EMBEDDING_COMPONENT_DISPLAY_NAME", "Embedding Model"
)
OPENAI_LLM_COMPONENT_DISPLAY_NAME = os.getenv(
    "OPENAI_LLM_COMPONENT_DISPLAY_NAME", "Language Model"
)

# Provider-specific component IDs
WATSONX_EMBEDDING_COMPONENT_DISPLAY_NAME = os.getenv(
    "WATSONX_EMBEDDING_COMPONENT_DISPLAY_NAME", "IBM watsonx.ai Embeddings"
)
WATSONX_LLM_COMPONENT_DISPLAY_NAME = os.getenv(
    "WATSONX_LLM_COMPONENT_DISPLAY_NAME", "IBM watsonx.ai"
)

OLLAMA_EMBEDDING_COMPONENT_DISPLAY_NAME = os.getenv(
    "OLLAMA_EMBEDDING_COMPONENT_DISPLAY_NAME", "Ollama Model"
)
OLLAMA_LLM_COMPONENT_DISPLAY_NAME = os.getenv("OLLAMA_LLM_COMPONENT_DISPLAY_NAME", "Ollama")

# Docling component ID for ingest flow
DOCLING_COMPONENT_DISPLAY_NAME = os.getenv("DOCLING_COMPONENT_DISPLAY_NAME", "Docling Serve")

LOCALHOST_URL = get_container_host() or "localhost"

# Global clients instance
clients = AppClients()


# Configuration access
def get_openrag_config():
    """Get current OpenRAG configuration."""
    return config_manager.get_config()


# Expose configuration settings for backward compatibility and easy access
def get_provider_config():
    """Get provider configuration."""
    return get_openrag_config().provider


def get_knowledge_config():
    """Get knowledge configuration."""
    return get_openrag_config().knowledge


def get_agent_config():
    """Get agent configuration."""
    return get_openrag_config().agent<|MERGE_RESOLUTION|>--- conflicted
+++ resolved
@@ -53,14 +53,9 @@
 DOCLING_OCR_ENGINE = os.getenv("DOCLING_OCR_ENGINE")
 
 # Ingestion configuration
-<<<<<<< HEAD
-DISABLE_INGEST_WITH_LANGFLOW = os.getenv("DISABLE_INGEST_WITH_LANGFLOW", "false").lower() in ("true", "1", "yes")
-DISABLE_STARTUP_INGEST = os.getenv("DISABLE_STARTUP_INGEST", "false").lower() in ("true", "1", "yes")
-=======
 DISABLE_INGEST_WITH_LANGFLOW = os.getenv(
     "DISABLE_INGEST_WITH_LANGFLOW", "false"
 ).lower() in ("true", "1", "yes")
->>>>>>> 22746368
 
 
 def is_no_auth_mode():
@@ -334,29 +329,6 @@
 
         return self
 
-    async def close(self):
-        """Close all client connections"""
-        try:
-            if hasattr(self, 'opensearch') and self.opensearch:
-                await self.opensearch.close()
-                self.opensearch = None
-        except Exception as e:
-            logger.warning("Error closing OpenSearch client", error=str(e))
-            
-        try:
-            if hasattr(self, 'langflow_http_client') and self.langflow_http_client:
-                await self.langflow_http_client.aclose()
-                self.langflow_http_client = None
-        except Exception as e:
-            logger.warning("Error closing Langflow HTTP client", error=str(e))
-            
-        try:
-            if hasattr(self, 'patched_async_client') and self.patched_async_client:
-                await self.patched_async_client.close()
-                self.patched_async_client = None
-        except Exception as e:
-            logger.warning("Error closing OpenAI client", error=str(e))
-
     async def ensure_langflow_client(self):
         """Ensure Langflow client exists; try to generate key and create client lazily."""
         if self.langflow_client is not None:
