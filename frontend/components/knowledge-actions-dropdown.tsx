--- conflicted
+++ resolved
@@ -1,10 +1,6 @@
 "use client";
 
-<<<<<<< HEAD
-import { EllipsisVertical } from "lucide-react";
 import { useState } from "react";
-=======
->>>>>>> 028ea150
 import {
   DropdownMenu,
   DropdownMenuContent,
@@ -40,7 +36,6 @@
   };
 
   return (
-<<<<<<< HEAD
     <>
       <DropdownMenu>
         <DropdownMenuTrigger>
@@ -81,19 +76,5 @@
         isLoading={deleteDocumentMutation.isPending}
       />
     </>
-=======
-    <DropdownMenu>
-      <DropdownMenuTrigger>
-        <Button variant="ghost" className="hover:bg-transparent">
-          <EllipsisVertical className="h-4 w-4" />
-        </Button>
-      </DropdownMenuTrigger>
-      <DropdownMenuContent side="right" sideOffset={-10}>
-        <DropdownMenuItem className="text-destructive focus:text-destructive-foreground focus:bg-destructive">
-          Delete
-        </DropdownMenuItem>
-      </DropdownMenuContent>
-    </DropdownMenu>
->>>>>>> 028ea150
   );
 };