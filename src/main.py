import sys

# Configure structured logging early
from utils.logging_config import configure_from_env, get_logger

configure_from_env()
logger = get_logger(__name__)

import asyncio
import atexit
import multiprocessing
import os
import subprocess
from functools import partial

from starlette.applications import Starlette
from starlette.routing import Route

# Set multiprocessing start method to 'spawn' for CUDA compatibility
multiprocessing.set_start_method("spawn", force=True)

<<<<<<< HEAD
# Create process pool FIRST, before any torch/CUDA imports
=======
from utils.process_pool import process_pool

>>>>>>> 8c142f89
import torch

# API endpoints
from api import (
    auth,
    chat,
    connectors,
    knowledge_filter,
    langflow_files,
    oidc,
    search,
    settings,
    tasks,
    upload,
)
from auth_middleware import optional_auth, require_auth

# Configuration and setup
from config.settings import (
    INDEX_BODY,
    INDEX_NAME,
    SESSION_SECRET,
    clients,
    is_no_auth_mode,
)

# Existing services
from connectors.service import ConnectorService
from services.auth_service import AuthService
from services.chat_service import ChatService

# Services
from services.document_service import DocumentService
from services.knowledge_filter_service import KnowledgeFilterService

# Configuration and setup
# Services
from services.langflow_file_service import LangflowFileService
from services.monitor_service import MonitorService
from services.search_service import SearchService
from services.task_service import TaskService
from session_manager import SessionManager
from utils.process_pool import process_pool

# API endpoints


logger.info(
    "CUDA device information",
    cuda_available=torch.cuda.is_available(),
    cuda_version=torch.version.cuda,
)


async def wait_for_opensearch():
    """Wait for OpenSearch to be ready with retries"""
    max_retries = 30
    retry_delay = 2

    for attempt in range(max_retries):
        try:
            await clients.opensearch.info()
            logger.info("OpenSearch is ready")
            return
        except Exception as e:
            logger.warning(
                "OpenSearch not ready yet",
                attempt=attempt + 1,
                max_retries=max_retries,
                error=str(e),
            )
            if attempt < max_retries - 1:
                await asyncio.sleep(retry_delay)
            else:
                raise Exception("OpenSearch failed to become ready")


async def configure_alerting_security():
    """Configure OpenSearch alerting plugin security settings"""
    try:
        # For testing, disable backend role filtering to allow all authenticated users
        # In production, you'd want to configure proper roles instead
        alerting_settings = {
            "persistent": {
                "plugins.alerting.filter_by_backend_roles": "false",
                "opendistro.alerting.filter_by_backend_roles": "false",
                "opensearch.notifications.general.filter_by_backend_roles": "false",
            }
        }

        # Use admin client (clients.opensearch uses admin credentials)
        response = await clients.opensearch.cluster.put_settings(body=alerting_settings)
        logger.info(
            "Alerting security settings configured successfully", response=response
        )
    except Exception as e:
        logger.warning("Failed to configure alerting security settings", error=str(e))
        # Don't fail startup if alerting config fails


async def init_index():
    """Initialize OpenSearch index and security roles"""
    await wait_for_opensearch()

    # Create documents index
    if not await clients.opensearch.indices.exists(index=INDEX_NAME):
        await clients.opensearch.indices.create(index=INDEX_NAME, body=INDEX_BODY)
        logger.info("Created OpenSearch index", index_name=INDEX_NAME)
    else:
        logger.info("Index already exists, skipping creation", index_name=INDEX_NAME)

    # Create knowledge filters index
    knowledge_filter_index_name = "knowledge_filters"
    knowledge_filter_index_body = {
        "mappings": {
            "properties": {
                "id": {"type": "keyword"},
                "name": {"type": "text", "analyzer": "standard"},
                "description": {"type": "text", "analyzer": "standard"},
                "query_data": {"type": "text"},  # Store as text for searching
                "owner": {"type": "keyword"},
                "allowed_users": {"type": "keyword"},
                "allowed_groups": {"type": "keyword"},
                "subscriptions": {"type": "object"},  # Store subscription data
                "created_at": {"type": "date"},
                "updated_at": {"type": "date"},
            }
        }
    }

    if not await clients.opensearch.indices.exists(index=knowledge_filter_index_name):
        await clients.opensearch.indices.create(
            index=knowledge_filter_index_name, body=knowledge_filter_index_body
        )
        logger.info(
            "Created knowledge filters index", index_name=knowledge_filter_index_name
        )
    else:
        logger.info(
            "Knowledge filters index already exists, skipping creation",
            index_name=knowledge_filter_index_name,
        )

    # Configure alerting plugin security settings
    await configure_alerting_security()


def generate_jwt_keys():
    """Generate RSA keys for JWT signing if they don't exist"""
    keys_dir = "keys"
    private_key_path = os.path.join(keys_dir, "private_key.pem")
    public_key_path = os.path.join(keys_dir, "public_key.pem")

    # Create keys directory if it doesn't exist
    os.makedirs(keys_dir, exist_ok=True)

    # Generate keys if they don't exist
    if not os.path.exists(private_key_path):
        try:
            # Generate private key
            subprocess.run(
                ["openssl", "genrsa", "-out", private_key_path, "2048"],
                check=True,
                capture_output=True,
            )

            # Generate public key
            subprocess.run(
                [
                    "openssl",
                    "rsa",
                    "-in",
                    private_key_path,
                    "-pubout",
                    "-out",
                    public_key_path,
                ],
                check=True,
                capture_output=True,
            )

            logger.info("Generated RSA keys for JWT signing")
        except subprocess.CalledProcessError as e:
            logger.error("Failed to generate RSA keys", error=str(e))
            raise
    else:
        logger.info("RSA keys already exist, skipping generation")


async def init_index_when_ready():
    """Initialize OpenSearch index when it becomes available"""
    try:
        await init_index()
        logger.info("OpenSearch index initialization completed successfully")
    except Exception as e:
        logger.error("OpenSearch index initialization failed", error=str(e))
        logger.warning(
            "OIDC endpoints will still work, but document operations may fail until OpenSearch is ready"
        )


async def ingest_default_documents_when_ready(services):
    """Scan the local documents folder and ingest files like a non-auth upload."""
    try:
        logger.info("Ingesting default documents when ready")
        base_dir = os.path.abspath(os.path.join(os.getcwd(), "documents"))
        if not os.path.isdir(base_dir):
            logger.info(
                "Default documents directory not found; skipping ingestion",
                base_dir=base_dir,
            )
            return

        # Collect files recursively
        file_paths = [
            os.path.join(root, fn)
            for root, _, files in os.walk(base_dir)
            for fn in files
        ]

        if not file_paths:
            logger.info(
                "No default documents found; nothing to ingest", base_dir=base_dir
            )
            return

        # Build a processor that DOES NOT set 'owner' on documents (owner_user_id=None)
        from models.processors import DocumentFileProcessor

        processor = DocumentFileProcessor(
            services["document_service"],
            owner_user_id=None,
            jwt_token=None,
            owner_name=None,
            owner_email=None,
        )

        task_id = await services["task_service"].create_custom_task(
            "anonymous", file_paths, processor
        )
        logger.info(
            "Started default documents ingestion task",
            task_id=task_id,
            file_count=len(file_paths),
        )
    except Exception as e:
        logger.error("Default documents ingestion failed", error=str(e))


async def startup_tasks(services):
    """Startup tasks"""
    logger.info("Starting startup tasks")
    await init_index()
    await ingest_default_documents_when_ready(services)


async def initialize_services():
    """Initialize all services and their dependencies"""
    # Generate JWT keys if they don't exist
    generate_jwt_keys()

    # Initialize clients (now async to generate Langflow API key)
    await clients.initialize()

    # Initialize session manager
    session_manager = SessionManager(SESSION_SECRET)

    # Initialize services
    document_service = DocumentService(session_manager=session_manager)
    search_service = SearchService(session_manager)
    task_service = TaskService(document_service, process_pool)
    chat_service = ChatService()
    knowledge_filter_service = KnowledgeFilterService(session_manager)
    monitor_service = MonitorService(session_manager)

    # Set process pool for document service
    document_service.process_pool = process_pool

    # Initialize connector service
    connector_service = ConnectorService(
        patched_async_client=clients.patched_async_client,
        process_pool=process_pool,
        embed_model="text-embedding-3-small",
        index_name=INDEX_NAME,
        task_service=task_service,
        session_manager=session_manager,
    )

    # Initialize auth service
    auth_service = AuthService(session_manager, connector_service)

    # Load persisted connector connections at startup so webhooks and syncs
    # can resolve existing subscriptions immediately after server boot
    # Skip in no-auth mode since connectors require OAuth

    if not is_no_auth_mode():
        try:
            await connector_service.initialize()
            loaded_count = len(connector_service.connection_manager.connections)
            logger.info(
                "Loaded persisted connector connections on startup",
                loaded_count=loaded_count,
            )
        except Exception as e:
            logger.warning(
                "Failed to load persisted connections on startup", error=str(e)
            )
    else:
        logger.info("[CONNECTORS] Skipping connection loading in no-auth mode")
<<<<<<< HEAD

    # New: Langflow file service

    langflow_file_service = LangflowFileService()
=======
>>>>>>> 8c142f89

    return {
        "document_service": document_service,
        "search_service": search_service,
        "task_service": task_service,
        "chat_service": chat_service,
        "langflow_file_service": langflow_file_service,
        "auth_service": auth_service,
        "connector_service": connector_service,
        "knowledge_filter_service": knowledge_filter_service,
        "monitor_service": monitor_service,
        "session_manager": session_manager,
    }


async def create_app():
    """Create and configure the Starlette application"""
    services = await initialize_services()

    # Create route handlers with service dependencies injected
    routes = [
        # Upload endpoints
        Route(
            "/upload",
            require_auth(services["session_manager"])(
                partial(
                    upload.upload,
                    document_service=services["document_service"],
                    session_manager=services["session_manager"],
                )
            ),
            methods=["POST"],
        ),
        # Langflow Files endpoints
        Route(
            "/langflow/files/upload",
            optional_auth(services["session_manager"])(
                partial(
                    langflow_files.upload_user_file,
                    langflow_file_service=services["langflow_file_service"],
                    session_manager=services["session_manager"],
                )
            ),
            methods=["POST"],
        ),
        Route(
            "/langflow/ingest",
            require_auth(services["session_manager"])(
                partial(
                    langflow_files.run_ingestion,
                    langflow_file_service=services["langflow_file_service"],
                    session_manager=services["session_manager"],
                )
            ),
            methods=["POST"],
        ),
        Route(
            "/langflow/files",
            require_auth(services["session_manager"])(
                partial(
                    langflow_files.delete_user_files,
                    langflow_file_service=services["langflow_file_service"],
                    session_manager=services["session_manager"],
                )
            ),
            methods=["DELETE"],
        ),
        Route(
            "/upload_context",
            require_auth(services["session_manager"])(
                partial(
                    upload.upload_context,
                    document_service=services["document_service"],
                    chat_service=services["chat_service"],
                    session_manager=services["session_manager"],
                )
            ),
            methods=["POST"],
        ),
        Route(
            "/upload_path",
            require_auth(services["session_manager"])(
                partial(
                    upload.upload_path,
                    task_service=services["task_service"],
                    session_manager=services["session_manager"],
                )
            ),
            methods=["POST"],
        ),
        Route(
            "/upload_options",
            require_auth(services["session_manager"])(
                partial(
                    upload.upload_options, session_manager=services["session_manager"]
                )
            ),
            methods=["GET"],
        ),
        Route(
            "/upload_bucket",
            require_auth(services["session_manager"])(
                partial(
                    upload.upload_bucket,
                    task_service=services["task_service"],
                    session_manager=services["session_manager"],
                )
            ),
            methods=["POST"],
        ),
        Route(
            "/tasks/{task_id}",
            require_auth(services["session_manager"])(
                partial(
                    tasks.task_status,
                    task_service=services["task_service"],
                    session_manager=services["session_manager"],
                )
            ),
            methods=["GET"],
        ),
        Route(
            "/tasks",
            require_auth(services["session_manager"])(
                partial(
                    tasks.all_tasks,
                    task_service=services["task_service"],
                    session_manager=services["session_manager"],
                )
            ),
            methods=["GET"],
        ),
        Route(
            "/tasks/{task_id}/cancel",
            require_auth(services["session_manager"])(
                partial(
                    tasks.cancel_task,
                    task_service=services["task_service"],
                    session_manager=services["session_manager"],
                )
            ),
            methods=["POST"],
        ),
        # Search endpoint
        Route(
            "/search",
            require_auth(services["session_manager"])(
                partial(
                    search.search,
                    search_service=services["search_service"],
                    session_manager=services["session_manager"],
                )
            ),
            methods=["POST"],
        ),
        # Knowledge Filter endpoints
        Route(
            "/knowledge-filter",
            require_auth(services["session_manager"])(
                partial(
                    knowledge_filter.create_knowledge_filter,
                    knowledge_filter_service=services["knowledge_filter_service"],
                    session_manager=services["session_manager"],
                )
            ),
            methods=["POST"],
        ),
        Route(
            "/knowledge-filter/search",
            require_auth(services["session_manager"])(
                partial(
                    knowledge_filter.search_knowledge_filters,
                    knowledge_filter_service=services["knowledge_filter_service"],
                    session_manager=services["session_manager"],
                )
            ),
            methods=["POST"],
        ),
        Route(
            "/knowledge-filter/{filter_id}",
            require_auth(services["session_manager"])(
                partial(
                    knowledge_filter.get_knowledge_filter,
                    knowledge_filter_service=services["knowledge_filter_service"],
                    session_manager=services["session_manager"],
                )
            ),
            methods=["GET"],
        ),
        Route(
            "/knowledge-filter/{filter_id}",
            require_auth(services["session_manager"])(
                partial(
                    knowledge_filter.update_knowledge_filter,
                    knowledge_filter_service=services["knowledge_filter_service"],
                    session_manager=services["session_manager"],
                )
            ),
            methods=["PUT"],
        ),
        Route(
            "/knowledge-filter/{filter_id}",
            require_auth(services["session_manager"])(
                partial(
                    knowledge_filter.delete_knowledge_filter,
                    knowledge_filter_service=services["knowledge_filter_service"],
                    session_manager=services["session_manager"],
                )
            ),
            methods=["DELETE"],
        ),
        # Knowledge Filter Subscription endpoints
        Route(
            "/knowledge-filter/{filter_id}/subscribe",
            require_auth(services["session_manager"])(
                partial(
                    knowledge_filter.subscribe_to_knowledge_filter,
                    knowledge_filter_service=services["knowledge_filter_service"],
                    monitor_service=services["monitor_service"],
                    session_manager=services["session_manager"],
                )
            ),
            methods=["POST"],
        ),
        Route(
            "/knowledge-filter/{filter_id}/subscriptions",
            require_auth(services["session_manager"])(
                partial(
                    knowledge_filter.list_knowledge_filter_subscriptions,
                    knowledge_filter_service=services["knowledge_filter_service"],
                    session_manager=services["session_manager"],
                )
            ),
            methods=["GET"],
        ),
        Route(
            "/knowledge-filter/{filter_id}/subscribe/{subscription_id}",
            require_auth(services["session_manager"])(
                partial(
                    knowledge_filter.cancel_knowledge_filter_subscription,
                    knowledge_filter_service=services["knowledge_filter_service"],
                    monitor_service=services["monitor_service"],
                    session_manager=services["session_manager"],
                )
            ),
            methods=["DELETE"],
        ),
        # Knowledge Filter Webhook endpoint (no auth required - called by OpenSearch)
        Route(
            "/knowledge-filter/{filter_id}/webhook/{subscription_id}",
            partial(
                knowledge_filter.knowledge_filter_webhook,
                knowledge_filter_service=services["knowledge_filter_service"],
                session_manager=services["session_manager"],
            ),
            methods=["POST"],
        ),
        # Chat endpoints
        Route(
            "/chat",
            require_auth(services["session_manager"])(
                partial(
                    chat.chat_endpoint,
                    chat_service=services["chat_service"],
                    session_manager=services["session_manager"],
                )
            ),
            methods=["POST"],
        ),
        Route(
            "/langflow",
            require_auth(services["session_manager"])(
                partial(
                    chat.langflow_endpoint,
                    chat_service=services["chat_service"],
                    session_manager=services["session_manager"],
                )
            ),
            methods=["POST"],
        ),
        # Chat history endpoints
        Route(
            "/chat/history",
            require_auth(services["session_manager"])(
                partial(
                    chat.chat_history_endpoint,
                    chat_service=services["chat_service"],
                    session_manager=services["session_manager"],
                )
            ),
            methods=["GET"],
        ),
        Route(
            "/langflow/history",
            require_auth(services["session_manager"])(
                partial(
                    chat.langflow_history_endpoint,
                    chat_service=services["chat_service"],
                    session_manager=services["session_manager"],
                )
            ),
            methods=["GET"],
        ),
        # Authentication endpoints
        Route(
            "/auth/init",
            optional_auth(services["session_manager"])(
                partial(
                    auth.auth_init,
                    auth_service=services["auth_service"],
                    session_manager=services["session_manager"],
                )
            ),
            methods=["POST"],
        ),
        Route(
            "/auth/callback",
            partial(
                auth.auth_callback,
                auth_service=services["auth_service"],
                session_manager=services["session_manager"],
            ),
            methods=["POST"],
        ),
        Route(
            "/auth/me",
            optional_auth(services["session_manager"])(
                partial(
                    auth.auth_me,
                    auth_service=services["auth_service"],
                    session_manager=services["session_manager"],
                )
            ),
            methods=["GET"],
        ),
        Route(
            "/auth/logout",
            require_auth(services["session_manager"])(
                partial(
                    auth.auth_logout,
                    auth_service=services["auth_service"],
                    session_manager=services["session_manager"],
                )
            ),
            methods=["POST"],
        ),
        # Connector endpoints
        Route(
            "/connectors",
            require_auth(services["session_manager"])(
                partial(
                    connectors.list_connectors,
                    connector_service=services["connector_service"],
                    session_manager=services["session_manager"],
                )
            ),
            methods=["GET"],
        ),
        Route(
            "/connectors/{connector_type}/sync",
            require_auth(services["session_manager"])(
                partial(
                    connectors.connector_sync,
                    connector_service=services["connector_service"],
                    session_manager=services["session_manager"],
                )
            ),
            methods=["POST"],
        ),
        Route(
            "/connectors/{connector_type}/status",
            require_auth(services["session_manager"])(
                partial(
                    connectors.connector_status,
                    connector_service=services["connector_service"],
                    session_manager=services["session_manager"],
                )
            ),
            methods=["GET"],
        ),
        Route(
            "/connectors/{connector_type}/token",
            require_auth(services["session_manager"])(
                partial(
                    connectors.connector_token,
                    connector_service=services["connector_service"],
                    session_manager=services["session_manager"],
                )
            ),
            methods=["GET"],
        ),
        Route(
            "/connectors/{connector_type}/webhook",
            partial(
                connectors.connector_webhook,
                connector_service=services["connector_service"],
                session_manager=services["session_manager"],
            ),
            methods=["POST", "GET"],
        ),
        # OIDC endpoints
        Route(
            "/.well-known/openid-configuration",
            partial(oidc.oidc_discovery, session_manager=services["session_manager"]),
            methods=["GET"],
        ),
        Route(
            "/auth/jwks",
            partial(oidc.jwks_endpoint, session_manager=services["session_manager"]),
            methods=["GET"],
        ),
        Route(
            "/auth/introspect",
            partial(
                oidc.token_introspection, session_manager=services["session_manager"]
            ),
            methods=["POST"],
        ),
        # Settings endpoint
        Route(
            "/settings",
            require_auth(services["session_manager"])(
                partial(
                    settings.get_settings, session_manager=services["session_manager"]
                )
            ),
            methods=["GET"],
        ),
    ]

    app = Starlette(debug=True, routes=routes)
    app.state.services = services  # Store services for cleanup
    app.state.background_tasks = set()

    # Add startup event handler
    @app.on_event("startup")
    async def startup_event():
        # Start index initialization in background to avoid blocking OIDC endpoints
        t1 = asyncio.create_task(startup_tasks(services))
        app.state.background_tasks.add(t1)
        t1.add_done_callback(app.state.background_tasks.discard)

    # Add shutdown event handler
    @app.on_event("shutdown")
    async def shutdown_event():
        await cleanup_subscriptions_proper(services)

    return app


async def startup():
    """Application startup tasks"""
    await init_index()
    # Get services from app state if needed for initialization
    # services = app.state.services
    # await services['connector_service'].initialize()


def cleanup():
    """Cleanup on application shutdown"""
    # Cleanup process pools only (webhooks handled by Starlette shutdown)
    logger.info("Application shutting down")
    pass


async def cleanup_subscriptions_proper(services):
    """Cancel all active webhook subscriptions"""
    logger.info("Cancelling active webhook subscriptions")

    try:
        connector_service = services["connector_service"]
        await connector_service.connection_manager.load_connections()

        # Get all active connections with webhook subscriptions
        all_connections = await connector_service.connection_manager.list_connections()
        active_connections = [
            c
            for c in all_connections
            if c.is_active and c.config.get("webhook_channel_id")
        ]

        for connection in active_connections:
            try:
                logger.info(
                    "Cancelling subscription for connection",
                    connection_id=connection.connection_id,
                )
                connector = await connector_service.get_connector(
                    connection.connection_id
                )
                if connector:
                    subscription_id = connection.config.get("webhook_channel_id")
                    await connector.cleanup_subscription(subscription_id)
                    logger.info(
                        "Cancelled subscription", subscription_id=subscription_id
                    )
            except Exception as e:
                logger.error(
                    "Failed to cancel subscription",
                    connection_id=connection.connection_id,
                    error=str(e),
                )

        logger.info(
            "Finished cancelling subscriptions",
            subscription_count=len(active_connections),
        )

    except Exception as e:
        logger.error("Failed to cleanup subscriptions", error=str(e))


if __name__ == "__main__":
    import uvicorn

    # TUI check already handled at top of file
    # Register cleanup function
    atexit.register(cleanup)

    # Create app asynchronously
    app = asyncio.run(create_app())

    # Run the server (startup tasks now handled by Starlette startup event)
    uvicorn.run(
        app,
        workers=1,
        host="0.0.0.0",
        port=8000,
        reload=False,  # Disable reload since we're running from main
    )<|MERGE_RESOLUTION|>--- conflicted
+++ resolved
@@ -19,12 +19,9 @@
 # Set multiprocessing start method to 'spawn' for CUDA compatibility
 multiprocessing.set_start_method("spawn", force=True)
 
-<<<<<<< HEAD
 # Create process pool FIRST, before any torch/CUDA imports
-=======
 from utils.process_pool import process_pool
 
->>>>>>> 8c142f89
 import torch
 
 # API endpoints
@@ -334,13 +331,6 @@
             )
     else:
         logger.info("[CONNECTORS] Skipping connection loading in no-auth mode")
-<<<<<<< HEAD
-
-    # New: Langflow file service
-
-    langflow_file_service = LangflowFileService()
-=======
->>>>>>> 8c142f89
 
     return {
         "document_service": document_service,
