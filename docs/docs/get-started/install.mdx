---
title: Install OpenRAG with TUI
slug: /install
---

import Tabs from '@theme/Tabs';
import TabItem from '@theme/TabItem';
import PartialOnboarding from '@site/docs/_partial-onboarding.mdx'; 

[Install OpenRAG](#install) and then run the [OpenRAG Terminal User Interface(TUI)](#setup) to start your OpenRAG deployment with a guided setup process.

The OpenRAG Terminal User Interface (TUI) allows you to set up, configure, and monitor your OpenRAG deployment directly from the terminal.

![OpenRAG TUI Interface](@site/static/img/OpenRAG_TUI_2025-09-10T13_04_11_757637.svg)

Instead of starting OpenRAG using Docker commands and manually editing values in the `.env` file, the TUI walks you through the setup. It prompts for variables where required, creates a `.env` file for you, and then starts OpenRAG.

Once OpenRAG is running, use the TUI to monitor your application, control your containers, and retrieve logs.

If you prefer running Podman or Docker containers and manually editing `.env` files, see [Install OpenRAG Containers](/get-started/docker).

## Prerequisites 

- Install [Python Version 3.10 to 3.13](https://www.python.org/downloads/release/python-3100/)
- Install [uv](https://docs.astral.sh/uv/getting-started/installation/)
- Install [Podman](https://podman.io/docs/installation) (recommended) or [Docker](https://docs.docker.com/get-docker/)
- Install [Docker Compose](https://docs.docker.com/compose/install/). If using Podman, use [podman-compose](https://docs.podman.io/en/latest/markdown/podman-compose.1.html) or alias Docker compose commands to Podman commands.
- Create an [OpenAI API key](https://platform.openai.com/api-keys). This key is **required** to start OpenRAG, but you can choose a different model provider during [Application Onboarding](#application-onboarding).
- Optional: Install GPU support with an NVIDIA GPU, [CUDA](https://docs.nvidia.com/cuda/) support, and compatible NVIDIA drivers on the OpenRAG host machine. If you don't have GPU capabilities, OpenRAG provides an alternate CPU-only deployment.

<<<<<<< HEAD
## Install OpenRAG {#install}
=======
:::note Windows users
To use OpenRAG on Windows, use [WSL (Windows Subsystem for Linux)](https://learn.microsoft.com/en-us/windows/wsl/install).
:::

## Install the OpenRAG Python wheel {#install-python-wheel}
>>>>>>> 823fec27

To set up a project and install OpenRAG as a dependency, do the following:

1. Create a new project with a virtual environment using `uv init`.

   ```bash
   uv init YOUR_PROJECT_NAME
   cd YOUR_PROJECT_NAME
   ```

   The `(venv)` prompt doesn't change, but `uv` commands will automatically use the project's virtual environment.
   For more information on virtual environments, see the [uv documentation](https://docs.astral.sh/uv/pip/environments).

2. Add OpenRAG to your project.
   ```bash
   uv add openrag
   ```

   To add a specific version of OpenRAG:
   ```bash
   uv add openrag==0.1.25
   ```

3. Start the OpenRAG TUI.
   ```bash
   uv run openrag
   ```

    <details closed>
    <summary>Install a local wheel</summary>
    
    If you downloaded the OpenRAG wheel to your local machine, follow these steps:

    1. Add the wheel to your project's virtual environment.

       ```bash
       uv add PATH/TO/openrag-VERSION-py3-none-any.whl
       ```

       Replace `PATH/TO/` and `VERSION` with the path and version of your downloaded OpenRAG `.whl` file.

       For example, if your `.whl` file is in the `~/Downloads` directory:

       ```bash
       uv add ~/Downloads/openrag-0.1.8-py3-none-any.whl
       ```

    2. Run OpenRAG.

       ```bash
       uv run openrag
       ```
    
    </details>
4. Continue with [Set up OpenRAG with the TUI](#setup).

## Set up OpenRAG with the TUI {#setup}

The TUI creates a `.env` file in your OpenRAG directory root and starts OpenRAG.
If the TUI detects a `.env` file in the OpenRAG root directory, it sources any variables from the `.env` file.
If the TUI detects OAuth credentials, it enforces the **Advanced Setup** path.

<Tabs groupId="Setup method">
  <TabItem value="Basic setup" label="Basic setup" default>

    **Basic Setup** generates all of the required values for OpenRAG except the OpenAI API key.
    **Basic Setup** does not set up OAuth connections for ingestion from cloud providers.
    For OAuth setup, use **Advanced Setup**.
    For information about the difference between basic (no auth) and OAuth in OpenRAG, see [Authentication and document access](/knowledge#auth).

   1. To install OpenRAG with **Basic Setup**, click **Basic Setup** or press <kbd>1</kbd>. 
   2. Click **Generate Passwords** to generate passwords for OpenSearch and Langflow.
   
       The OpenSearch password is required. The Langflow admin password is optional.
       If no Langflow admin password is generated, Langflow runs in [autologin mode](https://docs.langflow.org/api-keys-and-authentication#langflow-auto-login) with no password required.
   
   3. Paste your OpenAI API key in the OpenAI API key field.
   4. Click **Save Configuration**.
   Your passwords are saved in the `.env` file used to start OpenRAG.
   5. To start OpenRAG, click **Start All Services**.
      Startup pulls container images and runs them, so it can take some time.
      When startup is complete, the TUI displays the following:
      ```bash
      Services started successfully
      Command completed successfully
      ```
   6. To open the OpenRAG application, click **Open App**.
   7. Continue with [Application Onboarding](#application-onboarding).
  </TabItem>
  <TabItem value="Advanced setup" label="Advanced setup">

   1. To install OpenRAG with **Advanced Setup**, click **Advanced Setup** or press <kbd>2</kbd>. 
   2. Click **Generate Passwords** to generate passwords for OpenSearch and Langflow.
   
       The OpenSearch password is required. The Langflow admin password is optional.
       If no Langflow admin password is generated, Langflow runs in [autologin mode](https://docs.langflow.org/api-keys-and-authentication#langflow-auto-login) with no password required.
   
   3. Paste your OpenAI API key in the OpenAI API key field.
   4. Add your client and secret values for Google or Microsoft OAuth.
   These values can be found with your OAuth provider.
   For more information, see the [Google OAuth client](https://developers.google.com/identity/protocols/oauth2) or [Microsoft Graph OAuth client](https://learn.microsoft.com/en-us/onedrive/developer/rest-api/getting-started/graph-oauth) documentation.
   5. The OpenRAG TUI presents redirect URIs for your OAuth app.
   These are the URLs your OAuth provider will redirect back to after user sign-in.
   Register these redirect values with your OAuth provider as they are presented in the TUI.
   6. Click **Save Configuration**.
   7. To start OpenRAG, click **Start All Services**.
      Startup pulls container images and runs them, so it can take some time.
      When startup is complete, the TUI displays the following:
      ```bash
      Services started successfully
      Command completed successfully
      ```
   8. To open the OpenRAG application, click **Open App**.
   You are presented with your provider's OAuth sign-in screen.
   After sign-in, you are redirected to the redirect URI.

       Two additional variables are available for Advanced Setup:

       The `LANGFLOW_PUBLIC_URL` controls where the Langflow web interface can be accessed. This is where users interact with their flows in a browser.

       The `WEBHOOK_BASE_URL` controls where the endpoint for `/connectors/CONNECTOR_TYPE/webhook` will be available.
       This connection enables real-time document synchronization with external services.
       Supported webhook endpoints:
       - Google Drive: `/connectors/google_drive/webhook`
       - OneDrive: `/connectors/onedrive/webhook`  
       - SharePoint: `/connectors/sharepoint/webhook`
       
   9. Continue with [Application Onboarding](#application-onboarding).
  </TabItem>
</Tabs>

<PartialOnboarding />

## Close the OpenRAG TUI

To close the OpenRAG TUI, press <kbd>q</kbd>.
The OpenRAG containers will continue to be served until the containers are stopped.
For more information, see [Manage OpenRAG containers with the TUI ](#tui-container-management).

To start the TUI again, run `uv run openrag`.

## Manage OpenRAG containers with the TUI {#tui-container-management}

After installation, the TUI can deploy, manage, and upgrade your OpenRAG containers.

### Start all services

Click **Start All Services** to start the OpenRAG containers.
The TUI automatically detects your container runtime, and then checks if your machine has compatible GPU support by checking for `CUDA`, `NVIDIA_SMI`, and Docker/Podman runtime support. This check determines which Docker Compose file OpenRAG uses.
The TUI then pulls the images and deploys the containers with the following command.
```bash
docker compose up -d
```

If images are missing, the TUI runs `docker compose pull`, then runs `docker compose up -d`.

### Status

The **Status** menu displays information on your container deployment.
Here you can check container health, find your service ports, view logs, and upgrade your containers.

To view streaming logs, select the container you want to view, and press <kbd>l</kbd>.
To copy your logs, click **Copy to Clipboard**.

To **upgrade** your containers, click **Upgrade**.
**Upgrade** runs `docker compose pull` and then `docker compose up -d --force-recreate`.
The first command pulls the latest images of OpenRAG.
The second command recreates the containers with your data persisted.

To **reset** your containers, click **Reset**.
Reset gives you a completely fresh start.
Reset deletes all of your data, including OpenSearch data, uploaded documents, and authentication.
**Reset** runs two commands.
It first stops and removes all containers, volumes, and local images.
```
docker compose down --volumes --remove-orphans --rmi local
```

When the first command is complete, OpenRAG removes any additional Docker objects with `prune`.

```
docker system prune -f
```

### Native services status

A _native service_ in OpenRAG refers to a service run locally on your machine, and not within a container.
The `docling serve` process is a native service in OpenRAG, because it's a document processing service that is run on your local machine, and controlled separately from the containers.

To start or stop `docling serve` or any other native services, in the TUI Status menu, click **Stop** or **Restart**.

To view the status, port, or PID of a native service, in the TUI main menu, click [Status](#status).

## Diagnostics

The **Diagnostics** menu provides health monitoring for your container runtimes and monitoring of your OpenSearch security.<|MERGE_RESOLUTION|>--- conflicted
+++ resolved
@@ -28,15 +28,11 @@
 - Create an [OpenAI API key](https://platform.openai.com/api-keys). This key is **required** to start OpenRAG, but you can choose a different model provider during [Application Onboarding](#application-onboarding).
 - Optional: Install GPU support with an NVIDIA GPU, [CUDA](https://docs.nvidia.com/cuda/) support, and compatible NVIDIA drivers on the OpenRAG host machine. If you don't have GPU capabilities, OpenRAG provides an alternate CPU-only deployment.
 
-<<<<<<< HEAD
 ## Install OpenRAG {#install}
-=======
+
 :::note Windows users
 To use OpenRAG on Windows, use [WSL (Windows Subsystem for Linux)](https://learn.microsoft.com/en-us/windows/wsl/install).
 :::
-
-## Install the OpenRAG Python wheel {#install-python-wheel}
->>>>>>> 823fec27
 
 To set up a project and install OpenRAG as a dependency, do the following:
 
