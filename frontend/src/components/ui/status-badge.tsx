import { AnimatedProcessingIcon } from "./animated-processing-icon";

export type Status =
  | "processing"
  | "active"
  | "unavailable"
  | "hidden"
  | "sync"
  | "failed";

interface StatusBadgeProps {
  status: Status;
  className?: string;
}

const statusConfig = {
  processing: {
    label: "Processing",
    className: "text-muted-foreground ",
  },
  active: {
    label: "Active",
    className: "text-accent-emerald-foreground ",
  },
  unavailable: {
    label: "Unavailable",
    className: "text-accent-red-foreground ",
  },
  failed: {
    label: "Failed",
    className: "text-accent-red-foreground ",
  },
  hidden: {
    label: "Hidden",
    className: "text-muted-foreground ",
  },
  sync: {
    label: "Sync",
    className: "text-accent-amber-foreground underline",
  },
};

export const StatusBadge = ({ status, className }: StatusBadgeProps) => {
  const config = statusConfig[status];

  return (
    <div
      className={`inline-flex items-center gap-1 ${config.className} ${
        className || ""
      }`}
    >
<<<<<<< HEAD
      {status === "processing" && <AnimatedProcessingIcon className="mr-1.5" />}
=======
      {status === "processing" && (
        <AnimatedProcessingIcon className="text-current h-3 w-3 shrink-0" />
      )}
>>>>>>> d3279e21
      {config.label}
    </div>
  );
};<|MERGE_RESOLUTION|>--- conflicted
+++ resolved
@@ -49,13 +49,9 @@
         className || ""
       }`}
     >
-<<<<<<< HEAD
-      {status === "processing" && <AnimatedProcessingIcon className="mr-1.5" />}
-=======
       {status === "processing" && (
-        <AnimatedProcessingIcon className="text-current h-3 w-3 shrink-0" />
+        <AnimatedProcessingIcon className="text-current shrink-0" />
       )}
->>>>>>> d3279e21
       {config.label}
     </div>
   );
