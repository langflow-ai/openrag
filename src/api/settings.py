import json
import platform
from starlette.responses import JSONResponse
from utils.container_utils import transform_localhost_url
from utils.logging_config import get_logger
from config.settings import (
    LANGFLOW_URL,
    LANGFLOW_CHAT_FLOW_ID,
    LANGFLOW_INGEST_FLOW_ID,
    LANGFLOW_PUBLIC_URL,
<<<<<<< HEAD
=======
    DOCLING_COMPONENT_ID,
    LOCALHOST_URL,
>>>>>>> d015ed1b
    clients,
    get_openrag_config,
    config_manager,
)

logger = get_logger(__name__)


# Docling preset configurations
def get_docling_preset_configs(table_structure=False, ocr=False, picture_descriptions=False):
    """Get docling preset configurations based on toggle settings

    Args:
        table_structure: Enable table structure parsing (default: False)
        ocr: Enable OCR for text extraction from images (default: False)
        picture_descriptions: Enable picture descriptions/captions (default: False)
    """
    is_macos = platform.system() == "Darwin"

    config = {
        "do_ocr": ocr,
        "ocr_engine": "ocrmac" if is_macos else "easyocr",
        "do_table_structure": table_structure,
        "do_picture_classification": picture_descriptions,
        "do_picture_description": picture_descriptions,
        "picture_description_local": {
            "repo_id": "HuggingFaceTB/SmolVLM-256M-Instruct",
            "prompt": "Describe this image in a few sentences.",
        }
    }

    return config


async def get_settings(request, session_manager):
    """Get application settings"""
    try:
        openrag_config = get_openrag_config()

        provider_config = openrag_config.provider
        knowledge_config = openrag_config.knowledge
        agent_config = openrag_config.agent
        # Return public settings that are safe to expose to frontend
        settings = {
            "langflow_url": LANGFLOW_URL,
            "flow_id": LANGFLOW_CHAT_FLOW_ID,
            "ingest_flow_id": LANGFLOW_INGEST_FLOW_ID,
            "langflow_public_url": LANGFLOW_PUBLIC_URL,
            "edited": openrag_config.edited,
            # OpenRAG configuration
            "provider": {
                "model_provider": provider_config.model_provider,
                # Note: API key is not exposed for security
            },
            "knowledge": {
                "embedding_model": knowledge_config.embedding_model,
                "chunk_size": knowledge_config.chunk_size,
                "chunk_overlap": knowledge_config.chunk_overlap,
                "table_structure": knowledge_config.table_structure,
                "ocr": knowledge_config.ocr,
                "picture_descriptions": knowledge_config.picture_descriptions,
            },
            "agent": {
                "llm_model": agent_config.llm_model,
                "system_prompt": agent_config.system_prompt,
            },
            "localhost_url": LOCALHOST_URL,
        }

        # Only expose edit URLs when a public URL is configured
        if LANGFLOW_PUBLIC_URL and LANGFLOW_CHAT_FLOW_ID:
            settings["langflow_edit_url"] = (
                f"{LANGFLOW_PUBLIC_URL.rstrip('/')}/flow/{LANGFLOW_CHAT_FLOW_ID}"
            )

        if LANGFLOW_PUBLIC_URL and LANGFLOW_INGEST_FLOW_ID:
            settings["langflow_ingest_edit_url"] = (
                f"{LANGFLOW_PUBLIC_URL.rstrip('/')}/flow/{LANGFLOW_INGEST_FLOW_ID}"
            )

        # Fetch ingestion flow configuration to get actual component defaults
        if LANGFLOW_INGEST_FLOW_ID and openrag_config.edited:
            try:
                response = await clients.langflow_request(
                    "GET", f"/api/v1/flows/{LANGFLOW_INGEST_FLOW_ID}"
                )
                if response.status_code == 200:
                    flow_data = response.json()

                    # Extract component defaults (ingestion-specific settings only)
                    # Start with configured defaults
                    ingestion_defaults = {
                        "chunkSize": knowledge_config.chunk_size,
                        "chunkOverlap": knowledge_config.chunk_overlap,
                        "separator": "\\n",  # Keep hardcoded for now as it's not in config
                        "embeddingModel": knowledge_config.embedding_model,
                    }

                    if flow_data.get("data", {}).get("nodes"):
                        for node in flow_data["data"]["nodes"]:
                            node_template = (
                                node.get("data", {}).get("node", {}).get("template", {})
                            )

                            # Split Text component (SplitText-QIKhg)
                            if node.get("id") == "SplitText-QIKhg":
                                if node_template.get("chunk_size", {}).get("value"):
                                    ingestion_defaults["chunkSize"] = node_template[
                                        "chunk_size"
                                    ]["value"]
                                if node_template.get("chunk_overlap", {}).get("value"):
                                    ingestion_defaults["chunkOverlap"] = node_template[
                                        "chunk_overlap"
                                    ]["value"]
                                if node_template.get("separator", {}).get("value"):
                                    ingestion_defaults["separator"] = node_template[
                                        "separator"
                                    ]["value"]

                            # OpenAI Embeddings component (OpenAIEmbeddings-joRJ6)
                            elif node.get("id") == "OpenAIEmbeddings-joRJ6":
                                if node_template.get("model", {}).get("value"):
                                    ingestion_defaults["embeddingModel"] = (
                                        node_template["model"]["value"]
                                    )

                            # Note: OpenSearch component settings are not exposed for ingestion
                            # (search-related parameters like number_of_results, score_threshold
                            # are for retrieval, not ingestion)

                    settings["ingestion_defaults"] = ingestion_defaults

            except Exception as e:
                logger.warning(f"Failed to fetch ingestion flow defaults: {e}")
                # Continue without ingestion defaults

        return JSONResponse(settings)

    except Exception as e:
        return JSONResponse(
            {"error": f"Failed to retrieve settings: {str(e)}"}, status_code=500
        )


async def update_settings(request, session_manager):
    """Update application settings"""
    try:
        # Get current configuration
        current_config = get_openrag_config()

        # Check if config is marked as edited
        if not current_config.edited:
            return JSONResponse(
                {
                    "error": "Configuration must be marked as edited before updates are allowed"
                },
                status_code=403,
            )

        # Parse request body
        body = await request.json()

        # Validate allowed fields
        allowed_fields = {
            "llm_model",
            "system_prompt",
            "chunk_size",
            "chunk_overlap",
            "table_structure",
            "ocr",
            "picture_descriptions",
            "embedding_model",
        }

        # Check for invalid fields
        invalid_fields = set(body.keys()) - allowed_fields
        if invalid_fields:
            return JSONResponse(
                {
                    "error": f"Invalid fields: {', '.join(invalid_fields)}. Allowed fields: {', '.join(allowed_fields)}"
                },
                status_code=400,
            )

        # Update configuration
        config_updated = False

        # Update agent settings
        if "llm_model" in body:
            current_config.agent.llm_model = body["llm_model"]
            config_updated = True

            # Also update the chat flow with the new model
            try:
                flows_service = _get_flows_service()
                await flows_service.update_chat_flow_model(body["llm_model"], current_config.provider.model_provider.lower())
                logger.info(
                    f"Successfully updated chat flow model to '{body['llm_model']}'"
                )
            except Exception as e:
                logger.error(f"Failed to update chat flow model: {str(e)}")
                # Don't fail the entire settings update if flow update fails
                # The config will still be saved

        if "system_prompt" in body:
            current_config.agent.system_prompt = body["system_prompt"]
            config_updated = True

            # Also update the chat flow with the new system prompt
            try:
                flows_service = _get_flows_service()
                await flows_service.update_chat_flow_system_prompt(
                    body["system_prompt"],
                    current_config.provider.model_provider.lower()
                )
                logger.info(f"Successfully updated chat flow system prompt")
            except Exception as e:
                logger.error(f"Failed to update chat flow system prompt: {str(e)}")
                # Don't fail the entire settings update if flow update fails
                # The config will still be saved

        # Update knowledge settings
        if "embedding_model" in body:
            if (
                not isinstance(body["embedding_model"], str)
                or not body["embedding_model"].strip()
            ):
                return JSONResponse(
                    {"error": "embedding_model must be a non-empty string"},
                    status_code=400,
                )
            current_config.knowledge.embedding_model = body["embedding_model"].strip()
            config_updated = True

            # Also update the ingest flow with the new embedding model
            try:
                flows_service = _get_flows_service()
                await flows_service.update_ingest_flow_embedding_model(
                    body["embedding_model"].strip(),
                    current_config.provider.model_provider.lower()
                )
                logger.info(
                    f"Successfully updated ingest flow embedding model to '{body['embedding_model'].strip()}'"
                )
            except Exception as e:
                logger.error(f"Failed to update ingest flow embedding model: {str(e)}")
                # Don't fail the entire settings update if flow update fails
                # The config will still be saved

        if "table_structure" in body:
            if not isinstance(body["table_structure"], bool):
                return JSONResponse(
                    {"error": "table_structure must be a boolean"}, status_code=400
                )
            current_config.knowledge.table_structure = body["table_structure"]
            config_updated = True

            # Also update the flow with the new docling settings
            try:
                flows_service = _get_flows_service()
                preset_config = get_docling_preset_configs(
                    table_structure=body["table_structure"],
                    ocr=current_config.knowledge.ocr,
                    picture_descriptions=current_config.knowledge.picture_descriptions
                )
                await flows_service.update_flow_docling_preset("custom", preset_config)
                logger.info(f"Successfully updated table_structure setting in flow")
            except Exception as e:
                logger.error(f"Failed to update docling settings in flow: {str(e)}")

        if "ocr" in body:
            if not isinstance(body["ocr"], bool):
                return JSONResponse(
                    {"error": "ocr must be a boolean"}, status_code=400
                )
            current_config.knowledge.ocr = body["ocr"]
            config_updated = True

            # Also update the flow with the new docling settings
            try:
                flows_service = _get_flows_service()
                preset_config = get_docling_preset_configs(
                    table_structure=current_config.knowledge.table_structure,
                    ocr=body["ocr"],
                    picture_descriptions=current_config.knowledge.picture_descriptions
                )
                await flows_service.update_flow_docling_preset("custom", preset_config)
                logger.info(f"Successfully updated ocr setting in flow")
            except Exception as e:
                logger.error(f"Failed to update docling settings in flow: {str(e)}")

        if "picture_descriptions" in body:
            if not isinstance(body["picture_descriptions"], bool):
                return JSONResponse(
                    {"error": "picture_descriptions must be a boolean"}, status_code=400
                )
            current_config.knowledge.picture_descriptions = body["picture_descriptions"]
            config_updated = True

            # Also update the flow with the new docling settings
            try:
                flows_service = _get_flows_service()
                preset_config = get_docling_preset_configs(
                    table_structure=current_config.knowledge.table_structure,
                    ocr=current_config.knowledge.ocr,
                    picture_descriptions=body["picture_descriptions"]
                )
                await flows_service.update_flow_docling_preset("custom", preset_config)
                logger.info(f"Successfully updated picture_descriptions setting in flow")
            except Exception as e:
                logger.error(f"Failed to update docling settings in flow: {str(e)}")

        if "chunk_size" in body:
            if not isinstance(body["chunk_size"], int) or body["chunk_size"] <= 0:
                return JSONResponse(
                    {"error": "chunk_size must be a positive integer"}, status_code=400
                )
            current_config.knowledge.chunk_size = body["chunk_size"]
            config_updated = True

            # Also update the ingest flow with the new chunk size
            try:
                flows_service = _get_flows_service()
                await flows_service.update_ingest_flow_chunk_size(body["chunk_size"])
                logger.info(
                    f"Successfully updated ingest flow chunk size to {body['chunk_size']}"
                )
            except Exception as e:
                logger.error(f"Failed to update ingest flow chunk size: {str(e)}")
                # Don't fail the entire settings update if flow update fails
                # The config will still be saved

        if "chunk_overlap" in body:
            if not isinstance(body["chunk_overlap"], int) or body["chunk_overlap"] < 0:
                return JSONResponse(
                    {"error": "chunk_overlap must be a non-negative integer"},
                    status_code=400,
                )
            current_config.knowledge.chunk_overlap = body["chunk_overlap"]
            config_updated = True

            # Also update the ingest flow with the new chunk overlap
            try:
                flows_service = _get_flows_service()
                await flows_service.update_ingest_flow_chunk_overlap(
                    body["chunk_overlap"]
                )
                logger.info(
                    f"Successfully updated ingest flow chunk overlap to {body['chunk_overlap']}"
                )
            except Exception as e:
                logger.error(f"Failed to update ingest flow chunk overlap: {str(e)}")
                # Don't fail the entire settings update if flow update fails
                # The config will still be saved

        if not config_updated:
            return JSONResponse(
                {"error": "No valid fields provided for update"}, status_code=400
            )

        # Save the updated configuration
        if config_manager.save_config_file(current_config):
            logger.info(
                "Configuration updated successfully", updated_fields=list(body.keys())
            )
            return JSONResponse({"message": "Configuration updated successfully"})
        else:
            return JSONResponse(
                {"error": "Failed to save configuration"}, status_code=500
            )

    except Exception as e:
        logger.error("Failed to update settings", error=str(e))
        return JSONResponse(
            {"error": f"Failed to update settings: {str(e)}"}, status_code=500
        )


async def onboarding(request, flows_service):
    """Handle onboarding configuration setup"""
    try:
        # Get current configuration
        current_config = get_openrag_config()

        # Check if config is NOT marked as edited (only allow onboarding if not yet configured)
        if current_config.edited:
            return JSONResponse(
                {
                    "error": "Configuration has already been edited. Use /settings endpoint for updates."
                },
                status_code=403,
            )

        # Parse request body
        body = await request.json()

        # Validate allowed fields
        allowed_fields = {
            "model_provider",
            "api_key",
            "embedding_model",
            "llm_model",
            "sample_data",
            "endpoint",
            "project_id",
        }

        # Check for invalid fields
        invalid_fields = set(body.keys()) - allowed_fields
        if invalid_fields:
            return JSONResponse(
                {
                    "error": f"Invalid fields: {', '.join(invalid_fields)}. Allowed fields: {', '.join(allowed_fields)}"
                },
                status_code=400,
            )

        # Update configuration
        config_updated = False

        # Update provider settings
        if "model_provider" in body:
            if (
                not isinstance(body["model_provider"], str)
                or not body["model_provider"].strip()
            ):
                return JSONResponse(
                    {"error": "model_provider must be a non-empty string"},
                    status_code=400,
                )
            current_config.provider.model_provider = body["model_provider"].strip()
            config_updated = True

        if "api_key" in body:
            if not isinstance(body["api_key"], str):
                return JSONResponse(
                    {"error": "api_key must be a string"}, status_code=400
                )
            current_config.provider.api_key = body["api_key"]
            config_updated = True

        # Update knowledge settings
        if "embedding_model" in body:
            if (
                not isinstance(body["embedding_model"], str)
                or not body["embedding_model"].strip()
            ):
                return JSONResponse(
                    {"error": "embedding_model must be a non-empty string"},
                    status_code=400,
                )
            current_config.knowledge.embedding_model = body["embedding_model"].strip()
            config_updated = True

        # Update agent settings
        if "llm_model" in body:
            if not isinstance(body["llm_model"], str) or not body["llm_model"].strip():
                return JSONResponse(
                    {"error": "llm_model must be a non-empty string"}, status_code=400
                )
            current_config.agent.llm_model = body["llm_model"].strip()
            config_updated = True

        if "endpoint" in body:
            if not isinstance(body["endpoint"], str) or not body["endpoint"].strip():
                return JSONResponse(
                    {"error": "endpoint must be a non-empty string"}, status_code=400
                )
            current_config.provider.endpoint = body["endpoint"].strip()
            config_updated = True

        if "project_id" in body:
            if (
                not isinstance(body["project_id"], str)
                or not body["project_id"].strip()
            ):
                return JSONResponse(
                    {"error": "project_id must be a non-empty string"}, status_code=400
                )
            current_config.provider.project_id = body["project_id"].strip()
            config_updated = True

        # Handle sample_data
        should_ingest_sample_data = False
        if "sample_data" in body:
            if not isinstance(body["sample_data"], bool):
                return JSONResponse(
                    {"error": "sample_data must be a boolean value"}, status_code=400
                )
            should_ingest_sample_data = body["sample_data"]

        if not config_updated:
            return JSONResponse(
                {"error": "No valid fields provided for update"}, status_code=400
            )

        # Save the updated configuration (this will mark it as edited)
        if config_manager.save_config_file(current_config):
            updated_fields = [
                k for k in body.keys() if k != "sample_data"
            ]  # Exclude sample_data from log
            logger.info(
                "Onboarding configuration updated successfully",
                updated_fields=updated_fields,
            )

            # If model_provider was updated, assign the new provider to flows
            if "model_provider" in body:
                provider = body["model_provider"].strip().lower()
                try:
                    flow_result = await flows_service.assign_model_provider(provider)

                    if flow_result.get("success"):
                        logger.info(
                            f"Successfully assigned {provider} to flows",
                            flow_result=flow_result,
                        )
                    else:
                        logger.warning(
                            f"Failed to assign {provider} to flows",
                            flow_result=flow_result,
                        )
                        # Continue even if flow assignment fails - configuration was still saved

                except Exception as e:
                    logger.error(
                        "Error assigning model provider to flows",
                        provider=provider,
                        error=str(e),
                    )
                    # Continue even if flow assignment fails - configuration was still saved

            # Set Langflow global variables based on provider
            if "model_provider" in body:
                provider = body["model_provider"].strip().lower()

                try:
                    # Set API key for IBM/Watson providers
                    if (provider == "watsonx") and "api_key" in body:
                        api_key = body["api_key"]
                        await clients._create_langflow_global_variable(
                            "WATSONX_API_KEY", api_key, modify=True
                        )
                        logger.info("Set WATSONX_API_KEY global variable in Langflow")

                    # Set project ID for IBM/Watson providers
                    if (provider == "watsonx") and "project_id" in body:
                        project_id = body["project_id"]
                        await clients._create_langflow_global_variable(
                            "WATSONX_PROJECT_ID", project_id, modify=True
                        )
                        logger.info(
                            "Set WATSONX_PROJECT_ID global variable in Langflow"
                        )

                    # Set API key for OpenAI provider
                    if provider == "openai" and "api_key" in body:
                        api_key = body["api_key"]
                        await clients._create_langflow_global_variable(
                            "OPENAI_API_KEY", api_key, modify=True
                        )
                        logger.info("Set OPENAI_API_KEY global variable in Langflow")

                    # Set base URL for Ollama provider
                    if provider == "ollama" and "endpoint" in body:
                        endpoint = transform_localhost_url(body["endpoint"])

                        await clients._create_langflow_global_variable(
                            "OLLAMA_BASE_URL", endpoint, modify=True
                        )
                        logger.info("Set OLLAMA_BASE_URL global variable in Langflow")

                    await flows_service.change_langflow_model_value(
                        provider,
                        body["embedding_model"],
                        body["llm_model"],
                        body["endpoint"],
                    )

                except Exception as e:
                    logger.error(
                        "Failed to set Langflow global variables",
                        provider=provider,
                        error=str(e),
                    )
                    # Continue even if setting global variables fails

            # Initialize the OpenSearch index now that we have the embedding model configured
            try:
                # Import here to avoid circular imports
                from main import init_index

                logger.info("Initializing OpenSearch index after onboarding configuration")
                await init_index()
                logger.info("OpenSearch index initialization completed successfully")
            except Exception as e:
                logger.error("Failed to initialize OpenSearch index after onboarding", error=str(e))
                # Don't fail the entire onboarding process if index creation fails
                # The application can still work, but document operations may fail

            # Handle sample data ingestion if requested
            if should_ingest_sample_data:
                try:
                    # Import the function here to avoid circular imports
                    from main import ingest_default_documents_when_ready

                    # Get services from the current app state
                    # We need to access the app instance to get services
                    app = request.scope.get("app")
                    if app and hasattr(app.state, "services"):
                        services = app.state.services
                        logger.info(
                            "Starting sample data ingestion as requested in onboarding"
                        )
                        await ingest_default_documents_when_ready(services)
                        logger.info("Sample data ingestion completed successfully")
                    else:
                        logger.error(
                            "Could not access services for sample data ingestion"
                        )

                except Exception as e:
                    logger.error(
                        "Failed to complete sample data ingestion", error=str(e)
                    )
                    # Don't fail the entire onboarding process if sample data fails

            return JSONResponse(
                {
                    "message": "Onboarding configuration updated successfully",
                    "edited": True,  # Confirm that config is now marked as edited
                    "sample_data_ingested": should_ingest_sample_data,
                }
            )
        else:
            return JSONResponse(
                {"error": "Failed to save configuration"}, status_code=500
            )

    except Exception as e:
        logger.error("Failed to update onboarding settings", error=str(e))
        return JSONResponse(
            {"error": f"Failed to update onboarding settings: {str(e)}"},
            status_code=500,
        )


def _get_flows_service():
    """Helper function to get flows service instance"""
    from services.flows_service import FlowsService

    return FlowsService()


async def update_docling_preset(request, session_manager):
    """Update docling settings in the ingest flow - deprecated endpoint, use /settings instead"""
    try:
        # Parse request body
        body = await request.json()

        # Support old preset-based API for backwards compatibility
        if "preset" in body:
            # Map old presets to new toggle settings
            preset_map = {
                "standard": {"table_structure": False, "ocr": False, "picture_descriptions": False},
                "ocr": {"table_structure": False, "ocr": True, "picture_descriptions": False},
                "picture_description": {"table_structure": False, "ocr": True, "picture_descriptions": True},
                "VLM": {"table_structure": False, "ocr": False, "picture_descriptions": False},
            }

            preset = body["preset"]
            if preset not in preset_map:
                return JSONResponse(
                    {"error": f"Invalid preset '{preset}'. Valid presets: {', '.join(preset_map.keys())}"},
                    status_code=400,
                )

            settings = preset_map[preset]
        else:
            # Support new toggle-based API
            settings = {
                "table_structure": body.get("table_structure", False),
                "ocr": body.get("ocr", False),
                "picture_descriptions": body.get("picture_descriptions", False),
            }

        # Get the preset configuration
        preset_config = get_docling_preset_configs(**settings)

        # Use the helper function to update the flow
        flows_service = _get_flows_service()
        await flows_service.update_flow_docling_preset("custom", preset_config)

        logger.info(f"Successfully updated docling settings in ingest flow")

        return JSONResponse(
            {
                "message": f"Successfully updated docling settings",
                "settings": settings,
                "preset_config": preset_config,
            }
        )

    except Exception as e:
        logger.error("Failed to update docling settings", error=str(e))
        return JSONResponse(
            {"error": f"Failed to update docling settings: {str(e)}"}, status_code=500
        )<|MERGE_RESOLUTION|>--- conflicted
+++ resolved
@@ -8,11 +8,8 @@
     LANGFLOW_CHAT_FLOW_ID,
     LANGFLOW_INGEST_FLOW_ID,
     LANGFLOW_PUBLIC_URL,
-<<<<<<< HEAD
-=======
     DOCLING_COMPONENT_ID,
     LOCALHOST_URL,
->>>>>>> d015ed1b
     clients,
     get_openrag_config,
     config_manager,
