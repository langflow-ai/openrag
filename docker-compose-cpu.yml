--- conflicted
+++ resolved
@@ -120,10 +120,5 @@
       - LANGFLOW_SUPERUSER_PASSWORD=${LANGFLOW_SUPERUSER_PASSWORD}
       - LANGFLOW_NEW_USER_IS_ACTIVE=${LANGFLOW_NEW_USER_IS_ACTIVE}
       - LANGFLOW_ENABLE_SUPERUSER_CLI=${LANGFLOW_ENABLE_SUPERUSER_CLI}
-<<<<<<< HEAD
-      - DEFAULT_FOLDER_NAME=OpenRAG
-      - HIDE_GETTING_STARTED_PROGRESS=true
-=======
       # - DEFAULT_FOLDER_NAME=OpenRAG
       - HIDE_GETTING_STARTED_PROGRESS=true
->>>>>>> 1a208ab5
